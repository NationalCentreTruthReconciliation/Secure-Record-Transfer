--- conflicted
+++ resolved
@@ -984,15 +984,6 @@
             EC.presence_of_element_located((By.ID, "save_contact_info_modal"))
         )
 
-<<<<<<< HEAD
-        # Wait for the "Save and Continue" button to be clickable
-        save_button = WebDriverWait(driver, 10).until(
-            EC.element_to_be_clickable((By.ID, "modal-save-contact-info"))
-        )
-
-        # Click on the button to save and continue
-        driver.execute_script("arguments[0].click();", save_button)
-=======
         # Retry loop for clicking the button
         for _ in range(3):
             try:
@@ -1006,7 +997,6 @@
             except StaleElementReferenceException:
                 continue
 
->>>>>>> 99edb2a6
         # Verify that the user is displayed the Source Information step
         WebDriverWait(driver, 10).until(
             EC.presence_of_element_located((By.NAME, "sourceinfo-enter_manual_source_info"))
