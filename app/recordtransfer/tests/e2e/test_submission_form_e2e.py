import tempfile
from typing import ClassVar
from urllib.parse import urljoin

from caais.models import RightsType, SourceRole, SourceType
from django.test import tag
from django.urls import reverse
from selenium.webdriver.common.by import By
from selenium.webdriver.support import expected_conditions as EC
from selenium.webdriver.support.ui import Select, WebDriverWait

from recordtransfer.enums import SubmissionStep
from recordtransfer.models import User
from recordtransfer.views.pre_submission import SubmissionFormWizard

from .selenium_setup import SeleniumLiveServerTestCase


def get_section_title(step: SubmissionStep) -> str:
    """Get section title for a given step."""
    return SubmissionFormWizard._TEMPLATES[step].title


@tag("e2e")
class SubmissionFormWizardTest(SeleniumLiveServerTestCase):
    """End-to-end tests for the submission form wizard."""

    test_data: ClassVar[dict] = {
        SubmissionStep.CONTACT_INFO: {
            "section_title": get_section_title(SubmissionStep.CONTACT_INFO),
            "contact_name": "John Doe",
            "phone_number": "+1 (999) 999-9999",
            "email": "john.doe@example.com",
            "address_line_1": "123 Main St",
            "city": "Winnipeg",
            "province_or_state": "MB",
            "postal_or_zip_code": "R3C 1A5",
            "country": "CA",
            "job_title": "Archivist",
            "organization": "Test Organization",
        },
        SubmissionStep.SOURCE_INFO: {
            "section_title": get_section_title(SubmissionStep.SOURCE_INFO),
            "source_name": "Test Source Name",
            "source_type": "Individual",
            "source_role": "Donor",
            "source_note": "Test Source Note",
        },
        SubmissionStep.RECORD_DESCRIPTION: {
            "section_title": get_section_title(SubmissionStep.RECORD_DESCRIPTION),
            "accession_title": "Test Accession Title",
            "date_of_materials": "2021-01-01 - 2021-01-31",
            "date_is_approximated": "✓ Yes",
            "language": "English",
            "description": "Test Description",
<<<<<<< HEAD
            "condition": "Test Condition",
            "preliminary_custodial_history": "Test Custodial History",
=======
>>>>>>> b8c74541
        },
        SubmissionStep.RIGHTS: {
            "section_title": get_section_title(SubmissionStep.RIGHTS),
            "rights_type": "Copyright",
            "rights_value": "Copyright until 2050, applies to all files",
        },
        SubmissionStep.OTHER_IDENTIFIERS: {
            "section_title": get_section_title(SubmissionStep.OTHER_IDENTIFIERS),
            "type": "Receipt number",
            "value": "123456",
            "note": "Test note for identifier",
        },
        SubmissionStep.GROUP_SUBMISSION: {
            "section_title": get_section_title(SubmissionStep.GROUP_SUBMISSION),
            "name": "Test Group",
            "description": "Test description for group",
        },
        SubmissionStep.UPLOAD_FILES: {
            "section_title": get_section_title(SubmissionStep.UPLOAD_FILES),
            "general_note": "Test general note",
            "filename": "test_upload.txt",
            "content": b"Test content" * 512,  # 5 KB
        },
    }

    def setUp(self) -> None:
        """Set up the test case environment."""
        super().setUp()
        # Create a test user
        self.setUpTestData()

    @classmethod
    def setUpTestData(cls) -> None:
        """Set up test data."""
        cls.user = User.objects.create_user(username="testuser", password="testpassword")

        ### This section restores the database to the state after migrations ###

        # Create rights types
        for name, description in (
            ("Other", "A type of rights not listed elsewhere"),
            ("Unknown", "Use when it is not known what type of rights pertain to the material"),
            ("Cultural Rights", "Accss to material is limited according to cultural protocols"),
            ("Statute", "Access to material is limited according to law or legislation"),
            ("License", "Access to material is limited by a licensing agreement"),
            (
                "Access",
                "Access to material is restricted to a certain entity or group of entities",
            ),
            (
                "Copyright",
                "Access to material is based on fair dealing OR material is in the public domain",
            ),
        ):
            rights_type, created = RightsType.objects.get_or_create(
                name=name,
                description=description,
            )
            if created:
                rights_type.save()

        # Create Source Information types
        other_type, created = SourceType.objects.get_or_create(
            name="Other",
            description="Placeholder right to allow user to specify unique source type",
        )
        if created:
            other_type.save()

        other_role, created = SourceRole.objects.get_or_create(
            name="Other",
            description="Placeholder right to allow user to specify unique source role",
        )
        if created:
            other_role.save()

    def go_next_step(self) -> None:
        """Go to the next step in the form."""
        driver = self.driver
        driver.find_element(By.ID, "form-next-button").click()

    def go_previous_step(self) -> None:
        """Go to the previous step in the form."""
        driver = self.driver
        driver.find_element(By.ID, "form-previous-button").click()

    def go_to_review_step(self) -> None:
        """Go to the review step in the form."""
        driver = self.driver
        driver.find_element(By.ID, "form-review-button").click()

    def complete_legal_agreement_step(self) -> None:
        """Complete the Legal Agreement step."""
        driver = self.driver

        # Wait for the Legal Agreement step to load
        WebDriverWait(driver, 5).until(
            EC.presence_of_element_located((By.NAME, "acceptlegal-agreement_accepted"))
        )

        # Complete the Legal Agreement step
        accept_agreement_checkbox = driver.find_element(By.NAME, "acceptlegal-agreement_accepted")
        accept_agreement_checkbox.click()
        driver.find_element(By.ID, "form-next-button").click()

    def complete_contact_information_step(self, required_only: bool = False) -> None:
        """Complete the Contact Information step."""
        driver = self.driver
        data = self.test_data[SubmissionStep.CONTACT_INFO]

        # Wait for the Contact Information step to load
        WebDriverWait(driver, 5).until(
            EC.presence_of_element_located((By.NAME, "contactinfo-contact_name"))
        )

        # Complete the Contact Information step
        contact_name_input = driver.find_element(By.NAME, "contactinfo-contact_name")
        phone_number_input = driver.find_element(By.NAME, "contactinfo-phone_number")
        email_input = driver.find_element(By.NAME, "contactinfo-email")
        address_line_1_input = driver.find_element(By.NAME, "contactinfo-address_line_1")
        city_input = driver.find_element(By.NAME, "contactinfo-city")
        province_or_state_input = driver.find_element(By.NAME, "contactinfo-province_or_state")
        postal_or_zip_code_input = driver.find_element(By.NAME, "contactinfo-postal_or_zip_code")
        country_input = driver.find_element(By.NAME, "contactinfo-country")

        contact_name_input.send_keys(data["contact_name"])
        phone_number_input.send_keys(data["phone_number"])
        email_input.send_keys(data["email"])
        address_line_1_input.send_keys(data["address_line_1"])
        city_input.send_keys(data["city"])
        province_or_state_input.send_keys(data["province_or_state"])
        postal_or_zip_code_input.send_keys(data["postal_or_zip_code"])
        country_input.send_keys(data["country"])

        if not required_only:
            job_title_input = driver.find_element(By.NAME, "contactinfo-job_title")
            organization_input = driver.find_element(By.NAME, "contactinfo-organization")

            job_title_input.send_keys(data["job_title"])
            organization_input.send_keys(data["organization"])

        self.go_next_step()

    def complete_source_information_step(self, required_only: bool = False) -> None:
        """Complete the Source Information step. Opts for the option of submitting on behalf of an
        organization/another person.
        """
        driver = self.driver
        data = self.test_data[SubmissionStep.SOURCE_INFO]

        # Wait for the Source Information step to load
        WebDriverWait(driver, 5).until(
            EC.presence_of_element_located((By.NAME, "sourceinfo-enter_manual_source_info"))
        )

        # Complete the Source Information step
        enter_manual_source_info_radio_0 = driver.find_element(
            By.NAME, "sourceinfo-enter_manual_source_info"
        )
        # Click yes
        enter_manual_source_info_radio_0.click()

        source_name_input = driver.find_element(By.NAME, "sourceinfo-source_name")
        source_type_select = Select(driver.find_element(By.NAME, "sourceinfo-source_type"))
        source_role_select = Select(driver.find_element(By.NAME, "sourceinfo-source_role"))

        source_name_input.send_keys(data["source_name"])
        source_type_select.select_by_visible_text(data["source_type"])
        source_role_select.select_by_visible_text(data["source_role"])

        if not required_only:
            source_note_input = driver.find_element(By.NAME, "sourceinfo-source_note")

            source_note_input.send_keys(data["source_note"])

        self.go_next_step()

    def complete_record_description_step(self, required_only: bool = False) -> None:
        """Complete the Record Description step."""
        driver = self.driver
        data = self.test_data[SubmissionStep.RECORD_DESCRIPTION]

        # Wait for the Record Description step to load
        WebDriverWait(driver, 5).until(
            EC.presence_of_element_located((By.NAME, "recorddescription-accession_title"))
        )

        accession_title_input = driver.find_element(By.NAME, "recorddescription-accession_title")
        date_input = driver.find_element(By.NAME, "recorddescription-date_of_materials")
        approx_date_input = driver.find_element(By.NAME, "recorddescription-date_is_approximate")
        language_input = driver.find_element(By.NAME, "recorddescription-language_of_material")
        description_of_contents_input = driver.find_element(
            By.NAME, "recorddescription-preliminary_scope_and_content"
        )

        accession_title_input.send_keys(data["accession_title"])

        # Click on date input field
        date_input.click()

        # Click on the datepicker title to open year/month selection view
        WebDriverWait(driver, 10).until(
            EC.element_to_be_clickable((By.CLASS_NAME, "air-datepicker-nav--title"))
        ).click()

        # Click on year selection title
        WebDriverWait(driver, 10).until(
            EC.visibility_of_element_located((By.CLASS_NAME, "air-datepicker-nav--title"))
        ).click()

        # Click on the year 2021
        driver.find_element(
            By.XPATH, "//div[@data-year='2021' and @data-month='0' and @data-date='1']"
        ).click()

        # Click on the month January
        driver.find_element(
            By.XPATH,
            "//div[@data-year='2021' and @data-month='0' and @data-date='1' and contains(@class, 'air-datepicker-cell -month-')]",
        ).click()

        # Click on the date 1
        driver.find_element(
            By.XPATH,
            "//div[@data-year='2021' and @data-month='0' and @data-date='1' and contains(@class, 'air-datepicker-cell -day-')]",
        ).click()

        # Click on the date 31
        driver.find_element(
            By.XPATH,
            "//div[@data-year='2021' and @data-month='0' and @data-date='31' and contains(@class, 'air-datepicker-cell -day-')]",
        ).click()

        # Click checkbox to mark date as approximate
        approx_date_input.click()

        language_input.send_keys(data["language"])
        description_of_contents_input.send_keys(data["description"])

<<<<<<< HEAD
        if not required_only:
            condition_input = driver.find_element(
                By.NAME, "recorddescription-condition_assessment"
            )
            preliminary_custodial_history = driver.find_element(
                By.NAME, "recorddescription-preliminary_custodial_history"
            )

            condition_input.send_keys(data["condition"])
            preliminary_custodial_history.send_keys(data["preliminary_custodial_history"])

=======
>>>>>>> b8c74541
        self.go_next_step()

    def complete_record_rights_step(self, required_only: bool = False) -> None:
        """Complete the Record Rights step."""
        driver = self.driver
        data = self.test_data[SubmissionStep.RIGHTS]

        # Wait for the Record Rights step to load
        WebDriverWait(driver, 5).until(
            EC.presence_of_element_located((By.NAME, "rights-0-rights_type"))
        )

        rights_type_select = Select(driver.find_element(By.NAME, "rights-0-rights_type"))
        rights_type_select.select_by_visible_text(data["rights_type"])

        if not required_only:
            rights_value_textarea = driver.find_element(By.NAME, "rights-0-rights_value")
            rights_value_textarea.send_keys(data["rights_value"])

        self.go_next_step()

    def complete_other_identifiers_step(self, required_only: bool = False) -> None:
        """Complete the Other Identifiers step."""
        if required_only:
            self.go_next_step()
            return

        driver = self.driver
        data = self.test_data[SubmissionStep.OTHER_IDENTIFIERS]

        # Wait for the Other Identifiers step to load
        WebDriverWait(driver, 5).until(
            EC.presence_of_element_located((By.NAME, "otheridentifiers-0-other_identifier_type"))
        )

        # Complete the Other Identifiers step
        identifier_type_input = driver.find_element(
            By.NAME, "otheridentifiers-0-other_identifier_type"
        )
        identifier_value_input = driver.find_element(
            By.NAME, "otheridentifiers-0-other_identifier_value"
        )
        identifier_note_input = driver.find_element(
            By.NAME, "otheridentifiers-0-other_identifier_note"
        )

        identifier_type_input.send_keys(data["type"])
        identifier_value_input.send_keys(data["value"])
        identifier_note_input.send_keys(data["note"])

        self.go_next_step()

    def complete_assign_to_group_step(self, required_only: bool = False) -> None:
        """Complete the Assign to Group step."""
        if required_only:
            self.go_next_step()
            return

        driver = self.driver
        data = self.test_data[SubmissionStep.GROUP_SUBMISSION]

        # Wait for the Assign to Group step to load
        WebDriverWait(driver, 5).until(
            EC.presence_of_element_located((By.NAME, "groupsubmission-group_uuid"))
        )

        # Click the button to show the add new group dialog
        driver.find_element(By.ID, "id_new_submission_group_button").click()

        # Wait for the modal to appear
        WebDriverWait(driver, 10).until(
            EC.presence_of_element_located((By.ID, "id_submission_group_name"))
        )

        # Fill out the form in the modal
        group_name_input = driver.find_element(By.ID, "id_submission_group_name")
        group_description_input = driver.find_element(By.ID, "id_submission_group_description")

        group_name_input.send_keys(data["name"])
        group_description_input.send_keys(data["description"])

        # Submit the form to create the new group
        driver.find_element(By.ID, "id_create_group_button").click()

        # Wait for the modal to close and the new group to be added to the select options
        WebDriverWait(driver, 2).until(
            EC.invisibility_of_element_located((By.ID, "id_create_group_button"))
        )

        # Check that the new group is selected
        group_select = Select(driver.find_element(By.NAME, "groupsubmission-group_uuid"))
        selected_option = group_select.first_selected_option
        self.assertEqual(selected_option.text, data["name"])

        self.go_next_step()

    def upload_files_step(self, required_only: bool = False) -> None:
        """Complete the Upload Files step."""
        data = self.test_data[SubmissionStep.UPLOAD_FILES]

        # Wait for the Upload Files step to load
        WebDriverWait(self.driver, 5).until(
            EC.presence_of_element_located((By.NAME, "uploadfiles-general_note"))
        )

        # Create temp file with specified name
        with tempfile.NamedTemporaryFile(suffix=data["filename"]) as temp_file:
            temp_file.write(data["content"])
            temp_file.flush()
            temp_path = temp_file.name

            file_input = self.driver.find_element(By.CSS_SELECTOR, "input[type='file']")
            file_input.send_keys(temp_path)

            WebDriverWait(self.driver, 5).until(
                EC.presence_of_element_located((By.CLASS_NAME, "is-complete"))
            )

            if not required_only:
                general_note_input = self.driver.find_element(By.NAME, "uploadfiles-general_note")
                general_note_input.send_keys(data["general_note"])

            self.go_to_review_step()

    def complete_form_till_review_step(self) -> None:
        """Complete the form till the review step."""
        self.login("testuser", "testpassword")
        driver = self.driver

        # Navigate to the submission form wizard
        driver.get(f"{self.live_server_url}/submission/")

        self.complete_legal_agreement_step()
        self.complete_contact_information_step()
        self.complete_source_information_step()
        self.complete_record_description_step()
        self.complete_record_rights_step()
        self.complete_other_identifiers_step()
        self.complete_assign_to_group_step()
        self.upload_files_step()

    def test_login(self) -> None:
        """Test that the user can log in."""
        self.login("testuser", "testpassword")
        # Verify that the user is logged in by checking the presence of a specific element
        self.assertTrue(self.driver.find_element(By.ID, "logout-btn"))

    def test_review_step(self) -> None:
        """Verify that the displayed information on the review page matches the test data."""
        self.complete_form_till_review_step()
        driver = self.driver

        # Wait for the review step to load
        WebDriverWait(driver, 2).until(
            EC.presence_of_element_located((By.CLASS_NAME, "review-summary"))
        )

        # Verify section titles and content for each step
        for step, data in self.test_data.items():
            section_title = driver.find_element(
                By.XPATH,
                f"//h2[contains(@class, 'section-title') and contains(text(), '{data['section_title']}')]",
            )
            self.assertTrue(section_title.is_displayed())

            # Check specific fields based on step
            if step == SubmissionStep.CONTACT_INFO:
                fields = {
                    "Contact name": data["contact_name"],
                    "Phone number": data["phone_number"],
                    "Email": data["email"],
                    "Address line 1": data["address_line_1"],
                    "City": data["city"],
                    "Province or state": data["province_or_state"],
                    "Postal / Zip code": data["postal_or_zip_code"],
                    "Country": data["country"],
                    "Job title": data["job_title"],
                    "Organization": data["organization"],
                }
                self._verify_field_values("contactinfo", fields)

            elif step == SubmissionStep.SOURCE_INFO:
                fields = {
                    "Name of source": data["source_name"],
                    "Source type": "Individual",
                    "Source role": "Donor",
                    "Source notes": data["source_note"],
                }
                self._verify_field_values("sourceinfo", fields)

            elif step == SubmissionStep.RECORD_DESCRIPTION:
                fields = {
                    "Title": data["accession_title"],
                    "Language(s)": data["language"],
                    "Date of materials": data["date_of_materials"],
                    "Date is approximated": data["date_is_approximated"],
                    "Description of contents": data["description"],
<<<<<<< HEAD
                    "Condition of files": data["condition"],
                    "Custodial history": data["preliminary_custodial_history"],
=======
>>>>>>> b8c74541
                }
                self._verify_field_values("recorddescription", fields)

            elif step == SubmissionStep.RIGHTS:
                rights_type = driver.find_element(
                    By.XPATH, "//dt[text()='Type of rights']/following-sibling::dd[1]"
                )
                rights_value = driver.find_element(
                    By.XPATH, "//dt[text()='Notes for rights']/following-sibling::dd[1]"
                )
                self.assertEqual(rights_type.text, "Copyright")
                self.assertEqual(rights_value.text, data["rights_value"])

            elif step == SubmissionStep.OTHER_IDENTIFIERS:
                identifier_fields = {
                    "Type of identifier": data["type"],
                    "Identifier value": data["value"],
                    "Notes for identifier": data["note"],
                }
                self._verify_field_values("otheridentifiers", identifier_fields)

            elif step == SubmissionStep.GROUP_SUBMISSION:
                group_name = driver.find_element(
                    By.XPATH, "//dt[text()='Assigned group']/following-sibling::dd[1]"
                )
                self.assertEqual(group_name.text, data["name"])

            elif step == SubmissionStep.UPLOAD_FILES:
                # Verify file upload
                file_element = driver.find_element(By.CLASS_NAME, "file-entry")
                self.assertTrue(file_element.is_displayed())
                self.assertTrue(data["filename"] in file_element.text)

                if data["general_note"]:
                    note_element = driver.find_element(
                        By.XPATH, "//dt[text()='Other notes']/following-sibling::dd[1]"
                    )
                    self.assertEqual(note_element.text, data["general_note"])

    def _verify_field_values(self, section_id: str, fields: dict) -> None:
        """Verify field values in a section."""
        for label, expected_value in fields.items():
            if expected_value:  # Only check non-empty values
                xpath = f"//dt[text()='{label}']/following-sibling::dd[1]"
                element = self.driver.find_element(By.XPATH, xpath)
                self.assertEqual(element.text, expected_value)

    def test_previous_saves_form(self) -> None:
        """Test that the form data is saved when going to the previous step. Uses the Contact
        Information step and the Record Description step as test cases.
        """
        self.login("testuser", "testpassword")
        driver = self.driver

        # Navigate to the submission form wizard
        driver.get(f"{self.live_server_url}/submission/")

        # Fill out the Legal Agreement step
        self.complete_legal_agreement_step()

        # Fill out some required fields in the Contact Information step
        data = self.test_data[SubmissionStep.CONTACT_INFO]

        # Wait for Contact Information step to load
        WebDriverWait(driver, 5).until(
            EC.presence_of_element_located((By.NAME, "contactinfo-contact_name"))
        )

        contact_name_input = driver.find_element(By.NAME, "contactinfo-contact_name")
        phone_number_input = driver.find_element(By.NAME, "contactinfo-phone_number")
        email_input = driver.find_element(By.NAME, "contactinfo-email")

        contact_name_input.send_keys(data["contact_name"])
        phone_number_input.send_keys(data["phone_number"])
        email_input.send_keys(data["email"])
        driver.find_element(By.ID, "form-previous-button").click()

        # Wait for previous step to load
        WebDriverWait(driver, 10).until(
            EC.presence_of_element_located((By.NAME, "acceptlegal-agreement_accepted"))
        )

        # Verify that the Legal Agreement step is still filled out
        accept_agreement_checkbox = driver.find_element(By.NAME, "acceptlegal-agreement_accepted")
        self.assertTrue(accept_agreement_checkbox.is_selected())

        # Go back to the Contact Information step
        driver.find_element(By.ID, "form-next-button").click()

        # Wait for the next step to load
        WebDriverWait(driver, 10).until(
            EC.presence_of_element_located((By.NAME, "contactinfo-contact_name"))
        )

        # Re-find the elements after navigating back to the Contact Information step
        contact_name_input = driver.find_element(By.NAME, "contactinfo-contact_name")
        phone_number_input = driver.find_element(By.NAME, "contactinfo-phone_number")
        email_input = driver.find_element(By.NAME, "contactinfo-email")

        # Verify that the Contact Information step is still filled out
        self.assertEqual(contact_name_input.get_attribute("value"), data["contact_name"])
        self.assertEqual(phone_number_input.get_attribute("value"), data["phone_number"])
        self.assertEqual(email_input.get_attribute("value"), data["email"])

        # Fill out the rest of the Contact Information step
        address_line_1_input = driver.find_element(By.NAME, "contactinfo-address_line_1")
        city_input = driver.find_element(By.NAME, "contactinfo-city")
        province_or_state_input = driver.find_element(By.NAME, "contactinfo-province_or_state")
        postal_or_zip_code_input = driver.find_element(By.NAME, "contactinfo-postal_or_zip_code")
        country_input = driver.find_element(By.NAME, "contactinfo-country")

        address_line_1_input.send_keys(data["address_line_1"])
        city_input.send_keys(data["city"])
        province_or_state_input.send_keys(data["province_or_state"])
        postal_or_zip_code_input.send_keys(data["postal_or_zip_code"])
        country_input.send_keys(data["country"])

        # Go to Source Information step
        self.go_next_step()

        # Wait for the next step to load
        WebDriverWait(driver, 5).until(
            EC.presence_of_element_located((By.NAME, "sourceinfo-enter_manual_source_info"))
        )

        # Optional step so go to next step
        self.go_next_step()

        # Wait for the next step to load
        WebDriverWait(driver, 10).until(
            EC.presence_of_element_located((By.NAME, "recorddescription-accession_title"))
        )

        # Fill out some fields in the Record Description step
        data = self.test_data[SubmissionStep.RECORD_DESCRIPTION]
        accession_title_input = driver.find_element(By.NAME, "recorddescription-accession_title")
        description_input = driver.find_element(
            By.NAME, "recorddescription-preliminary_scope_and_content"
        )

        accession_title_input.send_keys(data["accession_title"])
        description_input.send_keys(data["description"])

        # Go back to the Contact Information step
        self.go_previous_step()

        # Wait for the previous step to load
        WebDriverWait(driver, 10).until(
            EC.presence_of_element_located((By.NAME, "sourceinfo-enter_manual_source_info"))
        )

        # Go back to the Record Description step
        self.go_next_step()

        # Wait for the next step to load
        WebDriverWait(driver, 10).until(
            EC.presence_of_element_located((By.NAME, "recorddescription-accession_title"))
        )

        # Refind the elements after navigating back to the Record Description step
        accession_title_input = driver.find_element(By.NAME, "recorddescription-accession_title")
        description_input = driver.find_element(
            By.NAME, "recorddescription-preliminary_scope_and_content"
        )

        # Verify that the Record Description step is still filled out
        self.assertEqual(accession_title_input.get_attribute("value"), data["accession_title"])
        self.assertEqual(description_input.get_attribute("value"), data["description"])

    def test_form_save(self) -> None:
        """Test saving the form at a given step and resuming later."""
        self.login("testuser", "testpassword")
        driver = self.driver

        # Navigate to the submission form wizard
        driver.get(urljoin(self.live_server_url, reverse("recordtransfer:submit")))

        # Fill out the Legal Agreement step
        self.complete_legal_agreement_step()

        # Fill out some required fields in the Contact Information step
        data = self.test_data[SubmissionStep.CONTACT_INFO]

        # Wait for Contact Information step to load
        WebDriverWait(driver, 5).until(
            EC.presence_of_element_located((By.NAME, "contactinfo-contact_name"))
        )

        contact_name_input = driver.find_element(By.NAME, "contactinfo-contact_name")
        phone_number_input = driver.find_element(By.NAME, "contactinfo-phone_number")
        email_input = driver.find_element(By.NAME, "contactinfo-email")
        form_save_button = driver.find_element(By.ID, "form-save-button")

        contact_name_input.send_keys(data["contact_name"])
        phone_number_input.send_keys(data["phone_number"])
        email_input.send_keys(data["email"])

        # Save the form
        form_save_button.click()

        # Check for success message
        WebDriverWait(driver, 10).until(
            EC.presence_of_element_located((By.CLASS_NAME, "alert-success"))
        )

        # Verify that the user has been redirected to the profile page
        self.assertEqual(
            driver.current_url,
            urljoin(self.live_server_url, reverse("recordtransfer:user_profile")),
        )

        # Look for In-Progress Tab and click it
        in_progress_tab = driver.find_element(
            By.XPATH, "//label[contains(@class, 'tab') and contains(., 'In-Progress')]"
        )
        in_progress_tab.click()

        # Look for resume icon and click it
        resume_link = driver.find_element(By.XPATH, "//a[@data-tip='Resume']")
        resume_link.click()

        # Wait for the Contact Information step to load
        WebDriverWait(driver, 10).until(
            EC.presence_of_element_located((By.NAME, "contactinfo-contact_name"))
        )

        # Re-find the elements after navigating back to the Contact Information step
        contact_name_input = driver.find_element(By.NAME, "contactinfo-contact_name")
        phone_number_input = driver.find_element(By.NAME, "contactinfo-phone_number")
        email_input = driver.find_element(By.NAME, "contactinfo-email")

        # Verify that the Contact Information step is still filled out
        self.assertEqual(contact_name_input.get_attribute("value"), data["contact_name"])
        self.assertEqual(phone_number_input.get_attribute("value"), data["phone_number"])
        self.assertEqual(email_input.get_attribute("value"), data["email"])

    def test_unsaved_changes_protection(self) -> None:
        """Test that the user is warned about unsaved changes through a modal when navigating away
        from an edited form.
        """
        self.login("testuser", "testpassword")
        driver = self.driver

        # Navigate to the submission form wizard
        driver.get(urljoin(self.live_server_url, reverse("recordtransfer:submit")))

        # Fill out the Legal Agreement step
        self.complete_legal_agreement_step()

        # Fill out some required fields in the Contact Information step
        data = self.test_data[SubmissionStep.CONTACT_INFO]

        # Wait for Contact Information step to load
        WebDriverWait(driver, 5).until(
            EC.presence_of_element_located((By.NAME, "contactinfo-contact_name"))
        )

        contact_name_input = driver.find_element(By.NAME, "contactinfo-contact_name")
        phone_number_input = driver.find_element(By.NAME, "contactinfo-phone_number")
        email_input = driver.find_element(By.NAME, "contactinfo-email")

        contact_name_input.send_keys(data["contact_name"])
        phone_number_input.send_keys(data["phone_number"])
        email_input.send_keys(data["email"])

        # Attempt to navigate to Home page without saving - use JavaScript click
        home_link = driver.find_element(By.ID, "nav-home")
        driver.execute_script("arguments[0].click();", home_link)

        # Check for unsaved changes modal
        WebDriverWait(driver, 10).until(
            EC.visibility_of_element_located((By.ID, "unsaved_changes_modal"))
        )

        # Verify the modal is visible
        modal = driver.find_element(By.ID, "unsaved_changes_modal")
        self.assertTrue(modal.is_displayed())

        # Wait for the buttons in the modal to be clickable
        WebDriverWait(driver, 10).until(
            EC.element_to_be_clickable((By.ID, "unsaved-changes-leave-btn"))
        )

        # Click on leave button in the modal
        leave_button = driver.find_element(By.ID, "unsaved-changes-leave-btn")
        leave_button.click()

        # Verify user is redirected to Home page
        WebDriverWait(driver, 10).until(
            EC.url_to_be(urljoin(self.live_server_url, reverse("recordtransfer:index")))
        )

    def test_unsaved_changes_protection_on_first_step_with_form_edits(self) -> None:
        """Test that the unsaved changes modal functions correctly when on the first step of an
        already edited form (user has completed at least one step and has navigated back to the
        first step).
        """
        self.login("testuser", "testpassword")
        driver = self.driver

        # Navigate to the submission form wizard
        driver.get(urljoin(self.live_server_url, reverse("recordtransfer:submit")))

        # Fill out the Legal Agreement step
        self.complete_legal_agreement_step()

        # Fill out some required fields in the Contact Information step
        data = self.test_data[SubmissionStep.CONTACT_INFO]

        # Wait for Contact Information step to load
        WebDriverWait(driver, 5).until(
            EC.presence_of_element_located((By.NAME, "contactinfo-contact_name"))
        )

        contact_name_input = driver.find_element(By.NAME, "contactinfo-contact_name")
        phone_number_input = driver.find_element(By.NAME, "contactinfo-phone_number")
        email_input = driver.find_element(By.NAME, "contactinfo-email")

        contact_name_input.send_keys(data["contact_name"])
        phone_number_input.send_keys(data["phone_number"])
        email_input.send_keys(data["email"])

        # Go back to the first step (Legal Agreement step)
        driver.find_element(By.ID, "form-previous-button").click()

        # Wait for the Legal Agreement step to load
        WebDriverWait(driver, 10).until(
            EC.presence_of_element_located((By.NAME, "acceptlegal-agreement_accepted"))
        )

        # Attempt to navigate to Home page without saving - use JavaScript click
        home_link = driver.find_element(By.ID, "nav-home")
        driver.execute_script("arguments[0].click();", home_link)

        # Check for unsaved changes modal
        WebDriverWait(driver, 10).until(
            EC.visibility_of_element_located((By.ID, "unsaved_changes_modal"))
        )
        # Verify the modal is visible
        modal = driver.find_element(By.ID, "unsaved_changes_modal")
        self.assertTrue(modal.is_displayed())

        # Wait for the buttons in the modal to be clickable
        WebDriverWait(driver, 10).until(EC.element_to_be_clickable((By.ID, "modal-save-link")))

        # Click on save button in the modal
        save_button = driver.find_element(By.ID, "modal-save-link")
        save_button.click()

        # Check that user is redirected to the profile page
        WebDriverWait(driver, 10).until(
            EC.url_to_be(urljoin(self.live_server_url, reverse("recordtransfer:user_profile")))
        )<|MERGE_RESOLUTION|>--- conflicted
+++ resolved
@@ -53,11 +53,9 @@
             "date_is_approximated": "✓ Yes",
             "language": "English",
             "description": "Test Description",
-<<<<<<< HEAD
             "condition": "Test Condition",
             "preliminary_custodial_history": "Test Custodial History",
-=======
->>>>>>> b8c74541
+
         },
         SubmissionStep.RIGHTS: {
             "section_title": get_section_title(SubmissionStep.RIGHTS),
@@ -297,7 +295,6 @@
         language_input.send_keys(data["language"])
         description_of_contents_input.send_keys(data["description"])
 
-<<<<<<< HEAD
         if not required_only:
             condition_input = driver.find_element(
                 By.NAME, "recorddescription-condition_assessment"
@@ -309,8 +306,7 @@
             condition_input.send_keys(data["condition"])
             preliminary_custodial_history.send_keys(data["preliminary_custodial_history"])
 
-=======
->>>>>>> b8c74541
+
         self.go_next_step()
 
     def complete_record_rights_step(self, required_only: bool = False) -> None:
@@ -508,11 +504,9 @@
                     "Date of materials": data["date_of_materials"],
                     "Date is approximated": data["date_is_approximated"],
                     "Description of contents": data["description"],
-<<<<<<< HEAD
                     "Condition of files": data["condition"],
                     "Custodial history": data["preliminary_custodial_history"],
-=======
->>>>>>> b8c74541
+
                 }
                 self._verify_field_values("recorddescription", fields)
 
