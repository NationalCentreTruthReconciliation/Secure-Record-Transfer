--- conflicted
+++ resolved
@@ -58,111 +58,6 @@
         )
         language_radio.click()
 
-<<<<<<< HEAD
-=======
-    ### Tests for the account information form ###
-    @patch("recordtransfer.views.profile.send_user_account_updated")
-    def test_valid_reset_password(self, email_mock: MagicMock) -> None:
-        """Test resetting the password from the profile page."""
-        driver = self.driver
-        profile_url = reverse("recordtransfer:user_profile")
-        driver.get(f"{self.live_server_url}{profile_url}")
-        WebDriverWait(driver, 5).until(
-            EC.presence_of_element_located((By.NAME, "current_password"))
-        )
-
-        driver.find_element(By.NAME, "current_password").send_keys("Securepassword123")
-        driver.find_element(By.NAME, "new_password").send_keys("Newsecurepassword123")
-        driver.find_element(By.NAME, "confirm_new_password").send_keys("Newsecurepassword123")
-
-        save_button = WebDriverWait(driver, 5).until(
-            EC.element_to_be_clickable((By.ID, "id_save_button"))
-        )
-        save_button.click()
-
-        WebDriverWait(driver, 5).until(
-            EC.presence_of_element_located((By.CLASS_NAME, "alert-success"))
-        )
-
-        from django.contrib.auth import get_user_model
-
-        user = get_user_model().objects.get(username="testuser")
-        self.assertTrue(user.check_password("Newsecurepassword123"))
-
-    def test_same_as_current_password_shows_field_error(self) -> None:
-        """Displays field error when new password equals current password."""
-        driver = self.driver
-        profile_url = reverse("recordtransfer:user_profile")
-        driver.get(f"{self.live_server_url}{profile_url}")
-        WebDriverWait(driver, 5).until(
-            EC.presence_of_element_located((By.NAME, "current_password"))
-        )
-        driver.find_element(By.NAME, "current_password").send_keys("Securepassword123")
-        driver.find_element(By.NAME, "new_password").send_keys("Securepassword123")
-        driver.find_element(By.NAME, "confirm_new_password").send_keys("Securepassword123")
-
-        save_button = WebDriverWait(driver, 5).until(
-            EC.element_to_be_clickable((By.ID, "id_save_button"))
-        )
-        save_button.click()
-
-        WebDriverWait(driver, 10).until(
-            EC.presence_of_element_located((By.CLASS_NAME, "text-error"))
-        )
-        page_text = driver.page_source
-        self.assertIn("The new password must be different from the current password.", page_text)
-
-    def test_password_change_wrong_current_password(self) -> None:
-        """Test error when the current password is wrong."""
-        driver = self.driver
-        profile_url = reverse("recordtransfer:user_profile")
-        driver.get(f"{self.live_server_url}{profile_url}")
-        WebDriverWait(driver, 5).until(
-            EC.presence_of_element_located((By.NAME, "current_password"))
-        )
-
-        driver.find_element(By.NAME, "current_password").send_keys("wrongpassword")
-        driver.find_element(By.NAME, "new_password").send_keys("Newsecurepassword123")
-        driver.find_element(By.NAME, "confirm_new_password").send_keys("Newsecurepassword123")
-        save_button = WebDriverWait(driver, 5).until(
-            EC.element_to_be_clickable((By.ID, "id_save_button"))
-        )
-        save_button.click()
-
-        error_present = WebDriverWait(driver, 5).until(
-            EC.presence_of_element_located((By.CLASS_NAME, "text-error"))
-        )
-        alert_present = WebDriverWait(driver, 5).until(
-            EC.presence_of_element_located((By.CLASS_NAME, "alert-error"))
-        )
-        self.assertTrue(error_present and alert_present)
-
-    def test_password_change_mismatched_new_passwords(self) -> None:
-        """Test error when new passwords do not match."""
-        driver = self.driver
-        profile_url = reverse("recordtransfer:user_profile")
-        driver.get(f"{self.live_server_url}{profile_url}")
-        WebDriverWait(driver, 5).until(
-            EC.presence_of_element_located((By.NAME, "current_password"))
-        )
-
-        driver.find_element(By.NAME, "current_password").send_keys("Securepassword123")
-        driver.find_element(By.NAME, "new_password").send_keys("Newsecurepassword123")
-        driver.find_element(By.NAME, "confirm_new_password").send_keys("Wrongsecurepassword123")
-        save_button = WebDriverWait(driver, 5).until(
-            EC.element_to_be_clickable((By.ID, "id_save_button"))
-        )
-        save_button.click()
-
-        error_present = WebDriverWait(driver, 5).until(
-            EC.presence_of_element_located((By.CLASS_NAME, "text-error"))
-        )
-        alert_present = WebDriverWait(driver, 5).until(
-            EC.presence_of_element_located((By.CLASS_NAME, "alert-error"))
-        )
-        self.assertTrue(error_present and alert_present)
-
->>>>>>> b5b9d2b3
     def test_account_info_update(self) -> None:
         """Test updating of account information for non-password fields."""
         driver = self.driver
