<<<<<<< HEAD
from unittest.mock import MagicMock, patch
from urllib.parse import urlparse

from django.test import tag
=======
import os
from unittest.mock import MagicMock, patch
from urllib.parse import urlparse

from django.conf import settings
from django.test import override_settings, tag
>>>>>>> 05410e19
from django.urls import reverse
from selenium.webdriver.common.by import By
from selenium.webdriver.support import expected_conditions as EC
from selenium.webdriver.support.ui import WebDriverWait

from recordtransfer.models import InProgressSubmission, Metadata, Submission, SubmissionGroup, User

from .selenium_setup import SeleniumLiveServerTestCase


@tag("e2e")
<<<<<<< HEAD
class ProfileFormsTest(SeleniumLiveServerTestCase):
    """Test the forms on the profile page."""

=======
@override_settings(
    WEBPACK_LOADER={
        "DEFAULT": {
            "STATS_FILE": os.path.join(
                os.path.dirname(settings.APPLICATION_BASE_DIR), "dist", "webpack-stats.json"
            ),
        },
    }
)
class ProfilePasswordResetTest(SeleniumLiveServerTestCase):
>>>>>>> 05410e19
    def setUp(self) -> None:
        """Set up test data and log in the test user."""
        super().setUp()
        self.user = User.objects.create_user(
            username="testuser",
            email="testuser@example.com",
            password="testpassword",
            first_name="Test",
            last_name="User",
        )
        self.login("testuser", "testpassword")

    def switch_to_contact_info_tab(self) -> None:
        """Switch to the contact information tab on the profile page."""
        driver = self.driver

        contact_info_radio = WebDriverWait(driver, 5).until(
            EC.element_to_be_clickable((By.ID, "id_contact_info_tab"))
        )
        contact_info_radio.click()

    # Tests for the account information form
    @patch("recordtransfer.views.profile.send_user_account_updated")
    def test_valid_reset_password(self, email_mock: MagicMock) -> None:
        """Test resetting the password from the profile page."""
        driver = self.driver
        profile_url = reverse("recordtransfer:user_profile")
        driver.get(f"{self.live_server_url}{profile_url}")
        WebDriverWait(driver, 5).until(
            EC.presence_of_element_located((By.NAME, "current_password"))
        )

        driver.find_element(By.NAME, "current_password").send_keys("testpassword")
        driver.find_element(By.NAME, "new_password").send_keys("newsecurepassword")
        driver.find_element(By.NAME, "confirm_new_password").send_keys("newsecurepassword")

        save_button = WebDriverWait(driver, 5).until(
            EC.element_to_be_clickable((By.ID, "id_save_button"))
        )
        save_button.click()

        WebDriverWait(driver, 5).until(
            EC.presence_of_element_located((By.CLASS_NAME, "alert-success"))
        )

        from django.contrib.auth import get_user_model

        user = get_user_model().objects.get(username="testuser")
        self.assertTrue(user.check_password("newsecurepassword"))

    def test_password_change_wrong_current_password(self) -> None:
        """Test error when the current password is wrong."""
        driver = self.driver
        profile_url = reverse("recordtransfer:user_profile")
        driver.get(f"{self.live_server_url}{profile_url}")
        WebDriverWait(driver, 5).until(
            EC.presence_of_element_located((By.NAME, "current_password"))
        )

        driver.find_element(By.NAME, "current_password").send_keys("wrongpassword")
        driver.find_element(By.NAME, "new_password").send_keys("newsecurepassword")
        driver.find_element(By.NAME, "confirm_new_password").send_keys("newsecurepassword")
        save_button = WebDriverWait(driver, 5).until(
            EC.element_to_be_clickable((By.ID, "id_save_button"))
        )
        save_button.click()

        error_present = WebDriverWait(driver, 5).until(
            EC.presence_of_element_located((By.CLASS_NAME, "text-error"))
        )
        alert_present = WebDriverWait(driver, 5).until(
            EC.presence_of_element_located((By.CLASS_NAME, "alert-error"))
        )
        self.assertTrue(error_present and alert_present)

    def test_password_change_mismatched_new_passwords(self) -> None:
        """Test error when new passwords do not match."""
        driver = self.driver
        profile_url = reverse("recordtransfer:user_profile")
        driver.get(f"{self.live_server_url}{profile_url}")
        WebDriverWait(driver, 5).until(
            EC.presence_of_element_located((By.NAME, "current_password"))
        )

        driver.find_element(By.NAME, "current_password").send_keys("testpassword")
        driver.find_element(By.NAME, "new_password").send_keys("newsecurepassword")
        driver.find_element(By.NAME, "confirm_new_password").send_keys("differentpassword")
        save_button = WebDriverWait(driver, 5).until(
            EC.element_to_be_clickable((By.ID, "id_save_button"))
        )
        save_button.click()

        error_present = WebDriverWait(driver, 5).until(
            EC.presence_of_element_located((By.CLASS_NAME, "text-error"))
        )
        alert_present = WebDriverWait(driver, 5).until(
            EC.presence_of_element_located((By.CLASS_NAME, "alert-error"))
        )
        self.assertTrue(error_present and alert_present)

    def test_account_info_update(self) -> None:
        """Test updating of account information for non-password fields."""
        driver = self.driver
        profile_url = reverse("recordtransfer:user_profile")
        driver.get(f"{self.live_server_url}{profile_url}")

        # First two fields: should be editable
        first_name_input = driver.find_element(By.ID, "id_first_name")
        last_name_input = driver.find_element(By.ID, "id_last_name")
        # Last two fields: should NOT be editable/clickable
        email_input = driver.find_element(By.ID, "id_email")
        username_input = driver.find_element(By.ID, "id_username")
        notifications_checkbox = driver.find_element(By.ID, "id_gets_notification_emails")

        # Check first two are enabled and editable
        self.assertTrue(first_name_input.is_enabled())
        self.assertTrue(last_name_input.is_enabled())
        first_name_input.clear()
        last_name_input.clear()
        first_name_input.send_keys("EditedFirst")
        last_name_input.send_keys("EditedLast")
        initial_state = notifications_checkbox.is_selected()

        # Toggle the checkbox
        notifications_checkbox.click()

        # Check last two are disabled (not editable/clickable)
        self.assertFalse(email_input.is_enabled())
        self.assertFalse(username_input.is_enabled())

        # Click save
        save_button = WebDriverWait(driver, 5).until(
            EC.element_to_be_clickable((By.ID, "id_save_button"))
        )
        save_button.click()

        # Wait for success alert
        WebDriverWait(driver, 5).until(
            EC.presence_of_element_located((By.CLASS_NAME, "alert-success"))
        )

        # Check if the changes persisted
        first_name_input = driver.find_element(By.ID, "id_first_name")
        last_name_input = driver.find_element(By.ID, "id_last_name")
        self.assertEqual(first_name_input.get_attribute("value"), "EditedFirst")
        self.assertEqual(last_name_input.get_attribute("value"), "EditedLast")

        notifications_checkbox = driver.find_element(By.ID, "id_gets_notification_emails")
        self.assertNotEqual(notifications_checkbox.is_selected(), initial_state)

    # Tests for the contact information form
    def test_save_contact_info_button(self) -> None:
        """Test that the save button for contact information is not clickable unless at least one
        contact info field has changed.
        """
        driver = self.driver
        profile_url = reverse("recordtransfer:user_profile")
        driver.get(f"{self.live_server_url}{profile_url}")
        self.switch_to_contact_info_tab()

        # Initially, the save button should not be clickable
        save_button = driver.find_element(By.ID, "contact-info-save-btn")
        self.assertFalse(save_button.is_enabled(), "Save button should not be enabled initially")

        # Fill in a contact info field to enable the save button
        driver.find_element(By.ID, "id_phone_number").send_keys("+1 (555) 123-4567")
        self.assertTrue(
            save_button.is_enabled(), "Save button should be enabled after filling a field"
        )

    def test_required_contact_info_fields(self) -> None:
        """Check that some contact information fields are required."""
        driver = self.driver
        profile_url = reverse("recordtransfer:user_profile")
        driver.get(f"{self.live_server_url}{profile_url}")
        self.switch_to_contact_info_tab()

        # Check that the required fields are marked as such
        required_fields = [
            "id_phone_number",
            "id_address_line_1",
            "id_city",
            "id_contactinfo-province_or_state",
            "id_postal_or_zip_code",
            "id_country",
        ]
        for field_id in required_fields:
            field = driver.find_element(By.ID, field_id)
            self.assertEqual(
                "true", field.get_attribute("required"), f"Field '{field_id}' should be required"
            )

    def test_non_required_contact_info_fields(self) -> None:
        """Check that some contact information fields are not required."""
        driver = self.driver
        profile_url = reverse("recordtransfer:user_profile")
        driver.get(f"{self.live_server_url}{profile_url}")
        self.switch_to_contact_info_tab()

        # Check that the non-required fields are not marked as such
        non_required_fields = [
            "id_address_line_2",
            "id_contactinfo-other_province_or_state",
        ]
        for field_id in non_required_fields:
            field = driver.find_element(By.ID, field_id)
            self.assertNotEqual(
                "true",
                field.get_attribute("required"),
                f"Field '{field_id}' should not be required",
            )

    def test_valid_contact_info_update(self) -> None:
        """Test updating contact information with valid data."""
        driver = self.driver
        profile_url = reverse("recordtransfer:user_profile")
        driver.get(f"{self.live_server_url}{profile_url}")
        self.switch_to_contact_info_tab()

        # Fill in the contact information fields
        driver.find_element(By.ID, "id_phone_number").send_keys("+1 (555) 123-4567")
        driver.find_element(By.ID, "id_address_line_1").send_keys("123 Test Street")
        driver.find_element(By.ID, "id_city").send_keys("Test City")
        driver.find_element(By.ID, "id_contactinfo-province_or_state").send_keys("ON")
        driver.find_element(By.ID, "id_postal_or_zip_code").send_keys("K1A 0A6")
        driver.find_element(By.ID, "id_country").send_keys("CA")

        # Click save
        save_button = WebDriverWait(driver, 5).until(
            EC.element_to_be_clickable((By.ID, "contact-info-save-btn"))
        )
        save_button.click()

        # Wait for success alert
        WebDriverWait(driver, 5).until(
            EC.presence_of_element_located((By.CLASS_NAME, "alert-success"))
        )

    def test_other_province_or_state(self) -> None:
        """Test that the 'Other' province or state field is shown and required when 'Other' is
        selected.
        """
        driver = self.driver
        profile_url = reverse("recordtransfer:user_profile")
        driver.get(f"{self.live_server_url}{profile_url}")
        self.switch_to_contact_info_tab()

        # Select 'Other' from the province/state dropdown
        province_select = WebDriverWait(driver, 5).until(
            EC.element_to_be_clickable((By.ID, "id_contactinfo-province_or_state"))
        )
        province_select.click()
        other_option = WebDriverWait(driver, 5).until(
            EC.element_to_be_clickable((By.XPATH, "//option[text()='Other']"))
        )
        other_option.click()

        # Check that the 'Other' input field is now visible
        other_input = WebDriverWait(driver, 5).until(
            EC.presence_of_element_located((By.ID, "id_contactinfo-other_province_or_state"))
        )
        self.assertTrue(other_input.is_displayed())

        # Check that the 'Other' input field is required
        self.assertEqual(
            "true",
            other_input.get_attribute("required"),
            "Other province/state field should be required",
        )


@tag("e2e")
class SubmissionTablesTest(SeleniumLiveServerTestCase):
    """Test the submission tables on the profile page."""

    def setUp(self) -> None:
        """Set up test data and log in the test user."""
        super().setUp()
        self.user = User.objects.create_user(
            username="testuser",
            email="testuser@example.com",
            password="testpassword",
            first_name="Test",
            last_name="User",
        )
        self.metadata = Metadata.objects.create()

        self.submission = Submission.objects.create(
            user=self.user,
            metadata=self.metadata,
        )

        self.submission_group = SubmissionGroup.objects.create(
            name="Test Group",
            created_by=self.user,
        )
        self.login("testuser", "testpassword")

    def move_to_in_progress_submission_tab(self) -> None:
        """Help method to move to an in-progress submission tab."""
        driver = self.driver
        profile_url = reverse("recordtransfer:user_profile")
        driver.get(f"{self.live_server_url}{profile_url}")

        # Find the label for the in-progress tab by 'for' attribute or by containing the input
        in_progress_label = WebDriverWait(driver, 5).until(
            EC.element_to_be_clickable((By.XPATH, "//label[input[@id='id_in_progress_tab']]"))
        )
        in_progress_label.click()

    def create_in_progress_submission(self) -> InProgressSubmission:
        """Create an in-progress submission for the current user and return it.
        Moved to second page as it needed to have click on the "Save for later" button.
        """
        driver = self.driver
        # Go to the new submission page
        new_submission_url = reverse("recordtransfer:submit")
        driver.get(f"{self.live_server_url}{new_submission_url}")

        # Fill the first page (accept legal)
        checkbox = WebDriverWait(driver, 5).until(
            EC.element_to_be_clickable((By.NAME, "acceptlegal-agreement_accepted"))
        )
        checkbox.click()

        # Click "Next" to go to the next page
        next_btn = WebDriverWait(driver, 5).until(
            EC.element_to_be_clickable((By.ID, "form-next-button"))
        )
        next_btn.click()

        # Click "Save for later"
        save_btn = WebDriverWait(driver, 5).until(
            EC.element_to_be_clickable((By.ID, "form-save-button"))
        )
        save_btn.click()

        # Wait for success alert
        WebDriverWait(driver, 5).until(
            EC.presence_of_element_located((By.CLASS_NAME, "alert-success"))
        )

        # Now fetch the submission from the DB
        submission = InProgressSubmission.objects.filter(user=self.user).order_by("-pk").first()
        assert submission is not None
        return submission

    def move_to_submission_groups_tab(self) -> None:
        """Help method to move to an in-progress submission tab."""
        driver = self.driver
        profile_url = reverse("recordtransfer:user_profile")
        driver.get(f"{self.live_server_url}{profile_url}")

        # Find the label for the in-progress tab by 'for' attribute or by containing the input
        submission_group_label = WebDriverWait(driver, 5).until(
            EC.element_to_be_clickable((By.XPATH, "//label[input[@id='id_submission_group_tab']]"))
        )
        submission_group_label.click()

    def test_submission_view_from_profile(self) -> None:
        """Test that the submission view can be accessed from the profile page."""
        driver = self.driver
        profile_url = reverse("recordtransfer:user_profile")
        driver.get(f"{self.live_server_url}{profile_url}")

        submission_link = WebDriverWait(driver, 5).until(
            EC.presence_of_element_located((By.ID, "view_submission_report_1"))
        )
        original_window = driver.current_window_handle

        submission_link.click()

        # Get all window handles
        all_windows = driver.window_handles

        new_window = next(window for window in all_windows if window != original_window)
        driver.switch_to.window(new_window)

        # Increase timeout and add more specific waiting
        submission_report_heading = WebDriverWait(driver, 5).until(
            EC.presence_of_element_located(
                (By.XPATH, "//*[starts-with(text(), 'Submission Report for')]")
            )
        )

        self.assertIsNotNone(submission_report_heading)

    def test_download_submission_CSV_for_profile(self) -> None:
        """Test downloading the submission report from the profile page."""
        driver = self.driver
        profile_url = reverse("recordtransfer:user_profile")
        driver.get(f"{self.live_server_url}{profile_url}")

        # Find the download button and check its href
        download_button = WebDriverWait(driver, 5).until(
            EC.presence_of_element_located((By.ID, "id_download_csv_1"))
        )
        download_url = download_button.get_attribute("href")

        # Build the expected URL using Django's reverse and the submission's UUID
        expected_url = f"{self.live_server_url}{reverse('recordtransfer:submission_csv', kwargs={'uuid': str(self.submission.uuid)})}"
        self.assertEqual(download_url, expected_url)

    def test_new_submission_button_from_profile(self) -> None:
        """Test that the new submission button from the profile page works correctly."""
        driver = self.driver
        profile_url = reverse("recordtransfer:user_profile")
        driver.get(f"{self.live_server_url}{profile_url}")

        # Wait for and click the new submission button
        new_submission_button = WebDriverWait(driver, 5).until(
            EC.element_to_be_clickable((By.ID, "id_new_submission_button"))
        )
        new_submission_button.click()

        current_url = driver.current_url
        expected_url = f"{self.live_server_url}{reverse('recordtransfer:submit')}"

        self.assertEqual(current_url, expected_url)

    def test_resume_in_progress_submission(self) -> None:
        """Test resuming an in-progress submission from the profile page."""
        driver = self.driver
        self.in_progress_submission = self.create_in_progress_submission()
        self.move_to_in_progress_submission_tab()

        # Wait for the resume button to be present
        resume_button = WebDriverWait(driver, 5).until(
            EC.presence_of_element_located((By.ID, "resume_in_progress_1"))
        )

        resume_button.click()

        # Assert that you are now on the resume page (adjust as needed)
        WebDriverWait(driver, 5).until(EC.url_contains("resume"))
        expected_query = f"resume={self.in_progress_submission.uuid}"
        parsed_url = urlparse(driver.current_url)

        self.assertEqual(reverse("recordtransfer:submit"), parsed_url.path)
        self.assertIn(expected_query, parsed_url.query)

    def test_resume_does_not_duplicate_in_progress(self) -> None:
        """Test that resuming an in-progress submission does not create a duplicate."""
        driver = self.driver
        self.create_in_progress_submission()
        self.move_to_in_progress_submission_tab()

        resume_button = WebDriverWait(driver, 5).until(
            EC.presence_of_element_located((By.ID, "resume_in_progress_1"))
        )

        resume_button.click()

        # Now click the "Save for later" button
        save_for_later = WebDriverWait(driver, 5).until(
            EC.element_to_be_clickable((By.ID, "form-save-button"))
        )
        save_for_later.click()

        # # Assert only one InProgressSubmission exists for this user
        in_progress_count = InProgressSubmission.objects.filter(user=self.user).count()
        self.assertEqual(in_progress_count, 1)

    def test_delete_in_progress_submission(self) -> None:
        """Test deleting an in-progress submission from the profile page."""
        driver = self.driver
        self.in_progress_submission = self.create_in_progress_submission()
        self.move_to_in_progress_submission_tab()
        # Click the delete button in that row (adjust class or selector if needed)
        delete_button = WebDriverWait(driver, 5).until(
            EC.presence_of_element_located((By.ID, "delete_in_progress_1"))
        )
        delete_button.click()

        # Wait for the "Yes" button to be clickable and click it
        confirm_button = WebDriverWait(driver, 5).until(
            EC.element_to_be_clickable((By.ID, "confirm_delete_ip_btn"))
        )
        confirm_button.click()

        # Wait for the row to be removed or for a "no submissions" message
        WebDriverWait(driver, 5).until(
            EC.presence_of_element_located((By.ID, "empty_in_progress_submission"))
        )

        # Assert in the database that the in-progress submission is deleted
        exists = InProgressSubmission.objects.filter(pk=self.in_progress_submission.pk).exists()
        self.assertFalse(exists)

    def test_new_submission_group(self) -> None:
        """Test creating a new submission group from the profile page."""
        driver = self.driver
        self.move_to_submission_groups_tab()

        # Click the new submission group button
        new_group_button = WebDriverWait(driver, 5).until(
            EC.element_to_be_clickable((By.ID, "id_new_submission_group_button"))
        )
        new_group_button.click()

        # Wait for the modal to appear and fill in the form
        WebDriverWait(driver, 5).until(
            EC.presence_of_element_located((By.CLASS_NAME, "modal-box"))
        )
        group_name_input = WebDriverWait(driver, 5).until(
            EC.element_to_be_clickable((By.ID, "id_submission_group_name"))
        )
        group_name_input.send_keys("Test Submission Group")
        # Submit the form
        submit_button = driver.find_element(By.ID, "id_create_group_button")
        submit_button.click()

        # Check if the group was created successfully
        WebDriverWait(driver, 5).until(
            EC.presence_of_element_located((By.CLASS_NAME, "alert-success"))
        )

        # Assert in the database that the group exists
        exists = SubmissionGroup.objects.filter(name="Test Submission Group").exists()
        self.assertTrue(exists)

    def test_view_submission_group(self) -> None:
        """Test viewing a submission group from the profile page."""
        driver = self.driver
        self.move_to_submission_groups_tab()

        # Click the link to view the submission group
        group_link = WebDriverWait(driver, 5).until(
            EC.presence_of_element_located((By.ID, "view_submission_group_1"))
        )

        group_link.click()

        # Wait for the URL to update and check it contains 'submission-group'
        WebDriverWait(driver, 5).until(lambda d: "submission-group" in d.current_url)

        # Assert that the current URL is the expected one
        expected_url = f"{self.live_server_url}{reverse('recordtransfer:submission_group_detail', kwargs={'uuid': str(self.submission_group.uuid)})}"
        self.assertEqual(driver.current_url, expected_url)

    def test_delete_submission_group(self) -> None:
        """Test deleting a submission group from the profile page."""
        driver = self.driver
        self.move_to_submission_groups_tab()

        # Click the delete button in that row (adjust class or selector if needed)
        delete_button = WebDriverWait(driver, 5).until(
            EC.presence_of_element_located((By.ID, "delete_submission_group_1"))
        )
        delete_button.click()

        confirm_button = WebDriverWait(driver, 5).until(
            EC.element_to_be_clickable((By.ID, "confirm_delete_submission_group_btn"))
        )
        confirm_button.click()

        # Wait for the row to be removed or for a "no submissions" message
        WebDriverWait(driver, 5).until(
            EC.presence_of_element_located((By.CLASS_NAME, "alert-success"))
        )

        # Assert in the database that the submission group is deleted
        exists = SubmissionGroup.objects.filter(pk=self.submission_group.pk).exists()
        self.assertFalse(exists)

    def test_duplicate_submission_group_name_not_allowed(self) -> None:
        """Test that creating a submission group with a duplicate name is not allowed."""
        driver = self.driver
        self.move_to_submission_groups_tab()

        # Try to create a duplicate group with the same name as in setUp
        new_group_button = WebDriverWait(driver, 5).until(
            EC.element_to_be_clickable((By.ID, "id_new_submission_group_button"))
        )
        new_group_button.click()
        WebDriverWait(driver, 5).until(
            EC.presence_of_element_located((By.CLASS_NAME, "modal-box"))
        )
        group_name_input = WebDriverWait(driver, 5).until(
            EC.element_to_be_clickable((By.ID, "id_submission_group_name"))
        )
        group_name_input.clear()
        group_name_input.send_keys("Test Group")
        submit_button = driver.find_element(By.ID, "id_create_group_button")
        submit_button.click()

        WebDriverWait(driver, 5).until(
            EC.presence_of_element_located((By.CLASS_NAME, "modal-box"))
        )

        # Assert an error message is shown
        error_present = WebDriverWait(driver, 5).until(
            EC.presence_of_element_located((By.CLASS_NAME, "text-error"))
        )
        self.assertIsNotNone(error_present)<|MERGE_RESOLUTION|>--- conflicted
+++ resolved
@@ -1,16 +1,9 @@
-<<<<<<< HEAD
-from unittest.mock import MagicMock, patch
-from urllib.parse import urlparse
-
-from django.test import tag
-=======
 import os
 from unittest.mock import MagicMock, patch
 from urllib.parse import urlparse
 
 from django.conf import settings
 from django.test import override_settings, tag
->>>>>>> 05410e19
 from django.urls import reverse
 from selenium.webdriver.common.by import By
 from selenium.webdriver.support import expected_conditions as EC
@@ -22,11 +15,6 @@
 
 
 @tag("e2e")
-<<<<<<< HEAD
-class ProfileFormsTest(SeleniumLiveServerTestCase):
-    """Test the forms on the profile page."""
-
-=======
 @override_settings(
     WEBPACK_LOADER={
         "DEFAULT": {
@@ -36,8 +24,9 @@
         },
     }
 )
-class ProfilePasswordResetTest(SeleniumLiveServerTestCase):
->>>>>>> 05410e19
+class ProfileFormsTest(SeleniumLiveServerTestCase):
+    """Test the forms on the profile page."""
+
     def setUp(self) -> None:
         """Set up test data and log in the test user."""
         super().setUp()
@@ -310,6 +299,15 @@
 
 
 @tag("e2e")
+@override_settings(
+    WEBPACK_LOADER={
+        "DEFAULT": {
+            "STATS_FILE": os.path.join(
+                os.path.dirname(settings.APPLICATION_BASE_DIR), "dist", "webpack-stats.json"
+            ),
+        },
+    }
+)
 class SubmissionTablesTest(SeleniumLiveServerTestCase):
     """Test the submission tables on the profile page."""
 
