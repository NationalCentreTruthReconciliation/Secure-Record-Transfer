--- conflicted
+++ resolved
@@ -7,11 +7,7 @@
 from django.conf import settings
 from django.contrib.auth import get_user_model
 from django.contrib.auth.forms import AuthenticationForm
-<<<<<<< HEAD
 from django.test import TestCase, override_settings
-=======
-from django.test import TestCase
->>>>>>> 631d4fe0
 from django.urls import reverse
 from django.utils.encoding import force_bytes
 from django.utils.http import urlsafe_base64_encode
@@ -600,17 +596,35 @@
         # User should not be authenticated
         self.assertFalse(response.wsgi_request.user.is_authenticated)
 
-<<<<<<< HEAD
+
+    def test_redirect_to_next_parameter(self) -> None:
+        """Test that login redirects to next parameter if provided."""
+        next_url = reverse("recordtransfer:user_profile")
+        response = self.client.post(self.login_url + f"?next={next_url}", self.valid_credentials)
+
+        # Should redirect to the next URL
+        self.assertRedirects(response, next_url)
+
+        # User should be authenticated
+        self.assertTrue(response.wsgi_request.user.is_authenticated)
+        self.assertEqual(response.wsgi_request.user.username, "testloginuser")
+        self.assertTrue(response.wsgi_request.user.is_authenticated)
+        # Logout
+        self.client.logout()
+        # Failed attempts should reset, so lockout should not trigger after 1 more fail
+        response = self.client.post(self.login_url, self.invalid_credentials)
+        self.assertEqual(response.status_code, 200)
+        self.assertFalse(response.wsgi_request.user.is_authenticated)
+
     @override_settings(AXES_FAILURE_LIMIT=3, AXES_COOLOFF_TIME=0.01)
     def test_lockout_after_failed_attempts(self) -> None:
         """User is locked out after too many failed login attempts."""
-        login_url = reverse("login")
         for _ in range(2):
-            response = self.client.post(login_url, self.invalid_credentials)
+            response = self.client.post(self.login_url, self.invalid_credentials)
             self.assertEqual(response.status_code, 200)
             self.assertFalse(response.wsgi_request.user.is_authenticated)
         # 4th attempt should trigger lockout
-        response = self.client.post(login_url, self.invalid_credentials)
+        response = self.client.post(self.login_url, self.invalid_credentials)
         self.assertEqual(response.status_code, 429)
 
     # @override_settings(AXES_FAILURE_LIMIT=2, AXES_COOLOFF_TIME=1)
@@ -637,19 +651,11 @@
     @override_settings(AXES_FAILURE_LIMIT=2, AXES_COOLOFF_TIME=0.01)
     def test_lockout_resets_after_successful_login(self) -> None:
         """Lockout counter resets after successful login."""
-        login_url = reverse("login")
         # 1 failed attempt
-        self.client.post(login_url, self.invalid_credentials)
+        self.client.post(self.login_url, self.invalid_credentials)
         # Successful login
-        response = self.client.post(login_url, self.valid_credentials)
+        response = self.client.post(self.login_url, self.valid_credentials)
         self.assertRedirects(response, reverse("recordtransfer:index"))
-        self.assertTrue(response.wsgi_request.user.is_authenticated)
-        # Logout
-        self.client.logout()
-        # Failed attempts should reset, so lockout should not trigger after 1 more fail
-        response = self.client.post(login_url, self.invalid_credentials)
-        self.assertEqual(response.status_code, 200)
-        self.assertFalse(response.wsgi_request.user.is_authenticated)
 
     # @override_settings(AXES_FAILURE_LIMIT=2, AXES_COOLOFF_TIME=0.001)
     # def test_failed_attempt_during_lockout_resets_timer(self) -> None:
@@ -671,24 +677,4 @@
     #         unlock_time = datetime.datetime.now() + datetime.timedelta(minutes=cooloff_minutes)
     #         with freeze_time(unlock_time):
     #             response = self.client.post(login_url, self.valid_credentials)
-    #             self.assertEqual(response.status_code, 429)
-=======
-    def test_redirect_authenticated_user(self) -> None:
-        """Test that authenticated users are redirected."""
-        self.client.login(username="testloginuser", password="securepassword123")
-        response = self.client.get(self.login_url)
-        # Should redirect to index
-        self.assertRedirects(response, reverse("recordtransfer:index"))
-
-    def test_redirect_to_next_parameter(self) -> None:
-        """Test that login redirects to next parameter if provided."""
-        next_url = reverse("recordtransfer:user_profile")
-        response = self.client.post(self.login_url + f"?next={next_url}", self.valid_credentials)
-
-        # Should redirect to the next URL
-        self.assertRedirects(response, next_url)
-
-        # User should be authenticated
-        self.assertTrue(response.wsgi_request.user.is_authenticated)
-        self.assertEqual(response.wsgi_request.user.username, "testloginuser")
->>>>>>> 631d4fe0
+    #             self.assertEqual(response.status_code, 429)