--- conflicted
+++ resolved
@@ -292,12 +292,8 @@
         cls.other_group = SubmissionGroup.objects.create(
             name="Other Group", created_by=cls.other_user
         )
-<<<<<<< HEAD
-        cls.url = reverse("recordtransfer:get_user_submission_groups")
-=======
         cls.submission_groups_url = reverse("recordtransfer:get_user_submission_groups")
         cls.header = {HeaderNames.FRONTEND_REQUEST: "true"}
->>>>>>> 40e60661
 
     def setUp(self) -> None:
         """Set up test environment for each test."""
@@ -305,11 +301,7 @@
 
     def test_returns_own_groups(self) -> None:
         """Test that the view returns only the groups owned by the user."""
-<<<<<<< HEAD
-        response = self.client.get(self.url)
-=======
-        response = self.client.get(self.submission_groups_url, headers=self.header)
->>>>>>> 40e60661
+        response = self.client.get(self.submission_groups_url, headers=self.header)
         self.assertEqual(response.status_code, 200)
         data = response.json()
         group_names = {g["name"] for g in data}
@@ -319,15 +311,9 @@
 
     def test_returns_empty_for_user_with_no_groups(self) -> None:
         """Test that the view returns the correct response for a user with no groups."""
-<<<<<<< HEAD
+        self.client.logout()
         self.client.login(username="otheruser", password="password")
-        url = reverse("recordtransfer:get_user_submission_groups")
-        response = self.client.get(url)
-=======
-        self.client.logout()
-        self.client.login(username="otheruser", password="password")
-        response = self.client.get(self.submission_groups_url, headers=self.header)
->>>>>>> 40e60661
+        response = self.client.get(self.submission_groups_url, headers=self.header)
         self.assertEqual(response.status_code, 200)
         self.assertEqual(
             response.json(),
@@ -342,26 +328,16 @@
 
     def test_staff_can_access_own_groups(self) -> None:
         """Test that a staff user can access their own submission groups."""
-<<<<<<< HEAD
-        self.client.login(username="staffuser", password="password")
-        url = reverse("recordtransfer:get_user_submission_groups")
-        response = self.client.get(url)
-=======
-        self.client.logout()
-        self.client.login(username="staffuser", password="password")
-        response = self.client.get(self.submission_groups_url, headers=self.header)
->>>>>>> 40e60661
+        self.client.logout()
+        self.client.login(username="staffuser", password="password")
+        response = self.client.get(self.submission_groups_url, headers=self.header)
         self.assertEqual(response.status_code, 200)
         # Staff user has no groups by default
         self.assertEqual(response.json(), [])
 
     def test_group_descriptions_are_included_and_correct(self) -> None:
         """Test that the group descriptions are included and correct in the response."""
-<<<<<<< HEAD
-        response = self.client.get(self.url)
-=======
-        response = self.client.get(self.submission_groups_url, headers=self.header)
->>>>>>> 40e60661
+        response = self.client.get(self.submission_groups_url, headers=self.header)
         self.assertEqual(response.status_code, 200)
         data = response.json()
         # Find the group by name and check description
@@ -378,12 +354,6 @@
     def test_unauthenticated_user_redirected_to_login(self) -> None:
         """Test that an unauthenticated user is redirected to the login page."""
         self.client.logout()
-<<<<<<< HEAD
-        response = self.client.get(self.url)
-        login_url = reverse("login")
-        expected_redirect = f"{login_url}?next={self.url}"
-        self.assertRedirects(response, expected_redirect)
-=======
         response = self.client.get(self.submission_groups_url, headers=self.header)
         login_url = reverse("login")
         expected_redirect = f"{login_url}?next={self.submission_groups_url}"
@@ -393,5 +363,4 @@
         """Test that a missing required header returns a 400 response."""
         response = self.client.get(self.submission_groups_url)
         self.assertEqual(response.status_code, 400)
-        self.assertTemplateUsed(response, "400.html")
->>>>>>> 40e60661
+        self.assertTemplateUsed(response, "400.html")