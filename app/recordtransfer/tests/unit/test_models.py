--- conflicted
+++ resolved
@@ -23,11 +23,8 @@
 from recordtransfer.models import (
     InProgressSubmission,
     PermUploadedFile,
-<<<<<<< HEAD
     Submission,
-=======
     SiteSetting,
->>>>>>> fd587884
     TempUploadedFile,
     UploadSession,
     User,
