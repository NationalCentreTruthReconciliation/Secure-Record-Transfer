--- conflicted
+++ resolved
@@ -195,111 +195,6 @@
         self.assertFalse(form.is_valid())
         self.assertIn("last_name", form.errors)
 
-<<<<<<< HEAD
-=======
-    def test_form_valid_password_change(self) -> None:
-        """Test that the form can change the user's password successfully."""
-        history_before_test = self.user.password_history.count()
-
-        form_data = {
-            "first_name": self.test_first_name,
-            "last_name": self.test_last_name,
-            "current_password": self.test_password,
-            "new_password": self.test_new_password,
-            "confirm_new_password": self.test_new_password,
-        }
-        form = UserAccountInfoForm(data=form_data, instance=self.user)
-        self.assertTrue(form.is_valid())
-        user = form.save()
-
-        history_after_test = self.user.password_history.count()
-
-        self.assertTrue(user.check_password("new_password123"))
-        self.assertEqual(1 + history_before_test, history_after_test)
-
-    def test_form_invalid_current_password(self) -> None:
-        """Test that the form rejects an invalid current password."""
-        form_data = {
-            "first_name": self.test_first_name,
-            "last_name": self.test_last_name,
-            "current_password": "wrong_password",
-            "new_password": "new_password123",
-            "confirm_new_password": "new_password123",
-        }
-        form = UserAccountInfoForm(data=form_data, instance=self.user)
-        self.assertFalse(form.is_valid())
-        self.assertIn("current_password", form.errors)
-
-    def test_form_new_passwords_do_not_match(self) -> None:
-        """Test that the form rejects new passwords that do not match."""
-        form_data = {
-            "first_name": self.test_first_name,
-            "last_name": self.test_last_name,
-            "current_password": self.test_password,
-            "new_password": "new_password123",
-            "confirm_new_password": "different_password",
-        }
-        form = UserAccountInfoForm(data=form_data, instance=self.user)
-        self.assertFalse(form.is_valid())
-        self.assertIn("confirm_new_password", form.errors)
-
-    def test_form_missing_current_password(self) -> None:
-        """Test that the form requires the current password for password changes."""
-        form_data = {
-            "first_name": self.test_first_name,
-            "last_name": self.test_last_name,
-            "new_password": "new_password123",
-            "confirm_new_password": "new_password123",
-        }
-        form = UserAccountInfoForm(data=form_data, instance=self.user)
-        self.assertFalse(form.is_valid())
-        self.assertIn("current_password", form.errors)
-
-    def test_form_missing_new_password(self) -> None:
-        """Test that the form requires a new password for password changes."""
-        form_data = {
-            "first_name": self.test_first_name,
-            "last_name": self.test_last_name,
-            "current_password": self.test_password,
-            "confirm_new_password": "new_password123",
-        }
-        form = UserAccountInfoForm(data=form_data, instance=self.user)
-        self.assertFalse(form.is_valid())
-        self.assertIn("new_password", form.errors)
-
-    def test_form_missing_confirm_new_password(self) -> None:
-        """Test that the form requires confirmation of the new password."""
-        form_data = {
-            "first_name": self.test_first_name,
-            "last_name": self.test_last_name,
-            "current_password": self.test_password,
-            "new_password": "new_password123",
-        }
-        form = UserAccountInfoForm(data=form_data, instance=self.user)
-        self.assertFalse(form.is_valid())
-        self.assertIn("confirm_new_password", form.errors)
-
-    def test_form_new_password_is_same_as_old_password(self) -> None:
-        """Test that the form rejects a new password that is the same as the old password."""
-        form_data = {
-            "first_name": self.test_first_name,
-            "last_name": self.test_last_name,
-            "current_password": self.test_password,
-            "new_password": self.test_password,
-            "confirm_new_password": self.test_password,
-        }
-        form = UserAccountInfoForm(data=form_data, instance=self.user)
-        self.assertFalse(form.is_valid())
-        self.assertIn("new_password", form.errors)
-
-    def test_form_empty(self) -> None:
-        """Test that the form is invalid when no data is provided."""
-        form_data = {}
-        form = UserAccountInfoForm(data=form_data, instance=self.user)
-        self.assertFalse(form.is_valid())
-        self.assertIn("Form is empty.", form.errors["__all__"])
-
->>>>>>> b5b9d2b3
     def test_form_email_notification_initial_false(self) -> None:
         """Test that the form can set email notification preference to False."""
         self.user.gets_notification_emails = False
