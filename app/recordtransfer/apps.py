import logging
import os
import re

from bagit import CHECKSUM_ALGOS
from django.apps import AppConfig
from django.conf import settings
from django.core.exceptions import ImproperlyConfigured

LOGGER = logging.getLogger("recordtransfer")


def verify_email_settings() -> None:
    """Verify these settings.

    - DO_NOT_REPLY_USERNAME
    - ARCHIVIST_EMAIL

    Raises:
        ImproperlyConfigured: If either DO_NOT_REPLY_USERNAME or ARCHIVIST_EMAIL is empty.
    """
    if not settings.DO_NOT_REPLY_USERNAME:
        raise ImproperlyConfigured("The DO_NOT_REPLY_USERNAME setting is empty")
    if not settings.ARCHIVIST_EMAIL:
        raise ImproperlyConfigured("The ARCHIVIST_EMAIL setting is empty")


def verify_date_format() -> None:
    """Verify the setting.

    - APPROXIMATE_DATE_FORMAT

    Raises:
        ImproperlyConfigured: If the setting does not contain "{date}".
    """
    if r"{date}" not in settings.APPROXIMATE_DATE_FORMAT:
        raise ImproperlyConfigured(
            ("The APPROXIMATE_DATE_FORMAT (currently: {0}) does not contain {{date}}").format(
                settings.APPROXIMATE_DATE_FORMAT
            )
        )


def verify_checksum_settings() -> None:
    """Verify the setting.

    - BAG_CHECKSUMS

    Raises:
        ImproperlyConfigured: If the setting is empty or contains unsupported checksum algorithms.
    """
    if not settings.BAG_CHECKSUMS:
        raise ImproperlyConfigured(
            "No checksums found in the BAG_CHECKSUMS setting. Choose one "
            "or more checksum algorithms to generate checksums for when "
            'creating a BagIt bag, separated by commas (i.e., "sha1,sha256")'
        )
    not_found = [a for a in settings.BAG_CHECKSUMS if a not in CHECKSUM_ALGOS]
    if not_found:
        not_supported = ", ".join(not_found)
        supported = ", ".join(CHECKSUM_ALGOS)
        raise ImproperlyConfigured(
            (
                "These algorithm(s) found in the BAG_CHECKSUMS setting are NOT "
                "supported: {0}. The algorithms that ARE supported are: {1}."
            ).format(not_supported, supported)
        )


def verify_storage_folder_settings() -> None:
    """Verify the settings.

    - BAG_STORAGE_FOLDER
    - UPLOAD_STORAGE_FOLDER

    Creates the directories if they do not exist.

    Raises:
        ImproperlyConfigured: If the directories could not be created, or if they already exist
        exception if the directories could not be created, or if they already exist but as file.
    """
    for setting_name in [
        "BAG_STORAGE_FOLDER",
        "UPLOAD_STORAGE_FOLDER",
    ]:
        directory = getattr(settings, setting_name)

        if os.path.exists(directory) and os.path.isfile(directory):
            raise ImproperlyConfigured(
                (
                    "The {0} at {1} is a file. Remove this file or change the {0} "
                    "to a different folder"
                ).format(setting_name, directory)
            )

        if not os.path.exists(directory):
            try:
                os.makedirs(directory, exist_ok=True)
                LOGGER.info("Created %s at %s", setting_name, directory)
            except PermissionError as exc:
                raise ImproperlyConfigured(
                    (
                        "Could not create the {0} at the path {1}. Ensure "
                        "permissions are configured so that this folder can be "
                        "created, or create it manually."
                    ).format(setting_name, directory)
                ) from exc


def verify_max_upload_size() -> None:
    """Verify the settings.

    - MAX_TOTAL_UPLOAD_SIZE_MB
    - MAX_SINGLE_UPLOAD_SIZE_MB
    - MAX_TOTAL_UPLOAD_COUNT

    Raises:
        ImproperlyConfigured: If any are less than or equal to zero, or if the single upload size
        is greater than the total upload size.
    """
    for setting_name in [
        "MAX_TOTAL_UPLOAD_SIZE_MB",
        "MAX_SINGLE_UPLOAD_SIZE_MB",
        "MAX_TOTAL_UPLOAD_COUNT",
    ]:
        value = getattr(settings, setting_name)

        if not isinstance(value, int):
            raise ImproperlyConfigured(
                ("The {0} setting is the wrong type (currently: {1}), should be int").format(
                    setting_name, type(value)
                )
            )

        if value == 0:
            raise ImproperlyConfigured(
                ("The {0} setting is set to ZERO, it cannot be less than 1").format(setting_name)
            )

        if value < 0:
            raise ImproperlyConfigured(
                ("The {0} setting is negative (currently: {1}), it cannot be less than 1").format(
                    setting_name, value
                )
            )

    max_total_size = settings.MAX_TOTAL_UPLOAD_SIZE_MB
    max_single_size = settings.MAX_SINGLE_UPLOAD_SIZE_MB
    if max_total_size < max_single_size:
        raise ImproperlyConfigured(
            (
                "The MAX_TOTAL_UPLOAD_SIZE_MB setting (currently: {0}) cannot be less "
                "than the MAX_SINGLE_UPLOAD_SIZE_MB setting (currently: {1})"
            ).format(max_total_size, max_single_size)
        )


def verify_accepted_file_formats() -> None:
    """Verify the setting.

    - ACCEPTED_FILE_FORMATS

    Raises:
        ImproperlyConfigured exception if there are any issues with the formatting of the setting
        or the file extensions in the setting.
    """
    formats = settings.ACCEPTED_FILE_FORMATS

    if not isinstance(formats, dict):
        raise ImproperlyConfigured(
            (
                "The ACCEPTED_FILE_FORMATS setting is the wrong type (currently: "
                "{0}), should be dict"
            ).format(type(formats))
        )

    if not formats:
        raise ImproperlyConfigured("The ACCEPTED_FILE_FORMATS setting is empty")

    inverted_formats = {}

    for group_name, extensions in formats.items():
        if not isinstance(extensions, list) and not isinstance(extensions, set):
            raise ImproperlyConfigured(
                (
                    'The extension collection for the "{0}" group of the '
                    "ACCEPTED_FILE_FORMATS settings is the wrong type "
                    "(currently: {1}), should be list"
                ).format(group_name, type(extensions))
            )

        for i, extension in enumerate(extensions, 0):
            if not isinstance(extension, str):
                raise ImproperlyConfigured(
                    (
                        'The extension at index {0} in the "{1}" group of the '
                        "ACCEPTED_FILE_FORMATS settings is the wrong type "
                        "(currently: {2}), should be str"
                    ).format(i, group_name, type(extension))
                )

            if extension[0] == ".":
                raise ImproperlyConfigured(
                    (
                        'The file extension "{0}" in the "{1}" group of the '
                        "ACCEPTED_FILE_FORMATS setting starts with a period (.), "
                        "file extensions should not start with periods"
                    ).format(extension, group_name)
                )

            match_obj = re.match(r"^[a-z0-9][\.a-z0-9]*[a-z0-9]$", extension)
            if not match_obj:
                raise ImproperlyConfigured(
                    (
                        'The file extension "{0}" in the "{1}" group of the '
                        "ACCEPTED_FILE_FORMATS setting is invalid. File extensions "
                        "may only contain lowercase letters and numbers, and MAY "
                        "contain periods EXCEPT at the start and end of the "
                        "extension name"
                    ).format(extension, group_name)
                )

            if extension in inverted_formats:
                last_seen_group = inverted_formats[extension]

                if last_seen_group == group_name:
                    raise ImproperlyConfigured(
                        (
                            'The file extension "{0}" appears more than once in '
                            'the "{1}" group of the ACCEPTED_FILE_FORMATS setting. '
                            "Ensure each extension appears only once across all "
                            "groups"
                        ).format(extension, group_name)
                    )

                raise ImproperlyConfigured(
                    (
                        'The file extension "{0}" appears across more than one '
                        "group in the ACCEPTED_FILE_FORMATS setting (appears in "
                        'the "{1}" and "{2}" groups). Ensure each extension '
                        "appears only once across all groups"
                    ).format(extension, group_name, last_seen_group)
                )

            inverted_formats[extension] = group_name


def verify_caais_defaults() -> None:
    """Verify the settings.

    - CAAIS_DEFAULT_SUBMISSION_EVENT_TYPE
    - CAAIS_DEFAULT_CREATION_TYPE

    Raises:
        ImproperlyConfigured: If either setting is empty.
    """
    if not settings.CAAIS_DEFAULT_SUBMISSION_EVENT_TYPE:
        raise ImproperlyConfigured("CAAIS_DEFAULT_SUBMISSION_EVENT_TYPE is not set")
    if not settings.CAAIS_DEFAULT_CREATION_TYPE:
        raise ImproperlyConfigured("CAAIS_DEFAULT_CREATION_TYPE is not set")


def _validate_cron(cron_str: str) -> None:
    """Validate a cron expression.

    Args:
        cron_str: The cron expression to validate.

    Raises:
        ValueError: If the cron expression is invalid.
    """
    # Check number of fields
    fields = cron_str.strip().split()
    if len(fields) != 5:
        raise ValueError("Cron expression must have 5 fields")

    # Regex for each cron field
    cron_patterns = {
        "minute": r"^(?:\*(?:/[1-9]\d*)?|[0-5]?\d(?:-[0-5]?\d)?(?:/[1-9]\d*)?(?:,[0-5]?\d)*)$",
        "hour": r"^(?:\*(?:/[1-9]\d*)?|[01]?\d|2[0-3](?:-[01]?\d|2[0-3])?(?:/[1-9]\d*)?(?:,[01]?\d|2[0-3])*)$",
        "day_of_month": r"^(?:\*(?:/[1-9]\d*)?|[1-9]|[12]\d|3[01](?:-[1-9]|[12]\d|3[01])?(?:/[1-9]\d*)?(?:,[1-9]|[12]\d|3[01])*)$",
        "month": r"^(?:\*(?:/[1-9]\d*)?|[1-9]|1[0-2](?:-[1-9]|1[0-2])?(?:/[1-9]\d*)?(?:,[1-9]|1[0-2])*)$",
        "day_of_week": r"^(?:\*(?:/[1-9]\d*)?|[0-6](?:-[0-6])?(?:/[1-9]\d*)?(?:,[0-6])*)$",
    }

    field_names = ["minute", "hour", "day_of_month", "month", "day_of_week"]

    # Validate each field
    for value, field in zip(fields, field_names):
        pattern = cron_patterns[field]
        if not re.match(pattern, value):
            raise ValueError(f"Invalid value '{value}' for field '{field}'")


def verify_upload_session_expiry_settings() -> None:
    """Verify the settings.

    - UPLOAD_SESSION_EXPIRED_CLEANUP_SCHEDULE
    - UPLOAD_SESSION_EXPIRE_AFTER_INACTIVE_MINUTES
    - UPLOAD_SESSION_EXPIRING_REMINDER_MINUTES

    Raises:
        ImproperlyConfigured: If the expiry schedule is not a valid cron string, or if the
        expiry settings are invalid.
    """
    try:
<<<<<<< HEAD
        _validate_cron(settings.UPLOAD_SESSION_EXPIRED_CLEANUP_SCHEDULE)
=======
        cron_str = settings.UPLOAD_SESSION_EXPIRED_CLEANUP_SCHEDULE
        if cron_str:
            _validate_cron(cron_str)
>>>>>>> 80a9f68e
    except Exception as exc:
        raise ImproperlyConfigured(
            "UPLOAD_SESSION_EXPIRED_CLEANUP_SCHEDULE is not a valid cron string"
        ) from exc

    if (
        settings.UPLOAD_SESSION_EXPIRE_AFTER_INACTIVE_MINUTES <= 0
        and settings.UPLOAD_SESSION_EXPIRE_AFTER_INACTIVE_MINUTES != -1
    ):
        raise ImproperlyConfigured(
            "UPLOAD_SESSION_EXPIRE_AFTER_INACTIVE_MINUTES must be greater than zero or -1"
        )

    if (
        settings.UPLOAD_SESSION_EXPIRING_REMINDER_MINUTES <= 0
        and settings.UPLOAD_SESSION_EXPIRING_REMINDER_MINUTES != -1
    ):
        raise ImproperlyConfigured(
            "UPLOAD_SESSION_EXPIRING_REMINDER_MINUTES must be greater than zero or -1"
        )

    if (
        settings.UPLOAD_SESSION_EXPIRING_REMINDER_MINUTES
        >= settings.UPLOAD_SESSION_EXPIRE_AFTER_INACTIVE_MINUTES
    ):
        raise ImproperlyConfigured(
            "UPLOAD_SESSION_EXPIRING_REMINDER_MINUTES must be less than "
            "UPLOAD_SESSION_EXPIRE_AFTER_INACTIVE_MINUTES"
        )

    if (
        settings.UPLOAD_SESSION_EXPIRING_REMINDER_MINUTES <= 0
        and settings.UPLOAD_SESSION_EXPIRE_AFTER_INACTIVE_MINUTES != -1
    ):
        raise ImproperlyConfigured(
            "UPLOAD_SESSION_EXPIRING_REMINDER_MINUTES must be greater than zero or -1"
        )


class RecordTransferConfig(AppConfig):
    """Top-level application config for the recordtransfer app."""

    name = "recordtransfer"

    def ready(self) -> None:
        """Verify the settings in the settings module."""
        try:
            LOGGER.info("Verifying settings in %s", settings.SETTINGS_MODULE)
            verify_email_settings()
            verify_date_format()
            verify_checksum_settings()
            verify_storage_folder_settings()
            verify_max_upload_size()
            verify_accepted_file_formats()
            verify_caais_defaults()

        except AttributeError as exc:
            match_obj = re.search(r'has no attribute ["\'](.+)["\']', str(exc), re.IGNORECASE)
            if match_obj:
                setting_name = match_obj.group(1)
                raise ImproperlyConfigured(
                    ("The {0} setting is not defined in {1}!").format(
                        setting_name, settings.SETTINGS_MODULE
                    )
                ) from exc
            raise exc<|MERGE_RESOLUTION|>--- conflicted
+++ resolved
@@ -304,13 +304,9 @@
         expiry settings are invalid.
     """
     try:
-<<<<<<< HEAD
-        _validate_cron(settings.UPLOAD_SESSION_EXPIRED_CLEANUP_SCHEDULE)
-=======
         cron_str = settings.UPLOAD_SESSION_EXPIRED_CLEANUP_SCHEDULE
         if cron_str:
             _validate_cron(cron_str)
->>>>>>> 80a9f68e
     except Exception as exc:
         raise ImproperlyConfigured(
             "UPLOAD_SESSION_EXPIRED_CLEANUP_SCHEDULE is not a valid cron string"
