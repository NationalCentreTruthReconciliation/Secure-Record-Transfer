--- conflicted
+++ resolved
@@ -60,10 +60,6 @@
     setupFormValidation("id_login_button");
 }
 
-<<<<<<< HEAD
-
-=======
->>>>>>> ba200d6d
 /**
  * Initializes validation for the password reset form.
  */
