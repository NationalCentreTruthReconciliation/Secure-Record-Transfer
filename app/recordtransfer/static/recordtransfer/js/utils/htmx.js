<<<<<<< HEAD
import { setupSubmissionGroupForm, setupChangeSubmissionGroupForm } from "../forms/forms.js";
=======
import { setupSubmissionGroupForm } from "../forms/forms.js";
import { initializeSubmissionForm } from "../submission_form/index";
>>>>>>> bf062397
import { addQueryParam, showModal, closeModal, getCurrentTablePage } from "./utils.js";

/**
 * Handles the UI and table refresh after a delete request for an in-progress submission.
 *
 * Closes the delete confirmation modal and, if the request was successful,
 * refreshes the in-progress submissions table via HTMX AJAX.
 * @param {CustomEvent} e - The event object containing the request result in
 * `e.detail.successful`.
 * @param {object} context - Context object with URLs and element IDs for table refresh.
 * @param {string} context.IN_PROGRESS_SUBMISSION_TABLE_URL - The URL to refresh the in-progress
 * submissions table.
 * @param {string} context.PAGINATE_QUERY_NAME - The query parameter name for pagination
 * (e.g., "p").
 * @param {string} context.ID_IN_PROGRESS_SUBMISSION_TABLE - The DOM element ID of the in-progress
 * submissions table to update.
 */
export const handleDeleteIpSubmissionAfterRequest = (e, context) => {
    closeModal();

    if (e.detail.successful) {
        refreshIPSubmissionTable(context);
    }
};

export const handleDeleteSubmissionGroupAfterRequest = (e, context) => {
    closeModal();

    // If the request was successful, refresh the table
    if (e.detail.successful) {
        refreshSubmissionGroupTable(context);
    }
};

/**
 * Handles the after-swap event for the modal.
 * This function is triggered after the modal content has been swapped in.
 * @param {Event} e - The HTMX after-swap event object containing request details
 * @param {object} context - The context object for the current operation
 * @returns {void}
 */
export const handleModalAfterSwap = (e, context) => {
    const triggeredBy = e.detail.requestConfig.elt.id;
    // Check if swap was triggered by the new submission group button
    if (triggeredBy === "id_new_submission_group_button") {
        setupSubmissionGroupForm(context);
    } else if (triggeredBy.startsWith("assign_submission_group_")) {
        setupChangeSubmissionGroupForm();
    }
    // Always show the modal after a swap on the modal content container
    showModal();
};

/**
 * Handles the modal swap event before content is replaced.
 * Closes the modal if the server response is empty, which occurs when the submission group is
 * successfully created.
 * @param {CustomEvent} e - The event object containing the server response.
 * @param {object} context - Context object with URLs and element IDs for table refresh.
 * @param {string} context.SUBMISSION_GROUP_TABLE_URL - The URL to refresh the submission group
 * table.
 * @param {string} context.PAGINATE_QUERY_NAME - The query parameter name for pagination
 * (e.g., "p").
 * @param {string} context.ID_SUBMISSION_GROUP_TABLE - The DOM element ID of the submission group
 * table to update.
 */
export function handleSubmissionGroupModalFormBeforeSwap(e, context) {
    if (!e.detail.serverResponse && e.detail.requestConfig.elt.id === "submission-group-form") {
        e.preventDefault(); // Stop the event from bubbling up
        closeModal();
        // Handler may be used on other pages where the submission group table is not present
        if (context["ID_SUBMISSION_GROUP_TABLE"] &&
            document.getElementById(context["ID_SUBMISSION_GROUP_TABLE"])) {
            refreshSubmissionGroupTable(context);
        }
    }
}

/**
 * Handles the modal swap event before content is replaced for assign submission group forms.
 * Closes the modal if the server response is empty, which occurs when the submission group is
 * successfully assigned.
 * @param {CustomEvent} e - The event object containing the server response.
 * @param {object} context - Context object with URLs and element IDs for table refresh.
 * @param {string} context.SUBMISSION_TABLE_URL - The URL to refresh the submission table.
 * @param {string} context.PAGINATE_QUERY_NAME - The query parameter name for pagination
 * (e.g., "p").
 * @param {string} context.ID_SUBMISSION_TABLE - The DOM element ID of the submission table
 * to update.
 */
export function handleAssignSubmissionGroupModalBeforeSwap(e, context) {
    // If the server response is empty, close the modal
    if (!e.detail.serverResponse &&
        e.detail.requestConfig.elt.id === "assign-submission-group-form") {
        e.preventDefault(); // Stop the event from bubbling up
        closeModal();
        if (context["ID_SUBMISSION_TABLE"] &&
            document.getElementById(context["ID_SUBMISSION_TABLE"])) {
            refreshSubmissionTable(context);
        }
    }
}

/**
 * Generic function to refresh a table by making an HTMX AJAX request
 * @param {string} tableUrl - Base URL for fetching table data
 * @param {string} paginateQueryName - Query parameter name used for pagination
 * @param {string} tableElementId - DOM element ID of the table to update
 * @returns {void}
 */
const refreshTable = (tableUrl, paginateQueryName, tableElementId) => {
    const currentPage = getCurrentTablePage();
    const finalUrl = addQueryParam(tableUrl, paginateQueryName, currentPage);

    window.htmx.ajax("GET", finalUrl, {
        target: "#" + tableElementId,
        swap: "innerHTML"
    });
};

const refreshSubmissionGroupTable = (context) => {
    refreshTable(
        context["SUBMISSION_GROUP_TABLE_URL"],
        context["PAGINATE_QUERY_NAME"],
        context["ID_SUBMISSION_GROUP_TABLE"]
    );
};

const refreshIPSubmissionTable = (context) => {
    refreshTable(
        context["IN_PROGRESS_SUBMISSION_TABLE_URL"],
        context["PAGINATE_QUERY_NAME"],
        context["ID_IN_PROGRESS_SUBMISSION_TABLE"]
    );
};

<<<<<<< HEAD
const refreshSubmissionTable = (context) => {
    refreshTable(
        context["SUBMISSION_TABLE_URL"],
        context["PAGINATE_QUERY_NAME"],
        context["ID_SUBMISSION_TABLE"]
    );
};
=======
    window.htmx.ajax("GET",
        finalUrl,
        {
            target: "#" + context["ID_SUBMISSION_GROUP_TABLE"],
            swap: "innerHTML"
        });
};

/**
 * Sets up global HTMX event listeners for application-wide behavior.
 * This should be called once in the main application entry point.
 */
export function setupBaseHtmxEventListeners() {
    document.addEventListener("htmx:afterSwap", (event) => {
        if (event.detail.target.id === "main-container") {
            initializeSubmissionForm();
        }
    });
}
>>>>>>> bf062397
<|MERGE_RESOLUTION|>--- conflicted
+++ resolved
@@ -1,9 +1,5 @@
-<<<<<<< HEAD
 import { setupSubmissionGroupForm, setupChangeSubmissionGroupForm } from "../forms/forms.js";
-=======
-import { setupSubmissionGroupForm } from "../forms/forms.js";
 import { initializeSubmissionForm } from "../submission_form/index";
->>>>>>> bf062397
 import { addQueryParam, showModal, closeModal, getCurrentTablePage } from "./utils.js";
 
 /**
@@ -108,6 +104,18 @@
 }
 
 /**
+ * Sets up global HTMX event listeners for application-wide behavior.
+ * This should be called once in the main application entry point.
+ */
+export function setupBaseHtmxEventListeners() {
+    document.addEventListener("htmx:afterSwap", (event) => {
+        if (event.detail.target.id === "main-container") {
+            initializeSubmissionForm();
+        }
+    });
+}
+
+/**
  * Generic function to refresh a table by making an HTMX AJAX request
  * @param {string} tableUrl - Base URL for fetching table data
  * @param {string} paginateQueryName - Query parameter name used for pagination
@@ -140,32 +148,10 @@
     );
 };
 
-<<<<<<< HEAD
 const refreshSubmissionTable = (context) => {
     refreshTable(
         context["SUBMISSION_TABLE_URL"],
         context["PAGINATE_QUERY_NAME"],
         context["ID_SUBMISSION_TABLE"]
     );
-};
-=======
-    window.htmx.ajax("GET",
-        finalUrl,
-        {
-            target: "#" + context["ID_SUBMISSION_GROUP_TABLE"],
-            swap: "innerHTML"
-        });
-};
-
-/**
- * Sets up global HTMX event listeners for application-wide behavior.
- * This should be called once in the main application entry point.
- */
-export function setupBaseHtmxEventListeners() {
-    document.addEventListener("htmx:afterSwap", (event) => {
-        if (event.detail.target.id === "main-container") {
-            initializeSubmissionForm();
-        }
-    });
-}
->>>>>>> bf062397
+};