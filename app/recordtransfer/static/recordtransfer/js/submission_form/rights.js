<<<<<<< HEAD
import { setupSelectOtherToggle } from "../utils/otherField";
=======
import { setupHelpTooltips } from "../base/tooltip";
>>>>>>> 4cac2ab3
import { setupFormset } from "./formset";

/**
 * Sets up the rights form.
 * @param {object} context - The context object containing form configuration
 */
export function setupRightsForm(context) {
    const formsetPrefix = context["formset_prefix"];

    // Set up the formset, and setup the select other toggle when a new form is added.
    setupFormset(formsetPrefix, newForm => {
        const selectElement = newForm.querySelector("[id$=\"-rights_type\"]");
        const index = selectElement.id.match(/\d+/)[0];
        setupSelectOtherToggle(
            selectElement.id,
            `id_rights-${index}-other_rights_type`,
            context["other_rights_type_id"],
        );

        setupRightsNoteToggle(
            selectElement.id,
            `id_rights-${index}-rights_value`
        );

        setupHelpTooltips();

        // Reset the selected value upon form creation
        selectElement.value = "";
        selectElement.dispatchEvent(new Event("change"));
    });

    document.querySelectorAll("[id$=\"-rights_type\"]").forEach(element => {
        const index = element.id.match(/\d+/)[0];
        setupSelectOtherToggle(
            element.id,
            `id_rights-${index}-other_rights_type`,
            context["other_rights_type_id"],
        );

        // Setup notes toggle for this specific form
        setupRightsNoteToggle(
            element.id,
            `id_rights-${index}-rights_value`
        );
    });
}

/**
 * Sets up toggling the visibility of the rights value field based on the value of
 * the rights type field with the same index.
 * @param {string} rightsTypeId - The ID of the rights type select element.
 * @param {string} rightsValueId - The ID of the rights value textarea element.
 */
function setupRightsNoteToggle(rightsTypeId, rightsValueId) {
    const rightsTypeField = document.getElementById(rightsTypeId);
    const rightsValueField = document.getElementById(rightsValueId);
    const formContainer = rightsValueField ? rightsValueField.closest(".flex-item") : null;

    /**
     * Updates the visibility of the rights value field based on whether
     * the rights type field has a value.
     */
    function updateVisibility() {
        if (rightsTypeField && rightsTypeField.value) {
            if (formContainer) {formContainer.style.display = "";}
        } else {
            if (formContainer) {formContainer.style.display = "none";}
        }
    }

    // Add event listener for the rights type field
    if (rightsTypeField) {
        rightsTypeField.addEventListener("change", updateVisibility);
    }

    updateVisibility();
}<|MERGE_RESOLUTION|>--- conflicted
+++ resolved
@@ -1,8 +1,5 @@
-<<<<<<< HEAD
 import { setupSelectOtherToggle } from "../utils/otherField";
-=======
 import { setupHelpTooltips } from "../base/tooltip";
->>>>>>> 4cac2ab3
 import { setupFormset } from "./formset";
 
 /**
