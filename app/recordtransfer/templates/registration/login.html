{% extends "recordtransfer/base.html" %}
{% load i18n %}
{% block title %}
    {% trans "Login" %}
{% endblock title %}
{% block content %}
    <div class="container mx-auto max-w-lg py-8 px-4">
        <div class="bg-white shadow-lg rounded-lg p-6 border border-gray-100">
            <!-- Title -->
            <div class="mb-4 text-4xl text-primary text-center">{% trans "Login to your Account" %}</div>
            <!-- Error Message -->
            {% include "registration/login_errors.html" %}
            <!-- Form -->
            <div id="login-form-container">
                <form class="space-y-4"
                      hx-post="{% url 'login' %}"
                      hx-target="#login-error-container"
                      hx-swap="innerHTML">
                    {% csrf_token %}
                    {% for field in form %}
                        <div class="mb-4">
                            <label for="{{ field.id_for_label }}"
                                   class="block mb-2 font-medium text-gray-700">{{ field.label }}</label>
                            {% if field.html_name == 'username' %}
                                <div class="relative">
                                    <div class="absolute inset-y-0 left-0 pl-3 flex items-center pointer-events-none">
                                        <svg xmlns="http://www.w3.org/2000/svg"
                                             class="h-5 w-5 text-gray-400"
                                             viewBox="0 0 20 20"
                                             fill="currentColor">
                                            <path fill-rule="evenodd" d="M10 9a3 3 0 100-6 3 3 0 000 6zm-7 9a7 7 0 1114 0H3z" clip-rule="evenodd" />
                                        </svg>
                                    </div>
                                    <input type="text"
                                           name="username"
                                           id="{{ field.id_for_label }}"
                                           class="pl-10 w-full py-2 px-3 border border-gray-300 rounded-md focus:outline-none focus:ring-2 focus:ring-primary/30 focus:border-primary"
                                           required>
                                </div>
                            {% elif field.html_name == 'password' %}
                                <div class="relative">
                                    <div class="absolute inset-y-0 left-0 pl-3 flex items-center pointer-events-none">
                                        <svg xmlns="http://www.w3.org/2000/svg"
                                             class="h-5 w-5 text-gray-400"
                                             viewBox="0 0 20 20"
                                             fill="currentColor">
                                            <path fill-rule="evenodd" d="M5 9V7a5 5 0 0110 0v2a2 2 0 012 2v5a2 2 0 01-2 2H5a2 2 0 01-2-2v-5a2 2 0 012-2zm8-2v2H7V7a3 3 0 016 0z" clip-rule="evenodd" />
                                        </svg>
                                    </div>
                                    <input type="password"
                                           name="password"
                                           id="{{ field.id_for_label }}"
                                           class="pl-10 w-full py-2 px-3 border border-gray-300 rounded-md focus:outline-none focus:ring-2 focus:ring-primary/30 focus:border-primary"
                                           required>
                                </div>
                            {% else %}
                                {{ field }}
                            {% endif %}
                        </div>
                    {% endfor %}
                    <button id="id_login_button"
                            type="submit"
                            class="w-full bg-primary text-white py-2 px-4 rounded-md hover:bg-primary-dark transition">
                        Login
                    </button>
                </form>
            </div>
            <!-- Forgot Password -->
            <!-- Account Links -->
            <div class="mt-6 text-center space-y-3">
                <div>
                    <a href="{% url 'password_reset' %}"
                       class="text-primary hover:text-primary/80">{% trans "Forgot your password?" %}</a>
                </div>
<<<<<<< HEAD
               {% if SIGN_UP_ENABLED %}
=======
                {% if SIGN_UP_ENABLED %}
>>>>>>> 807b0aa8
                    <div class="mt-6 text-center">
                        <p class="text-gray-600">
                            {% trans "Don't have an account?" %}
                            <a href="{% url 'recordtransfer:create_account' %}"
                               class="text-primary hover:text-primary/80 ml-1">{% trans "Sign Up" %}</a>
                        </p>
                    </div>
                {% endif %}
<<<<<<< HEAD
=======
            </div>
>>>>>>> 807b0aa8
        </div>
    </div>
{% endblock content %}<|MERGE_RESOLUTION|>--- conflicted
+++ resolved
@@ -72,11 +72,7 @@
                     <a href="{% url 'password_reset' %}"
                        class="text-primary hover:text-primary/80">{% trans "Forgot your password?" %}</a>
                 </div>
-<<<<<<< HEAD
-               {% if SIGN_UP_ENABLED %}
-=======
                 {% if SIGN_UP_ENABLED %}
->>>>>>> 807b0aa8
                     <div class="mt-6 text-center">
                         <p class="text-gray-600">
                             {% trans "Don't have an account?" %}
@@ -85,10 +81,7 @@
                         </p>
                     </div>
                 {% endif %}
-<<<<<<< HEAD
-=======
             </div>
->>>>>>> 807b0aa8
         </div>
     </div>
 {% endblock content %}