--- conflicted
+++ resolved
@@ -16,21 +16,6 @@
     {% endfor %}
     <div class="flex-item">
         <label></label>
-<<<<<<< HEAD
-        <button type="submit" class="blue-button" id="id_create_group_button">
-            {% if IS_NEW %}
-                {% trans "Create" %}
-            {% else %}
-                {% trans "Save" %}
-            {% endif %}
-        </button>
-        {% if not IS_NEW %}
-            <button type="button" class="red-button ml-10" id="id_delete_group_button">
-                {% trans "Delete" %}
-            </button>
-        {% endif %}
-=======
         <button type="submit" class="blue-button" id="id_create_group_button">{% trans "Create" %}</button>
->>>>>>> 1aba00b1
     </div>
 </form>