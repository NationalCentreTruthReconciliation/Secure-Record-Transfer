{% extends "recordtransfer/submission_form_standard.html" %}
{% load i18n %}
{% block form_explanation %}
    {% url 'recordtransfer:index' as homepage %}
<<<<<<< HEAD
    <p>
        <b>
            {% blocktrans %}
=======
    <div class="text-lg text-primary mb-2 mt-4 ml-6">
        {% blocktrans %}
>>>>>>> 8be73c18
        Terms of Submission
        {% endblocktrans %}
    </div>
    <div class="text-sm  ml-6">
        <div class="mb-4">
            {% blocktrans %}
        By completing and submitting this form you hereby agree to give the National Centre for
        Truth and Reconciliation (“NCTR”) legal and physical custody and control and responsibility
        over the materials you have submitted for the purpose of allowing the NCTR Archives to
        inspect, research and appraise this material for a potential donation to the NCTR.
        {% endblocktrans %}
        </div>
        <div class="mb-4">
            {% blocktrans %}
        The NCTR accepts full responsibility for the physical condition of the materials you have
        submitted during the period when the NCTR Archives staff will examine the materials for
        potential donation.
        {% endblocktrans %}
        </div>
        <div class="mb-8">
            {% blocktrans %}
        If you do not wish to continue, you may <a href="{{ homepage }}">go back.</a>
        {% endblocktrans %}
<<<<<<< HEAD
    </p>
    <br>
=======
            <br>
        </div>
    </div>
>>>>>>> 8be73c18
{% endblock form_explanation %}<|MERGE_RESOLUTION|>--- conflicted
+++ resolved
@@ -2,14 +2,8 @@
 {% load i18n %}
 {% block form_explanation %}
     {% url 'recordtransfer:index' as homepage %}
-<<<<<<< HEAD
-    <p>
-        <b>
-            {% blocktrans %}
-=======
     <div class="text-lg text-primary mb-2 mt-4 ml-6">
         {% blocktrans %}
->>>>>>> 8be73c18
         Terms of Submission
         {% endblocktrans %}
     </div>
@@ -33,12 +27,7 @@
             {% blocktrans %}
         If you do not wish to continue, you may <a href="{{ homepage }}">go back.</a>
         {% endblocktrans %}
-<<<<<<< HEAD
-    </p>
-    <br>
-=======
             <br>
         </div>
     </div>
->>>>>>> 8be73c18
 {% endblock form_explanation %}