import logging
import os
<<<<<<< HEAD
from collections import defaultdict
from typing import TYPE_CHECKING, List, Union
=======
from pathlib import Path
from typing import TYPE_CHECKING, Union
>>>>>>> 08fdb422
from zipfile import ZipFile

from django.conf import settings
from django.utils.html import strip_tags
from django.utils.translation import gettext, ngettext_lazy, pgettext_lazy
from django.utils.translation import gettext_lazy as _

from recordtransfer.exceptions import FolderNotFoundError

# This is to avoid a circular import
if TYPE_CHECKING:
    from recordtransfer.models import UploadSession

LOGGER = logging.getLogger("recordtransfer")


def zip_directory(directory: str, zipf: ZipFile) -> None:
    """Zip a directory structure into a zip file.

    Args:
        directory (str): The folder to zip
        zipf (ZipFile): A zipfile.ZipFile handle
    """
    if not os.path.isdir(directory):
        raise FolderNotFoundError(f"Directory {directory} does not exist")
    if not zipf:
        raise ValueError("ZipFile does not exist")

    relroot = os.path.abspath(os.path.join(directory, os.pardir))
    for root, __, files in os.walk(directory):
        # add directory (needed for empty dirs)
        zipf.write(root, os.path.relpath(root, relroot))
        for file_ in files:
            filename = os.path.join(root, file_)
            if os.path.isfile(filename):  # regular files only
                arcname = os.path.join(os.path.relpath(root, relroot), file_)
                zipf.write(filename, arcname)


def snake_to_camel_case(string: str) -> str:
    """Convert a snake_case string to camelCase."""
    string_split = string.split("_")
    return string_split[0] + "".join([x.capitalize() for x in string_split[1:]])


def html_to_text(html: str) -> str:
    """Convert HTML content to plain text by stripping tags and whitespace."""
    no_tags_split = strip_tags(html).split("\n")
    plain_text_split = filter(None, map(str.strip, no_tags_split))
    return "\n".join(plain_text_split)


def get_human_readable_size(size_bytes: float, base: int = 1024, precision: int = 2) -> str:
    """Convert bytes into a human-readable size.

    Args:
        size_bytes: The number of bytes to convert
        base: Either of 1024 or 1000. 1024 for sizes like MiB, 1000 for sizes
            like MB
        precision: The number of decimals on the returned size

    Returns:
        (str): The bytes converted to a human readable size
    """
    if base not in (1000, 1024):
        raise ValueError("base may only be 1000 or 1024")
    if size_bytes < 0:
        raise ValueError("size_bytes cannot be negative")

    suffixes = {
        1000: ("B", "KB", "MB", "GB", "TB", "PB", "EB", "ZB", "YB"),
        1024: ("B", "KiB", "MiB", "GiB", "TiB", "PiB", "EiB", "ZiB", "YiB"),
    }

    if size_bytes < base:
        return "%d %s" % (size_bytes, suffixes[base][0])

    suffix_list = suffixes[base]
    idx = 0
    while size_bytes >= base and idx < len(suffix_list) - 1:
        size_bytes /= float(base)
        idx += 1

    return "%.*f %s" % (precision, size_bytes, suffix_list[idx])


def get_human_readable_file_count(file_names: list, accepted_file_groups: dict) -> str:
    """Count the number of files falling into the ACCEPTED_FILE_FORMATS groups, and report the
    number of files in each group.

    Args:
        file_names (list): A list of file paths or names with extension intact
        accepted_file_groups (dict): A dictionary of file group names mapping to a list of
            lowercase file extensions without periods.

    Returns:
        (str): A string reporting the number of files in each group.
    """
    counted_types = count_file_types(file_names, accepted_file_groups)
    if not counted_types:
        return _("No file types could be identified")

    statement = []
    for group, num in counted_types.items():
        if num < 1:
            continue
        statement.append(
            ngettext_lazy(
                "%(count)s %(file_type)s file",
                "%(count)s %(file_type)s files",
                num,
            )
            % {
                "count": num,
                "file_type": group,
            }
        )

    if not statement:
        return _("No file types could be identified")

    if len(statement) == 1:
        return statement[0]

    if len(statement) == 2:
        return pgettext_lazy(
            "file_count_1 and _2 are both counts like: '1 PDF file'",
            "%(file_count_1)s and %(file_count_2)s",
        ) % {
            "file_count_1": statement[0],
            "file_count_2": statement[1],
        }

    return pgettext_lazy(
        "file_count_1 is a list like '1 PDF file, 2 Image files' and file_count_2 is a count like: '5 Video files'",
        "%(file_count_1)s, and %(file_count_2)s",
    ) % {
        "file_count_1": ", ".join(statement[0:-1]),
        "file_count_2": statement[-1],
    }


def count_file_types(file_names: list, accepted_file_groups: dict[str, List[str]]) -> dict:
    """Tabulate how many files fall into the file groups specified in the ACCEPTED_FILE_FORMATS
    dictionary.

    If a file's extension does not match any of the accepted file extensions, it is ignored. For
    that reason, it is important to ensure that the files are accepted before trying to count them.

    Args:
        file_names (list): A list of file paths or names with extension intact
        accepted_file_groups (dict): A dictionary of file group names mapping to a list of
            lowercase file extensions without periods.

    Returns:
        (dict): A dictionary mapping from group name to number of files in that group.
    """
    # Invert dict so it maps from extension -> name instead of name -> extensions
    names_for_extensions = {
        extension: file_type_name
        for file_type_name, file_extension_list in accepted_file_groups.items()
        for extension in file_extension_list
    }

    counts = defaultdict(int)

    for name in file_names:
        parts = name.split(".")

        if len(parts) < 2:
            continue

        extension = parts[-1].lower()

        if extension not in names_for_extensions:
            continue

        name = names_for_extensions[extension]
        counts[name] += 1

    return dict(counts)


def mb_to_bytes(m: int) -> int:
    """Convert MB to bytes.

    Args:
        m (int): Size in MB.

    Returns:
        int: Size in bytes.
    """
    return m * 1000**2


def bytes_to_mb(b: int) -> float:
    """Convert bytes to MB.

    Args:
        b (int): Size in bytes.

    Returns:
        float: Size in MB.
    """
    return b / 1000**2


def accept_file(filename: str, filesize: Union[str, int]) -> dict:
    """Determine if a new file should be accepted. Does not check the file's
    contents, only its name and its size.

    These checks are applied:
    - The file name is not empty
    - The file has an extension
    - The file's extension exists in ACCEPTED_FILE_FORMATS
    - The file's size is an integer greater than zero
    - The file's size is less than or equal to the maximum allowed size for one file

    Args:
        filename (str): The name of the file
        filesize (Union[str, int]): A string or integer representing the size of
            the file (in bytes)

    Returns:
        (dict): A dictionary containing an 'accepted' key that contains True if
            the session is valid, or False if not. The dictionary also contains
            an 'error' and 'verboseError' key if 'accepted' is False.
    """
    # Check extension exists
    name_split = filename.split(".")
    if len(name_split) == 1:
        return {
            "accepted": False,
            "error": gettext("File is missing an extension."),
            "verboseError": gettext('The file "%(filename)s" does not have a file extension')
            % {"filename": filename},
        }

    # Check extension is allowed
    extension = name_split[-1].lower()
    if not any(
        extension == accepted_extension.lower()
        for accepted_extensions in settings.ACCEPTED_FILE_FORMATS.values()
        for accepted_extension in accepted_extensions
    ):
        return {
            "accepted": False,
            "error": gettext('Files with "%(extension)s" extension are not allowed.')
            % {"extension": extension},
            "verboseError": gettext(
                'The file "%(filename)s" has an invalid extension (.%(extension)s)'
            )
            % {"filename": filename, "extension": extension},
        }

    # Check filesize is an integer and non-negative
    try:
        size = int(filesize)
    except (ValueError, TypeError):
        return {
            "accepted": False,
            "error": gettext("File size is invalid."),
            "verboseError": gettext('The file "{0}" has an invalid size ({1})').format(
                filename, filesize
            ),
        }
    if size < 0:
        return {
            "accepted": False,
            "error": gettext("File size is invalid."),
            "verboseError": gettext('The file "%(filename)s" has an invalid size (%(size)s)')
            % {"filename": filename, "size": size},
        }
    if size == 0:
        return {
            "accepted": False,
            "error": gettext("File is empty."),
            "verboseError": gettext('The file "%(filename)s" is empty') % {"filename": filename},
        }

    # Check file size is less than the maximum allowed size for a single file
    max_single_size = min(
        settings.MAX_SINGLE_UPLOAD_SIZE_MB,
        settings.MAX_TOTAL_UPLOAD_SIZE_MB,
    )
    max_single_size_bytes = mb_to_bytes(max_single_size)
    size_mb = bytes_to_mb(size)
    if size > max_single_size_bytes:
        return {
            "accepted": False,
            "error": gettext("File is too big (%(size_mb).2fMB). Max filesize: %(max_size)sMB")
            % {"size_mb": size_mb, "max_size": max_single_size},
            "verboseError": gettext(
                'The file "%(filename)s" is too big (%(size_mb).2fMB). Max filesize: %(max_size)sMB'
            )
            % {"filename": filename, "size_mb": size_mb, "max_size": max_single_size},
        }

    # All checks succeeded
    return {"accepted": True}


def accept_session(filename: str, filesize: Union[str, int], session: "UploadSession") -> dict:
    """Determine if a new file should be accepted as part of the session.

    These checks are applied:
    - The session has room for more files according to the MAX_TOTAL_UPLOAD_COUNT
    - The session has room for more files according to the MAX_TOTAL_UPLOAD_SIZE_MB
    - A file with the same name has not already been uploaded

    Args:
        filename (str): The name of the file
        filesize (Union[str, int]): A string or integer representing the size of
            the file (in bytes)
        session (UploadSession): The session files are being uploaded to

    Returns:
        (dict): A dictionary containing an 'accepted' key that contains True if
            the session is valid, or False if not. The dictionary also contains
            an 'error' and 'verboseError' key if 'accepted' is False.
    """
    if not session:
        return {"accepted": True}

    # Check number of files is within allowed total
    if session.file_count >= settings.MAX_TOTAL_UPLOAD_COUNT:
        return {
            "accepted": False,
            "error": gettext("You can not upload anymore files."),
            "verboseError": gettext(
                'The file "%(filename)s" would push the total file count past the '
                "maximum number of files (%(max_count)s)"
            )
            % {"filename": filename, "max_count": settings.MAX_TOTAL_UPLOAD_COUNT},
        }

    # Check total size of all files plus current one is within allowed size
    max_size = max(
        settings.MAX_SINGLE_UPLOAD_SIZE_MB,
        settings.MAX_TOTAL_UPLOAD_SIZE_MB,
    )
    max_remaining_size_bytes = mb_to_bytes(max_size) - session.upload_size
    if int(filesize) > max_remaining_size_bytes:
        return {
            "accepted": False,
            "error": gettext("Maximum total upload size (%(max_size)s MB) exceeded")
            % {"max_size": max_size},
            "verboseError": gettext(
                'The file "%(filename)s" would push the total transfer size past the %(max_size)sMB max'
            )
            % {"filename": filename, "max_size": max_size},
        }

    # Check that a file with this name has not already been uploaded
    filename_list = [f.name for f in session.get_temporary_uploads()]
    if filename in filename_list:
        return {
            "accepted": False,
            "error": gettext("A file with the same name has already been uploaded."),
            "verboseError": gettext(
                'A file with the name "%(filename)s" has already been uploaded'
            )
            % {"filename": filename},
        }

    # All checks succeded
    return {"accepted": True}


def get_js_translation_version() -> str:
    """Return the latest modification time of all djangojs.mo files in the locale directory.

    This changes whenever compiled JS translations are updated.
    """
    return str(
        max(
            [
                item.stat().st_mtime
                for locale_dir in settings.LOCALE_PATHS
                for item in Path(locale_dir).rglob("djangojs.mo")
            ]
            or [0]
        )
    )<|MERGE_RESOLUTION|>--- conflicted
+++ resolved
@@ -1,12 +1,8 @@
 import logging
 import os
-<<<<<<< HEAD
 from collections import defaultdict
+from pathlib import Path
 from typing import TYPE_CHECKING, List, Union
-=======
-from pathlib import Path
-from typing import TYPE_CHECKING, Union
->>>>>>> 08fdb422
 from zipfile import ZipFile
 
 from django.conf import settings
