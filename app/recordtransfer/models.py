from __future__ import annotations

import logging
import shutil
import uuid
from pathlib import Path
from typing import ClassVar, Iterable, Optional, Union

import bagit
from caais.export import ExportVersion
from caais.models import Metadata
from django.conf import settings
from django.contrib.auth.models import AbstractUser
from django.core.cache import cache
from django.db import models
from django.db.models.signals import post_save, pre_save
from django.dispatch import receiver
from django.forms import ValidationError
from django.urls import reverse
from django.utils import timezone
from django.utils.text import slugify
from django.utils.translation import gettext_lazy as _
from upload.models import UploadSession

from recordtransfer.enums import SiteSettingKey, SiteSettingType, SubmissionStep
<<<<<<< HEAD
from recordtransfer.managers import (
    InProgressSubmissionManager,
    SubmissionQuerySet,
)
from recordtransfer.storage import OverwriteStorage
=======
from recordtransfer.managers import InProgressSubmissionManager, UploadSessionManager
from recordtransfer.storage import OverwriteStorage, TempFileStorage, UploadedFileStorage
from recordtransfer.utils import get_human_readable_file_count, get_human_readable_size
>>>>>>> a80005a4

LOGGER = logging.getLogger(__name__)

# Sentinel object to distinguish between cache miss and cached None values
NOT_CACHED = object()


class User(AbstractUser):
    """The main User object used to authenticate users."""

    # User preferences
    gets_submission_email_updates = models.BooleanField(default=False)
    gets_notification_emails = models.BooleanField(default=True)
    language = models.CharField(
        max_length=7,
        blank=True,
        choices=settings.LANGUAGES,
        default=settings.LANGUAGE_CODE,
        help_text=_("Preferred language for the website and email notifications"),
        verbose_name=_("Preferred Language"),
    )

    # Contact information
    phone_number = models.CharField(
        max_length=20,
        blank=False,
        null=True,
        help_text=_("Phone number in format: +1 (999) 999-9999"),
    )
    address_line_1 = models.CharField(
        max_length=100,
        blank=False,
        null=True,
        help_text=_("Street and street number"),
    )
    address_line_2 = models.CharField(
        max_length=100,
        blank=True,
        null=True,
        help_text=_("Unit number, RPO, PO BOX (optional)"),
    )
    city = models.CharField(
        max_length=100,
        blank=False,
        null=True,
        help_text=_("City"),
    )
    province_or_state = models.CharField(
        max_length=64,
        blank=False,
        null=True,
        help_text=_("Province or state"),
    )
    other_province_or_state = models.CharField(
        max_length=64,
        blank=False,
        null=True,
        help_text=_("Other province or state if not listed"),
    )
    postal_or_zip_code = models.CharField(
        max_length=20,
        blank=False,
        null=True,
        help_text=_("Postal code (Canada) or zip code (US)"),
    )
    country = models.CharField(
        max_length=2,
        blank=False,
        null=True,
        help_text=_("Country code"),
    )

    @property
    def full_name(self) -> str:
        """Return the full name of the user, which is a combination of first and last names."""
        return f"{self.first_name} {self.last_name}".strip()

    @property
    def has_contact_info(self) -> bool:
        """Check if user has complete contact information."""
        required_fields = [
            self.phone_number,
            self.address_line_1,
            self.city,
            self.province_or_state,
            self.postal_or_zip_code,
            self.country,
        ]

        # Check if all required fields have values
        if not all(field for field in required_fields):
            return False

        # If "Other" is selected for province/state, check if other_province_or_state is filled
        if self.province_or_state and self.province_or_state.lower() == "other":
            return bool(self.other_province_or_state)

        return True

    def past_password_hashes(self, limit: int = 5) -> list:
        """Get the past N hashes of this user's previous password."""
        hashes = self.password_history.order_by("-changed_at")[:limit]
        return list(hashes.values_list("password", flat=True))


class PasswordHistory(models.Model):
    """Store a user's previous password hashes for history validation."""

    user = models.ForeignKey(User, on_delete=models.CASCADE, related_name="password_history")
    password = models.CharField(max_length=255)  # hashed password
    changed_at = models.DateTimeField(auto_now_add=True)


@receiver(pre_save, sender=User)
def add_previous_password_to_history(instance: User, **kwargs) -> None:
    """Handle password history when User password changes."""
    if not instance.pk:  # New user, no password history needed
        return

    # Skip password history during fixture loading to avoid race conditions
    if kwargs.get("raw", False):
        return

    try:
        # Get the old password from the database
        old_instance = User.objects.get(pk=instance.pk)
        old_password = old_instance.password

        if old_password != instance.password:
            PasswordHistory.objects.create(
                user=instance, password=old_password, changed_at=timezone.now()
            )
            LOGGER.info(
                "Password history created for user: username='%s', user_id=%s",
                instance.username,
                instance.pk,
            )

    except User.DoesNotExist:
        LOGGER.debug("User %s does not exist yet, skipping password history", instance.pk)
    except Exception as e:
        LOGGER.error("Error creating password history for user %s: %s", instance.pk, str(e))


class SiteSetting(models.Model):
    """A model to store configurable site settings that administrators can modify
    through the Django admin interface without requiring code changes.

    This model supports caching of settings values for improved performance.

    Adding a New Setting
    --------------------

    To add a new setting to the database, follow these steps:

    1. **Add a new entry to the SiteSettingKey enum class**:

       Add your new setting key to the :class:`~recordtransfer.models.SiteSetting` enum in
       `recordtransfer/enums.py`.
       The key should be descriptive and follow existing naming conventions
       (i.e., all uppercase with underscores). Include a
       :class:`~recordtransfer.enums.SettingKeyMeta` with the value type, description, and optional
       default value.

       Example::

           NEW_SETTING_NAME = SettingKeyMeta(
               SiteSettingType.STR,
               _("Description of what this setting controls."),
               default_value="Default string value",
           )

    2. **Create a data migration**:

       Create a Django data migration to add the setting to the database. The migration
       should create a new :class:`~recordtransfer.models.SiteSetting` instance with the required
       fields:

       - ``key``: Must be unique and match the enum name (string)
       - ``value``: The default value as a string (must use the enum's default_value if available)
       - ``value_type``: Either "int" for integers or "str" for strings

       Example migration for a string setting::

           from django.db import migrations


           def add_new_setting(apps, schema_editor):
               SiteSetting = apps.get_model("recordtransfer", "SiteSetting")
               SiteSetting.objects.get_or_create(
                   key="NEW_SETTING_NAME",
                   defaults={"value": "Default string value", "value_type": "str"},
               )


           class Migration(migrations.Migration):
               dependencies = [
                   ("recordtransfer", "XXXX_previous_migration"),
               ]

               operations = [
                   migrations.RunPython(add_new_setting),
               ]

    3. **Validation requirements**:

       - The ``key`` field must be unique across all settings
       - For ``value_type`` "int": the ``value`` must be a valid string representation
         of an integer (e.g., "42", "-1", "0")
       - For ``value_type`` "str": the ``value`` can be any string
       - ``change_date`` is auto-generated and ``changed_by`` does not need to be set

    4. **Document the new setting**:

       Add an entry for the new setting to ``docs/admin_guide/site_settings.rst``.

    Removing a Setting
    ------------------

    To remove an existing setting from the database:

    1. **Remove the key from the SiteSettingKey enum class**:

       Delete the corresponding enum entry from the :class:`~recordtransfer.models.SiteSetting`
       enum in `enums.py`.

    2. **Create a data migration**:

       Create a Django data migration to remove the setting from the database::

           from django.db import migrations


           def remove_old_setting(apps, schema_editor):
               SiteSetting = apps.get_model("recordtransfer", "SiteSetting")
               SiteSetting.objects.filter(key="OLD_SETTING_NAME").delete()


           class Migration(migrations.Migration):
               dependencies = [
                   ("recordtransfer", "XXXX_previous_migration"),
               ]

               operations = [
                   migrations.RunPython(remove_old_setting),
               ]

    3. **Update code references**:

       Remove any code that references the old setting key.

    4. **Update documentation**:

       Remove the setting from ``docs/admin_guide/site_settings.rst``.

    Retrieving Settings in Code
    ---------------------------

    Once a setting has been added to the database, retrieve it using the appropriate static method:

    - **For string settings**::

        value = SiteSetting.get_value_str(SiteSettingKey.SETTING_NAME)

    - **For integer settings**::

        value = SiteSetting.get_value_int(SiteSettingKey.SETTING_NAME)
    """

    key = models.CharField(
        verbose_name=_("Setting Key"), max_length=255, unique=True, null=False, editable=False
    )
    value = models.TextField(
        verbose_name=_("Setting Value"),
        blank=False,
        null=True,
    )
    value_type = models.CharField(
        max_length=8,
        choices=SiteSettingType.choices,
        default=SiteSettingType.STR,
        verbose_name=_("Setting value type"),
        null=False,
        editable=False,
    )

    change_date = models.DateTimeField(
        auto_now=True, editable=False, verbose_name=_("Change date")
    )
    changed_by = models.ForeignKey(
        settings.AUTH_USER_MODEL,
        editable=False,
        null=True,
        on_delete=models.SET_NULL,
        verbose_name=_("Changed by"),
    )

    def set_cache(self, value: Optional[Union[str, int]]) -> None:
        """Cache the value of this setting."""
        cache.set(self.key, value)

    @staticmethod
    def get_value_str(key: SiteSettingKey) -> Optional[str]:
        """Get the value of a site setting of type :attr:`SettingType.STR` by its key.

        Args:
            key: The key of the setting to retrieve.

        Returns:
            The value of the setting as a string, cached if available, or fetched from the
            database.

        Raises:
            ValidationError: If the setting is not of type :attr:`SettingType.STR`.
        """
        val = cache.get(key.name, default=NOT_CACHED)
        if val is not NOT_CACHED:
            return val
        obj = SiteSetting.objects.get(key=key.name)

        if obj.value_type != SiteSettingType.STR:
            raise ValidationError(
                f"Setting {key.name} is not of type STR, but of type {obj.value_type}"
            )

        obj.set_cache(obj.value)
        return obj.value

    @staticmethod
    def get_value_int(key: SiteSettingKey) -> Optional[int]:
        """Get the value of a site setting of type :attr:`SettingType.INT` by its key.

        Args:
            key: The key of the setting to retrieve.

        Returns:
            The value of the setting as an integer, cached if available, or fetched from the
            database.

        Raises:
            ValidationError: If the setting is not of type :attr:`SettingType.INT`.
        """
        val = cache.get(key.name, default=NOT_CACHED)
        if val is not NOT_CACHED:
            return val

        obj = SiteSetting.objects.get(key=key.name)

        if obj.value_type != SiteSettingType.INT:
            raise ValidationError(
                f"Setting {key.name} is not of type INT, but of type {obj.value_type}"
            )

        return_value = None if obj.value is None else int(obj.value)

        obj.set_cache(return_value)
        return return_value

    def reset_to_default(self, user: Optional[User] = None) -> None:
        """Reset this setting to its default value as defined in the
        :py:class:`~recordtransfer.enums.SiteSettingKey` enum.

        Args:
            user: The user who initiated the reset operation (optional).
        """
        try:
            default_value = SiteSettingKey[self.key].default_value
        except KeyError as exc:
            raise ValueError(f"{self.key} is not a valid SiteSettingKey") from exc

        self.value = default_value
        self.change_date = timezone.now()
        if user:
            self.changed_by = user
        self.save()

    @property
    def default_value(self) -> Optional[str]:
        """Get the default value for this setting, if available. The default value is defined in
        the :class:`~recordtransfer.enums.SiteSettingKey` enum, in the form of a string.
        """
        try:
            return SiteSettingKey[self.key].default_value
        except KeyError as exc:
            raise ValueError(f"{self.key} is not a valid SiteSettingKey") from exc

    def __str__(self) -> str:
        """Return a human-readable representation of the setting."""
        try:
            return f"{self.key.replace('_', ' ').title()}"
        except ValueError:
            return f"Setting: {self.key}"


@receiver(post_save, sender=SiteSetting)
def update_cache_post_save(
    sender: SiteSetting, instance: SiteSetting, created: bool, **kwargs
) -> None:
    """Update cached value when setting is saved, but not on creation."""
    if created:
        return

    value = instance.value
    if instance.value_type == SiteSettingType.INT:
        try:
            if value is not None:
                value = int(value)
        except ValueError as exc:
            raise ValidationError(
                f"Value for setting {instance.key} must be an integer, but got '{instance.value}'"
            ) from exc
    instance.set_cache(value)


<<<<<<< HEAD
=======
class UploadSession(models.Model):
    """Represents a file upload session. This model is used to track the files that a
    user uploads during a session.

    The following state diagram illustrates the possible states and transitions for an
    UploadSession:

    .. mermaid::
       :caption: UploadSession State Diagram

       flowchart TD
       CREATED --> EXPIRED
       CREATED --> UPLOADING
       UPLOADING --> CREATED
       UPLOADING --> EXPIRED
       UPLOADING --> COPYING_IN_PROGRESS
       UPLOADING --> REMOVING_IN_PROGRESS
       COPYING_IN_PROGRESS --> COPYING_FAILED
       COPYING_IN_PROGRESS --> STORED
       STORED --> COPYING_IN_PROGRESS
       STORED --> REMOVING_IN_PROGRESS
       REMOVING_IN_PROGRESS --> CREATED
    """

    class SessionStatus(models.TextChoices):
        """The status of the session."""

        CREATED = "CR", _("Session Created")
        EXPIRED = "EX", _("Session Expired")
        UPLOADING = "UG", _("Uploading Files")
        COPYING_IN_PROGRESS = "CP", _("File Copy in Progress")
        STORED = "SD", _("All Files in Permanent Storage")
        COPYING_FAILED = "FD", _("Copying Failed")
        REMOVING_IN_PROGRESS = "RP", _("File Removal in Progress")

        def __str__(self) -> str:
            """Return the string representation of the session status."""
            return self.name

    token = models.CharField(max_length=32)
    started_at = models.DateTimeField()
    status = models.CharField(
        max_length=2, choices=SessionStatus.choices, default=SessionStatus.CREATED
    )
    user = models.ForeignKey(User, on_delete=models.SET_NULL, null=True)
    last_upload_interaction_time = models.DateTimeField(auto_now_add=True)

    objects = UploadSessionManager()

    @classmethod
    def new_session(cls, user: Optional[User] = None) -> UploadSession:
        """Start a new upload session."""
        return cls.objects.create(
            token=get_random_string(32), started_at=timezone.now(), user=user
        )

    @property
    def upload_size(self) -> int:
        """Get total size (in bytes) of all uploaded files in this session. This includes the size
        of both temporary and permanent files.
        """
        if self.status == self.SessionStatus.EXPIRED:
            return 0
        elif self.status in (
            self.SessionStatus.COPYING_IN_PROGRESS,
            self.SessionStatus.REMOVING_IN_PROGRESS,
        ):
            raise ValueError(
                f"Cannot get upload size from session {self.token} while copying or removing "
                "files is in progress"
            )
        return sum(
            f.file_upload.size
            for f in chain(self.tempuploadedfile_set.all(), self.permuploadedfile_set.all())
            if f.exists
        )

    @property
    def file_count(self) -> int:
        """Get the total count of temporary + permanent uploaded files."""
        if self.status == self.SessionStatus.EXPIRED:
            return 0
        elif self.status in (
            self.SessionStatus.COPYING_IN_PROGRESS,
            self.SessionStatus.REMOVING_IN_PROGRESS,
        ):
            raise ValueError(
                f"Cannot get file count from session {self.token} while copying or removing files "
                "is in progress"
            )
        return sum(
            f.exists
            for f in chain(self.permuploadedfile_set.all(), self.tempuploadedfile_set.all())
        )

    @property
    def expires_at(self) -> Optional[timezone.datetime]:
        """Calculate this session's expiration time. Only sessions in the CREATED, UPLOADING, or
        EXPIRED state can have an expiration time. Returns None for sessions in other states, or
        if the upload session expiry feature is disabled.
        """
        if settings.UPLOAD_SESSION_EXPIRE_AFTER_INACTIVE_MINUTES == -1:
            return None

        if self.status in (
            self.SessionStatus.CREATED,
            self.SessionStatus.UPLOADING,
            self.SessionStatus.EXPIRED,
        ):
            return self.last_upload_interaction_time + timezone.timedelta(
                minutes=settings.UPLOAD_SESSION_EXPIRE_AFTER_INACTIVE_MINUTES
            )
        return None

    @property
    def is_expired(self) -> bool:
        """Determine if this session has expired. A session is considered expired if it is in the
        EXPIRED state, or if it has gone past its expiration time.
        """
        expires_at = self.expires_at
        return self.status == self.SessionStatus.EXPIRED or (
            expires_at is not None and expires_at < timezone.now()
        )

    @property
    def expires_soon(self) -> bool:
        """Determine if this session will expire within the set expiration reminder time."""
        threshold = settings.UPLOAD_SESSION_EXPIRING_REMINDER_MINUTES
        if threshold == -1:
            return False
        return self.expires_within(minutes=threshold)

    def expires_within(self, minutes: int) -> bool:
        """Determine if this session will expire within the given number of minutes.

        Args:
            minutes: The number of minutes in the future to check for expiration.

        Returns:
            True if the session will expire before the given number of minutes from now, False
            otherwise.
        """
        expiry_time = self.expires_at
        if expiry_time is None:
            return False
        return expiry_time < timezone.now() + timezone.timedelta(minutes=minutes)

    def expire(self) -> None:
        """Set the status of this session to EXPIRED, but only if the current status is
        CREATED or UPLOADING.

        Raises:
            ValueError: If the current status is not CREATED or UPLOADING.
        """
        if self.status not in (self.SessionStatus.CREATED, self.SessionStatus.UPLOADING):
            raise ValueError(
                f"Cannot mark session {self.token} as expired because the session status "
                f"is {self.status} and not {self.SessionStatus.CREATED} or "
                f"{self.SessionStatus.UPLOADING}"
            )

        self.remove_temp_uploads(save=False)

        self.status = self.SessionStatus.EXPIRED
        self.save()

    def touch(self, save: bool = True) -> None:
        """Reset the last upload interaction time to the current time."""
        if self.status not in (self.SessionStatus.UPLOADING, self.SessionStatus.CREATED):
            return

        self.last_upload_interaction_time = timezone.now()
        if save:
            self.save()

    def add_temp_file(self, file: UploadedFile) -> TempUploadedFile:
        """Add a temporary uploaded file to this session."""
        if self.status not in (self.SessionStatus.CREATED, self.SessionStatus.UPLOADING):
            raise ValueError(
                f"Cannot add temporary uploaded file to session {self.token} because the session "
                f"status is {self.status} and not {self.SessionStatus.CREATED} or "
                f"{self.SessionStatus.UPLOADING}"
            )

        temp_file = TempUploadedFile(session=self, file_upload=file, name=file.name)
        temp_file.save()

        self.touch(save=False)

        if self.status == self.SessionStatus.CREATED:
            self.status = self.SessionStatus.UPLOADING

        self.save()

        return temp_file

    def remove_temp_file_by_name(self, name: str) -> None:
        """Remove a temporary uploaded file from this session by name."""
        if self.status != self.SessionStatus.UPLOADING:
            raise ValueError(
                f"Cannot remove temporary uploaded file from session {self.token} because the "
                f"session status is {self.status} and not {self.SessionStatus.UPLOADING}"
            )
        try:
            temp_file = self.tempuploadedfile_set.get(name=name)
        except TempUploadedFile.DoesNotExist as exc:
            raise FileNotFoundError(
                f"No temporary file with name {name} exists in session {self.token}"
            ) from exc

        temp_file.delete()

        if self.file_count == 0:
            self.status = self.SessionStatus.CREATED
            self.save()

    def get_file_by_name(self, name: str) -> BaseUploadedFile:
        """Get an uploaded file in this session by name. The file can be either temporary or
        permanent.

        Args:
            name: The name of the file to find
        """
        if self.status not in (self.SessionStatus.UPLOADING, self.SessionStatus.STORED):
            raise ValueError(
                f"Can only get uploaded files from session {self.token} when the "
                f"session status is {self.SessionStatus.UPLOADING} or {self.SessionStatus.STORED}, "
            )

        try:
            if self.status == self.SessionStatus.UPLOADING:
                return self.tempuploadedfile_set.get(name=name)
            else:
                return self.permuploadedfile_set.get(name=name)
        except TempUploadedFile.DoesNotExist as exc:
            raise FileNotFoundError(
                f"No temporary file with name {name} exists in session {self.token}"
            ) from exc
        except PermUploadedFile.DoesNotExist as exc:
            raise FileNotFoundError(
                f"No permanent file with name {name} exists in session {self.token}"
            ) from exc

    def get_temporary_uploads(self) -> list[TempUploadedFile]:
        """Get a list of temporary uploaded files associated with this session.

        May be empty if temp uploads have already been moved to permanent storage.
        """
        if self.status in (self.SessionStatus.CREATED, self.SessionStatus.STORED):
            return []
        elif self.status == self.SessionStatus.EXPIRED:
            raise ValueError(
                f"Cannot get temporary uploaded files from session {self.token} because the "
                "session has expired."
            )
        elif self.status in (
            self.SessionStatus.COPYING_IN_PROGRESS,
            self.SessionStatus.REMOVING_IN_PROGRESS,
        ):
            raise ValueError(
                f"Cannot get temporary uploaded files from session {self.token} while copy or "
                "removal of files is in progress"
            )
        return [f for f in self.tempuploadedfile_set.all() if f.exists]

    def get_permanent_uploads(self) -> list[PermUploadedFile]:
        """Get a list of permanent uploaded files associated with this session.

        May be empty if temp uploads have not been moved.
        """
        if self.status in (
            self.SessionStatus.CREATED,
            self.SessionStatus.UPLOADING,
        ):
            return []
        elif self.status == self.SessionStatus.EXPIRED:
            raise ValueError(
                f"Cannot get permanent uploaded files from session {self.token} because the "
                "session has expired."
            )
        elif self.status in (
            self.SessionStatus.COPYING_IN_PROGRESS,
            self.SessionStatus.REMOVING_IN_PROGRESS,
        ):
            raise ValueError(
                f"Cannot get permanent uploaded files from session {self.token} while copy or "
                "removal of files is in progress"
            )
        return [f for f in self.permuploadedfile_set.all() if f.exists]

    def get_uploads(self) -> Union[list[TempUploadedFile], list[PermUploadedFile]]:
        """Get a list of temporary or permanent uploaded files associated with this session. Will
        return temporary files if in the UPLOADING state, and permanent files if in the STORED
        state.
        """
        if self.status == self.SessionStatus.CREATED:
            return []
        elif self.status == self.SessionStatus.UPLOADING:
            return self.get_temporary_uploads()
        elif self.status == self.SessionStatus.STORED:
            return self.get_permanent_uploads()
        else:
            raise ValueError(
                f"Cannot get uploaded files from session {self.token} because the session status "
                f"is {self.status} and not {self.SessionStatus.UPLOADING} or "
                f"{self.SessionStatus.STORED}"
            )

    def remove_temp_uploads(self, save: bool = True) -> None:
        """Remove all temp uploaded files associated with this session."""
        if self.status == self.SessionStatus.REMOVING_IN_PROGRESS:
            LOGGER.warning("File removal is already in progress for session %s", self.token)
            return
        elif self.status == self.SessionStatus.CREATED:
            LOGGER.warning("There are no uploaded files in the session %s to remove", self.token)
            return
        elif self.status == self.SessionStatus.EXPIRED:
            raise ValueError(
                f"Cannot remove uploaded files from session {self.token} because the session has "
                "expired."
            )
        elif self.status == self.SessionStatus.COPYING_IN_PROGRESS:
            raise ValueError(
                f"Cannot remove uploaded files from session {self.token} while copying files is "
                "in progress"
            )
        elif self.status == self.SessionStatus.STORED:
            raise ValueError(
                f"Cannot remove uploaded files from session {self.token} because the files are "
                "already in permanent storage"
            )

        initial_status = self.status
        self.status = self.SessionStatus.REMOVING_IN_PROGRESS
        self.save()

        for f in self.tempuploadedfile_set.all():
            f.remove()

        if initial_status == self.SessionStatus.UPLOADING:
            self.status = self.SessionStatus.CREATED
            if save:
                self.save()

    def make_uploads_permanent(self) -> None:
        """Make all temporary uploaded files associated with this session permanent."""
        if self.status == self.SessionStatus.STORED:
            LOGGER.info(
                "All uploaded files in session %s are already in permanent storage", self.token
            )
            return

        if self.status != self.SessionStatus.UPLOADING:
            raise ValueError(
                f"Cannot make uploaded files permanent in session {self.token} because session "
                f"status is {self.status} and not {self.SessionStatus.UPLOADING}"
            )

        # Set the status to indicate that the files are being copied to permanent storage
        self.status = self.SessionStatus.COPYING_IN_PROGRESS
        self.save()

        files = self.tempuploadedfile_set.all()

        LOGGER.info(
            "Moving %d temporary uploaded files from the session %s to permanent storage",
            len(files),
            self.token,
        )

        try:
            temp_dir_path = None

            for uploaded_file in files:
                # Get temp directory from first file
                if temp_dir_path is None:
                    temp_dir_path = Path(uploaded_file.file_upload.path).parent

                LOGGER.info(
                    'Moving file "%s" (size: %d bytes) to permanent storage...',
                    uploaded_file.file_upload.name,
                    uploaded_file.file_upload.size,
                )
                uploaded_file.move_to_permanent_storage()

            # Remove the temporary directory after all files have been moved
            if temp_dir_path and temp_dir_path.exists():
                LOGGER.info("Removing temporary directory: %s", temp_dir_path)
                shutil.rmtree(temp_dir_path)

        except Exception as e:
            LOGGER.error(
                "An error occurred while moving uploaded files to permanent storage: %s", e
            )
            self.status = self.SessionStatus.COPYING_FAILED
            self.save()
            return
        self.status = self.SessionStatus.STORED
        self.save()

    def copy_session_uploads(self, destination: str) -> tuple[list[str], list[str]]:
        """Copy permanent uploaded files associated with this session to a destination directory.

        Args:
            destination: The destination directory

        Returns:
            A tuple containing lists of copied and missing files
        """
        if self.status == self.SessionStatus.COPYING_IN_PROGRESS:
            raise ValueError(
                f"Cannot copy files from session {self.token} to {destination} because the "
                "copying is already in progress"
            )

        if self.status != self.SessionStatus.STORED:
            raise ValueError(
                f"Cannot copy files from session {self.token} to {destination} because the"
                f"session status is {self.status} and not {self.SessionStatus.STORED}"
            )

        self.status = self.SessionStatus.COPYING_IN_PROGRESS
        self.save()

        destination_path = Path(destination)
        if not destination_path.exists():
            LOGGER.error("The destination path %s does not exist!", destination)
            raise FileNotFoundError(f"The destination path {destination} does not exist!")

        files = self.permuploadedfile_set.all()

        LOGGER.info("Copying %d files to %s", len(files), destination)
        copied, missing = [], []
        for f in files:
            if not f.exists:
                LOGGER.error('File "%s" was moved or deleted', f.file_upload.path)
                missing.append(f.file_upload.path)
                continue

            if f.name is not None:
                new_path = destination_path / f.name
                LOGGER.info("Copying %s to %s", f.file_upload.path, new_path)
                f.copy(str(new_path))
                copied.append(str(new_path))
            else:
                LOGGER.error('File name is None for file "%s"', f.file_upload.path)
                missing.append(f.file_upload.path)

        # No need to set status to COPYING_FAILED even if some files are missing
        self.status = self.SessionStatus.STORED
        self.save()

        return copied, missing

    def get_quantity_and_unit_of_measure(self) -> str:
        """Create a human-readable statement of how many files are in this session.

        If the session is in the state UPLOADING, returns a count of temp files. If the session is
        in the state STORED, returns a count of permanent files. If the session is in the state
        CREATED, returns an appropriate value that indicates the lack of files.

        Uses the :ref:`ACCEPTED_FILE_FORMATS` setting to group file types together.

        Returns:
            A human readable count and size of all files in this session.
        """
        if not settings.FILE_UPLOAD_ENABLED:
            return ""

        if self.status not in (
            self.SessionStatus.CREATED,
            self.SessionStatus.UPLOADING,
            self.SessionStatus.STORED,
        ):
            raise ValueError(
                f"Cannot get quantity and unit of measure from session {self.token} because the "
                f"session status is {self.status} and not {self.SessionStatus.UPLOADING} or "
                f"{self.SessionStatus.STORED}"
            )

        size = get_human_readable_size(self.upload_size, base=1000, precision=2)

        count = get_human_readable_file_count(
            [f.name for f in self.get_uploads()], settings.ACCEPTED_FILE_FORMATS
        )

        return _("%(file_count)s, totalling %(total_size)s") % {
            "file_count": count,
            "total_size": size,
        }

    def __str__(self):
        """Return a string representation of this object."""
        token_substr = self.token[0:8] + "..." if len(self.token) > 8 else self.token

        try:
            file_count = self.file_count

            return ngettext(
                "Session %(token)s (%(count)s file, started: %(date)s)",
                "Session %(token)s (%(count)s files, started: %(date)s)",
                file_count,
            ) % {
                "token": token_substr,
                "count": file_count,
                "date": date_format(self.started_at, format="DATETIME_FORMAT", use_l10n=True),
            }

        except ValueError:
            # An exception may be thrown if the session is in an in-between state
            return _("%(token)s (started at %(date)s)") % {
                "token": token_substr,
                "date": self.started_at,
            }


def session_upload_location(instance: TempUploadedFile, filename: str) -> str:
    """Generate the upload location for a session file."""
    if instance.session:
        return "{0}/{1}".format(instance.session.token, filename)
    return "NOSESSION/{0}".format(filename)


class BaseUploadedFile(models.Model):
    """Base class for uploaded files with shared methods."""

    name = models.CharField(max_length=256, null=True, default="-")
    session = models.ForeignKey(UploadSession, on_delete=models.CASCADE, null=False)
    file_upload = models.FileField(null=True)

    class Meta:
        """Meta information for the BaseUploadedFile model."""

        abstract = True

    @property
    def exists(self) -> bool:
        """Determine if the file this object represents exists on the file system.

        Returns:
            (bool): True if file exists, False otherwise
        """
        return bool(self.file_upload) and self.file_upload.storage.exists(self.file_upload.name)

    def copy(self, new_path: str) -> None:
        """Copy this file to a new path.

        Args:
            new_path: The new path to copy this file to
        """
        if self.file_upload:
            shutil.copy2(self.file_upload.path, new_path)

    def remove(self) -> None:
        """Remove this file from the file system."""
        if self.exists:
            self.file_upload.delete()

    def get_file_media_url(self) -> str:
        """Generate the media URL to this file.

        Raises:
            FileNotFoundError if the file does not exist.
        """
        if self.exists:
            return self.file_upload.url
        raise FileNotFoundError(f"{self.name} does not exist in session {self.session.token}")

    def get_file_access_url(self) -> str:
        """Generate URL to request access for this file."""
        return reverse(
            "recordtransfer:uploaded_file",
            kwargs={
                "session_token": self.session.token,
                "file_name": self.name,
            },
        )

    def __str__(self):
        """Return a string representation of this object."""
        if self.exists:
            return f"{self.name} | {self.session}"
        return _("%(name)s Removed! | %(session)s") % {
            "name": self.name,
            "session": str(self.session),
        }


class TempUploadedFile(BaseUploadedFile):
    """Represent a temporary file that a user uploaded during an upload session."""

    class Meta(BaseUploadedFile.Meta):
        """Meta information."""

        verbose_name = "File Currently Being Uploaded"
        verbose_name_plural = "Files Currently Being Uploaded"

    file_upload = models.FileField(
        null=True, storage=TempFileStorage, upload_to=session_upload_location
    )

    def move_to_permanent_storage(self) -> None:
        """Move the file from TempFileStorage to UploadedFileStorage."""
        if self.exists:
            perm_file = PermUploadedFile(name=self.name, session=self.session)
            perm_file.file_upload.save(self.file_upload.name, File(self.file_upload.file))
            perm_file.save()
            self.delete()


class PermUploadedFile(BaseUploadedFile):
    """Represent a file that a user uploaded and has been stored."""

    class Meta(BaseUploadedFile.Meta):
        """Meta information."""

        verbose_name = "Permanent uploaded file"
        verbose_name_plural = "Permanent uploaded files"

    file_upload = models.FileField(null=True, storage=UploadedFileStorage)


@receiver(pre_delete, sender=TempUploadedFile)
@receiver(pre_delete, sender=PermUploadedFile)
def delete_file_on_model_delete(
    sender: Union[TempUploadedFile, PermUploadedFile],
    instance: Union[TempUploadedFile, PermUploadedFile],
    **kwargs,
) -> None:
    """Delete the actual file when an uploaded file model instance is deleted.

    Args:
        sender: The model class that sent the signal
        instance: The model uploaded file instance being deleted
        **kwargs: Additional keyword arguments passed to the signal handler
    """
    if instance.exists:
        instance.file_upload.delete()
        if isinstance(instance, TempUploadedFile):
            instance.session.touch()


>>>>>>> a80005a4
class SubmissionGroup(models.Model):
    """Represents a group of submissions.

    Attributes:
        name (CharField):
            The name of the group
        description (TextField):
            A description of the group
        created_by (ForeignKey):
            The user who created the group
        uuid (UUIDField):
            A unique ID for the group
    """

    name = models.CharField(max_length=256, null=False)
    description = models.TextField(default="")
    created_by = models.ForeignKey(User, on_delete=models.CASCADE, null=False)
    uuid = models.UUIDField(default=uuid.uuid4)

    @property
    def number_of_submissions_in_group(self) -> int:
        """Get the number of submissions in this group."""
        return len(self.submission_set.all())

    def get_absolute_url(self) -> str:
        """Return the URL to access a detail view of this submission group."""
        return reverse("recordtransfer:submission_group_detail", kwargs={"uuid": self.uuid})

    def get_delete_url(self) -> str:
        """Return the URL to delete this submission group."""
        return reverse("recordtransfer:delete_submission_group_modal", kwargs={"uuid": self.uuid})

    def __str__(self):
        """Return a string representation of this object."""
        return f"{self.name} ({self.created_by})"


class Submission(models.Model):
    """The object that represents a user's submission, including metadata, and
    the files they submitted.

    Attributes:
        submission_date (DateTimeField):
            The date and time the submission was made
        user (User):
            The user who submitted the metadata (and optionally, files)
        raw_form (BinaryField):
            A pickled object containing the transfer form as it was submitted
        metadata (OneToOneField):
            Foreign key to a :py:class:`~caais.models.Metadata` object. The
            metadata object is generated from the form metadata, and any
            defaults that have been set in the settings
        part_of_group (ForeignKey):
            The group that this submission is a part of
        upload_session (UploadSession):
            The upload session associated with this submission. If file uploads
            are disabled, this will always be NULL/None
        uuid (UUIDField):
            A unique ID for the submission
    """

    submission_date = models.DateTimeField(auto_now_add=True)
    user = models.ForeignKey(User, on_delete=models.SET_NULL, null=True)
    raw_form = models.BinaryField(
        default=b"", null=True
    )  # A raw capture of the form before submission
    metadata = models.OneToOneField(
        Metadata, on_delete=models.CASCADE, null=True, related_name="submission"
    )
    part_of_group = models.ForeignKey(
        SubmissionGroup, on_delete=models.SET_NULL, blank=True, null=True
    )
    upload_session = models.ForeignKey(UploadSession, null=True, on_delete=models.SET_NULL)
    uuid = models.UUIDField(default=uuid.uuid4)

    @property
    def bag_name(self) -> str:
        """Get a name suitable for a submission bag.

        The bag name contains the username, the date this submission was made, and the title of the
        metadata. This file name is properly sanitized to be used as a directory or part of a file
        name.

        Raises:
            ValueError: If there is no metadata or no user associated with this submission.
        """
        if not self.metadata:
            raise ValueError(
                "There is no metadata associated with this submission, cannot generate a bag name"
            )
        if not self.user:
            raise ValueError("There is no user associated with this submission")

        title = self.metadata.accession_title or "No title"
        abbrev_title = title if len(title) <= 20 else title[0:20]

        return "{username}_{datetime}_{title}".format(
            username=slugify(self.user.username),
            datetime=self.submission_date.strftime(r"%Y%m%d-%H%M%S"),
            title=slugify(abbrev_title),
        )

    @property
    def extent_statements(self) -> str:
        """Return the first extent statement for this submission."""
        return (
            next(
                (e.quantity_and_unit_of_measure for e in self.metadata.extent_statements.all()), ""
            )
            if self.metadata
            else ""
        )

    def get_admin_metadata_change_url(self) -> str:
        """Get the URL to change the metadata object in the admin."""
        if not self.metadata:
            raise ValueError("Cannot create a URL for non-existent metadata")
        view_name = "admin:{0}_{1}_change".format(
            self.metadata._meta.app_label, self.metadata._meta.model_name
        )
        return reverse(view_name, args=(self.metadata.pk,))

    def get_admin_change_url(self) -> str:
        """Get the URL to change this object in the admin."""
        view_name = "admin:{0}_{1}_change".format(self._meta.app_label, self._meta.model_name)
        return reverse(view_name, args=(self.pk,))

    def get_admin_report_url(self) -> str:
        """Get the URL to generate a report for this object in the admin."""
        view_name = "admin:{0}_{1}_report".format(self._meta.app_label, self._meta.model_name)
        return reverse(view_name, args=(self.pk,))

    def get_admin_zip_url(self) -> str:
        """Get the URL to generate a zipped bag for this object in the admin."""
        view_name = f"admin:{self._meta.app_label}_{self._meta.model_name}_zip"
        return reverse(view_name, args=(self.pk,))

    def make_bag(
        self,
        location: Path,
        algorithms: Iterable[str] = ("sha512",),
        file_perms: str = "644",
    ) -> bagit.Bag:
        """Create a BagIt bag on the file system for this Submission. Checks the validity of the
        Bag post-creation to ensure that integrity is maintained. The data payload files come from
        the UploadSession associated with this submission.

        If given a location to an existing Bag, this function will check whether the Bag can be
        updated in-place. If not, the Bag will be completely re-generated again.

        Raises:
            ValueError: If any required state is incorrect (e.g., no upload session)
            FileNotFoundError: If any files are missing when copying to temp location
            FileExistsError: If the Bag at self.location already exists
            bagit.BagValidationError: If the Bag is created, but it's invalid

        Args:
            location (Path): The path to make the Bag at
            algorithms (Iterable[str]): The checksum algorithms to generate the BagIt bag with
            file_perms (str): A string-based octal "chmod" number
        """
        if not self.metadata:
            raise ValueError(
                "This submission has no associated metadata, this is required to make a bag"
            )
        if not self.upload_session:
            raise ValueError(
                "This submission has no associated upload session, this is required to make a bag"
            )

        if location.exists() and (location / "data").exists():
            LOGGER.info('Bag already exists. Updating it in-place at "%s"', location)
            bag = self._update_existing_bag(location, algorithms, file_perms)
        else:
            LOGGER.info('Bag does not exist, creating a new one at "%s"', location)
            bag = self._create_new_bag(location, algorithms, file_perms)

        LOGGER.info('Validating the bag at "%s"', location)
        valid = bag.is_valid()

        if not valid:
            LOGGER.error("Bag is INVALID!")
            LOGGER.info('Removing bag at "%s" since it\'s invalid', location)
            self.remove_bag(location)
            raise bagit.BagValidationError("Bag was invalid!")

        LOGGER.info("Bag is VALID")
        return bag

    def _update_existing_bag(
        self,
        location: Path,
        algorithms: Iterable[str],
        file_perms: str = "644",
    ) -> bagit.Bag:
        """Update the Bag if it exists.

        If there are any files missing or any extra files, the Bag is re-generated.
        """
        assert self.upload_session, "This submission has no upload session!"
        assert self.metadata, "This submission has no associated metadata!"

        bag = None

        try:
            bag = bagit.Bag(str(location))
        except bagit.BagError as exc:
            LOGGER.warning("Encountered BagError for existing location. Error was: '%s'", exc)
            LOGGER.info("Re-generating Bag due to error")
            return self._create_new_bag(location, algorithms, file_perms)

        if set(bag.algorithms) != set(algorithms):
            LOGGER.info(
                "Checksum algorithms differ (current=%s, desired=%s), re-generating Bag",
                ",".join(bag.algorithms),
                ",".join(algorithms),
            )
            return self._create_new_bag(location, algorithms, file_perms)

        payload_file_set = {Path(payload_file).name for payload_file in bag.payload_files()}
        perm_file_set = {file.name for file in self.upload_session.get_permanent_uploads()}

        files_not_in_payload = perm_file_set - payload_file_set
        files_not_in_uploads = payload_file_set - perm_file_set

        if files_not_in_uploads or files_not_in_payload:
            if files_not_in_uploads:
                LOGGER.warning(
                    "Found %d extra file(s) in Bag not in the Upload session!",
                    len(files_not_in_uploads),
                )
            if files_not_in_payload:
                LOGGER.warning(
                    "Found %d extra file(s) in Upload session not in the Bag!",
                    len(files_not_in_payload),
                )
            LOGGER.warning("Re-generating Bag due to file count mismatch")
            return self._create_new_bag(location, algorithms, file_perms)

        # Update metadata since no files or algorithms changed, but the metadata model might have
        bagit_info = self.metadata.create_flat_representation(version=ExportVersion.CAAIS_1_0)
        bag.info.update(bagit_info)
        bag.save()

        return bag

    def _create_new_bag(
        self,
        location: Path,
        algorithms: Iterable[str],
        file_perms: str = "644",
    ) -> bagit.Bag:
        """Create a new Bag if it does not exist."""
        assert self.upload_session, "This submission has no upload session!"
        assert self.metadata, "This submission has no associated metadata!"

        if not location.exists():
            location.mkdir(parents=True)

        # Clear any items in the location first
        self.remove_bag_contents(location)

        copied, missing = self.upload_session.copy_session_uploads(str(location))

        if missing:
            LOGGER.error("One or more uploaded files is missing!")
            LOGGER.info('Removing bag at "%s" due to missing files', location)
            self.remove_bag(location)
            raise FileNotFoundError(f"Could not create Bag due to {len(missing)} file(s) missing")

        LOGGER.info('Creating BagIt bag at "%s"', location)
        LOGGER.info("Using these checksum algorithm(s): %s", ", ".join(algorithms))

        bagit_info = self.metadata.create_flat_representation(version=ExportVersion.CAAIS_1_0)
        bag = bagit.make_bag(str(location), bagit_info, checksums=algorithms)

        LOGGER.info("Setting file mode for bag payload files to %s", file_perms)
        perms = int(file_perms, 8)
        for payload_file in bag.payload_files():
            payload_file_path = location / payload_file
            payload_file_path.chmod(perms)

        return bag

    def remove_bag(self, location: Path) -> None:
        """Remove everything in the Bag, including the Bag folder itself."""
        if not location.exists():
            return
        self.remove_bag_contents(location)
        location.rmdir()

    def remove_bag_contents(self, location: Path) -> None:
        """Remove everything in the Bag, but not the Bag directory itself."""
        if not location.exists():
            return
        for item in location.iterdir():
            if item.is_file():
                item.unlink()
            else:
                shutil.rmtree(item)

    def __str__(self) -> str:
        """Get a string representation of this submission."""
        return f"Submission by {self.user} at {self.submission_date}"

    def __repr__(self) -> str:
        """Get a detailed string representation of this submission."""
        user = f"'{self.user.username}'" if self.user else "None"
        session = f"'{self.upload_session.token[0:8]}...'" if self.upload_session else "None"
        return f"<Submission(uuid='{self.uuid}', submission_date='{self.submission_date}' user={user}, upload_session={session})>"


class Job(models.Model):
    """A background job executed by an admin user."""

    class JobStatus(models.TextChoices):
        """The status of the bag's review."""

        NOT_STARTED = "NS", _("Not Started")
        IN_PROGRESS = "IP", _("In Progress")
        COMPLETE = "CP", _("Complete")
        FAILED = "FD", _("Failed")

    uuid = models.UUIDField(default=uuid.uuid4, unique=True)
    start_time = models.DateTimeField()
    end_time = models.DateTimeField(null=True)
    name = models.CharField(max_length=256, null=True)
    description = models.TextField(null=True)
    user_triggered = models.ForeignKey(User, on_delete=models.SET_NULL, null=True)
    job_status = models.CharField(
        max_length=2, choices=JobStatus.choices, default=JobStatus.NOT_STARTED
    )
    attached_file = models.FileField(
        upload_to="jobs/attachments", storage=OverwriteStorage, blank=True, null=True
    )
    message_log = models.TextField(null=True)

    def has_file(self) -> bool:
        """Determine if this job has an attached file."""
        return bool(self.attached_file)

    def get_file_media_url(self) -> str:
        """Generate the media URL to this file.

        Raises:
            FileNotFoundError if the file does not exist.
        """
        if self.has_file():
            return self.attached_file.url
        raise FileNotFoundError(f"{self.name} does not exist in job {self.uuid}")

    def __str__(self) -> str:
        """Return a string representation of this object."""
        return f"{self.name} (Created by {self.user_triggered})"


class InProgressSubmission(models.Model):
    """A submission that is in progress, created when a user saves a submission form.

    Attributes:
        uuid:
            A unique ID for the submission
        user:
            The user who is submitting the form
        last_updated:
            The last time the form was updated
        current_step:
            The current step the user is on
        step_data:
            The data contained in the form
        title:
            The accession title of the submission
    """

    STEP_CHOICES: ClassVar = [(step.value, step.name) for step in SubmissionStep]

    uuid = models.UUIDField(default=uuid.uuid4)
    user = models.ForeignKey(User, on_delete=models.CASCADE)
    last_updated = models.DateTimeField(auto_now_add=True)
    current_step = models.CharField(
        max_length=20,
        choices=STEP_CHOICES,
        null=False,
        help_text="Current step in the transfer wizard process",
    )
    step_data = models.BinaryField(default=b"")
    title = models.CharField(max_length=256, null=True)
    upload_session = models.OneToOneField(
        UploadSession, null=True, on_delete=models.SET_NULL, related_name="in_progress_submission"
    )
    reminder_email_sent = models.BooleanField(default=False)

    objects = InProgressSubmissionManager()

    def clean(self) -> None:
        """Validate the current step value. This gets called when the model instance is
        modified through a form.
        """
        try:
            SubmissionStep(self.current_step)
        except ValueError:
            raise ValidationError({"current_step": ["Invalid step value"]}) from None

    @property
    def upload_session_expires_at(self) -> Optional[timezone.datetime]:
        """Get the expiration time of the upload session associated with this submission."""
        if self.upload_session:
            return self.upload_session.expires_at
        return None

    @property
    def upload_session_expired(self) -> bool:
        """Determine if the associated upload session has expired or not."""
        return self.upload_session is not None and self.upload_session.is_expired

    @property
    def upload_session_expires_soon(self) -> bool:
        """Determine if the associated upload session is expiring soon or not."""
        return self.upload_session is not None and self.upload_session.expires_soon

    def get_resume_url(self) -> str:
        """Get the URL to access and resume the in-progress submission."""
        return f"{reverse('recordtransfer:submit')}?resume={self.uuid}"

    def get_delete_url(self) -> str:
        """Get the URL to delete this in-progress submission."""
        return reverse(
            "recordtransfer:delete_in_progress_submission_modal", kwargs={"uuid": self.uuid}
        )

    def reset_reminder_email_sent(self) -> None:
        """Reset the reminder email flag to False, if it isn't already False."""
        if self.reminder_email_sent:
            self.reminder_email_sent = False
            self.save()

    def __str__(self):
        """Return a string representation of this object."""
        title = self.title or "None"
        session = self.upload_session.token if self.upload_session else "None"
        return f"In-Progress Submission by {self.user} (Title: {title} | Session: {session})"


@receiver(pre_save, sender=InProgressSubmission)
def update_upon_save(
    sender: InProgressSubmission, instance: InProgressSubmission, **kwargs
) -> None:
    """Update the last upload interaction time of the associated upload session when the
    InProgressSubmission is saved, and reset the reminder email flag, if an upload session exists.
    """
    if instance.upload_session:
        instance.upload_session.touch()
        instance.reset_reminder_email_sent()<|MERGE_RESOLUTION|>--- conflicted
+++ resolved
@@ -23,17 +23,8 @@
 from upload.models import UploadSession
 
 from recordtransfer.enums import SiteSettingKey, SiteSettingType, SubmissionStep
-<<<<<<< HEAD
-from recordtransfer.managers import (
-    InProgressSubmissionManager,
-    SubmissionQuerySet,
-)
+from recordtransfer.managers import InProgressSubmissionManager
 from recordtransfer.storage import OverwriteStorage
-=======
-from recordtransfer.managers import InProgressSubmissionManager, UploadSessionManager
-from recordtransfer.storage import OverwriteStorage, TempFileStorage, UploadedFileStorage
-from recordtransfer.utils import get_human_readable_file_count, get_human_readable_size
->>>>>>> a80005a4
 
 LOGGER = logging.getLogger(__name__)
 
@@ -448,651 +439,6 @@
     instance.set_cache(value)
 
 
-<<<<<<< HEAD
-=======
-class UploadSession(models.Model):
-    """Represents a file upload session. This model is used to track the files that a
-    user uploads during a session.
-
-    The following state diagram illustrates the possible states and transitions for an
-    UploadSession:
-
-    .. mermaid::
-       :caption: UploadSession State Diagram
-
-       flowchart TD
-       CREATED --> EXPIRED
-       CREATED --> UPLOADING
-       UPLOADING --> CREATED
-       UPLOADING --> EXPIRED
-       UPLOADING --> COPYING_IN_PROGRESS
-       UPLOADING --> REMOVING_IN_PROGRESS
-       COPYING_IN_PROGRESS --> COPYING_FAILED
-       COPYING_IN_PROGRESS --> STORED
-       STORED --> COPYING_IN_PROGRESS
-       STORED --> REMOVING_IN_PROGRESS
-       REMOVING_IN_PROGRESS --> CREATED
-    """
-
-    class SessionStatus(models.TextChoices):
-        """The status of the session."""
-
-        CREATED = "CR", _("Session Created")
-        EXPIRED = "EX", _("Session Expired")
-        UPLOADING = "UG", _("Uploading Files")
-        COPYING_IN_PROGRESS = "CP", _("File Copy in Progress")
-        STORED = "SD", _("All Files in Permanent Storage")
-        COPYING_FAILED = "FD", _("Copying Failed")
-        REMOVING_IN_PROGRESS = "RP", _("File Removal in Progress")
-
-        def __str__(self) -> str:
-            """Return the string representation of the session status."""
-            return self.name
-
-    token = models.CharField(max_length=32)
-    started_at = models.DateTimeField()
-    status = models.CharField(
-        max_length=2, choices=SessionStatus.choices, default=SessionStatus.CREATED
-    )
-    user = models.ForeignKey(User, on_delete=models.SET_NULL, null=True)
-    last_upload_interaction_time = models.DateTimeField(auto_now_add=True)
-
-    objects = UploadSessionManager()
-
-    @classmethod
-    def new_session(cls, user: Optional[User] = None) -> UploadSession:
-        """Start a new upload session."""
-        return cls.objects.create(
-            token=get_random_string(32), started_at=timezone.now(), user=user
-        )
-
-    @property
-    def upload_size(self) -> int:
-        """Get total size (in bytes) of all uploaded files in this session. This includes the size
-        of both temporary and permanent files.
-        """
-        if self.status == self.SessionStatus.EXPIRED:
-            return 0
-        elif self.status in (
-            self.SessionStatus.COPYING_IN_PROGRESS,
-            self.SessionStatus.REMOVING_IN_PROGRESS,
-        ):
-            raise ValueError(
-                f"Cannot get upload size from session {self.token} while copying or removing "
-                "files is in progress"
-            )
-        return sum(
-            f.file_upload.size
-            for f in chain(self.tempuploadedfile_set.all(), self.permuploadedfile_set.all())
-            if f.exists
-        )
-
-    @property
-    def file_count(self) -> int:
-        """Get the total count of temporary + permanent uploaded files."""
-        if self.status == self.SessionStatus.EXPIRED:
-            return 0
-        elif self.status in (
-            self.SessionStatus.COPYING_IN_PROGRESS,
-            self.SessionStatus.REMOVING_IN_PROGRESS,
-        ):
-            raise ValueError(
-                f"Cannot get file count from session {self.token} while copying or removing files "
-                "is in progress"
-            )
-        return sum(
-            f.exists
-            for f in chain(self.permuploadedfile_set.all(), self.tempuploadedfile_set.all())
-        )
-
-    @property
-    def expires_at(self) -> Optional[timezone.datetime]:
-        """Calculate this session's expiration time. Only sessions in the CREATED, UPLOADING, or
-        EXPIRED state can have an expiration time. Returns None for sessions in other states, or
-        if the upload session expiry feature is disabled.
-        """
-        if settings.UPLOAD_SESSION_EXPIRE_AFTER_INACTIVE_MINUTES == -1:
-            return None
-
-        if self.status in (
-            self.SessionStatus.CREATED,
-            self.SessionStatus.UPLOADING,
-            self.SessionStatus.EXPIRED,
-        ):
-            return self.last_upload_interaction_time + timezone.timedelta(
-                minutes=settings.UPLOAD_SESSION_EXPIRE_AFTER_INACTIVE_MINUTES
-            )
-        return None
-
-    @property
-    def is_expired(self) -> bool:
-        """Determine if this session has expired. A session is considered expired if it is in the
-        EXPIRED state, or if it has gone past its expiration time.
-        """
-        expires_at = self.expires_at
-        return self.status == self.SessionStatus.EXPIRED or (
-            expires_at is not None and expires_at < timezone.now()
-        )
-
-    @property
-    def expires_soon(self) -> bool:
-        """Determine if this session will expire within the set expiration reminder time."""
-        threshold = settings.UPLOAD_SESSION_EXPIRING_REMINDER_MINUTES
-        if threshold == -1:
-            return False
-        return self.expires_within(minutes=threshold)
-
-    def expires_within(self, minutes: int) -> bool:
-        """Determine if this session will expire within the given number of minutes.
-
-        Args:
-            minutes: The number of minutes in the future to check for expiration.
-
-        Returns:
-            True if the session will expire before the given number of minutes from now, False
-            otherwise.
-        """
-        expiry_time = self.expires_at
-        if expiry_time is None:
-            return False
-        return expiry_time < timezone.now() + timezone.timedelta(minutes=minutes)
-
-    def expire(self) -> None:
-        """Set the status of this session to EXPIRED, but only if the current status is
-        CREATED or UPLOADING.
-
-        Raises:
-            ValueError: If the current status is not CREATED or UPLOADING.
-        """
-        if self.status not in (self.SessionStatus.CREATED, self.SessionStatus.UPLOADING):
-            raise ValueError(
-                f"Cannot mark session {self.token} as expired because the session status "
-                f"is {self.status} and not {self.SessionStatus.CREATED} or "
-                f"{self.SessionStatus.UPLOADING}"
-            )
-
-        self.remove_temp_uploads(save=False)
-
-        self.status = self.SessionStatus.EXPIRED
-        self.save()
-
-    def touch(self, save: bool = True) -> None:
-        """Reset the last upload interaction time to the current time."""
-        if self.status not in (self.SessionStatus.UPLOADING, self.SessionStatus.CREATED):
-            return
-
-        self.last_upload_interaction_time = timezone.now()
-        if save:
-            self.save()
-
-    def add_temp_file(self, file: UploadedFile) -> TempUploadedFile:
-        """Add a temporary uploaded file to this session."""
-        if self.status not in (self.SessionStatus.CREATED, self.SessionStatus.UPLOADING):
-            raise ValueError(
-                f"Cannot add temporary uploaded file to session {self.token} because the session "
-                f"status is {self.status} and not {self.SessionStatus.CREATED} or "
-                f"{self.SessionStatus.UPLOADING}"
-            )
-
-        temp_file = TempUploadedFile(session=self, file_upload=file, name=file.name)
-        temp_file.save()
-
-        self.touch(save=False)
-
-        if self.status == self.SessionStatus.CREATED:
-            self.status = self.SessionStatus.UPLOADING
-
-        self.save()
-
-        return temp_file
-
-    def remove_temp_file_by_name(self, name: str) -> None:
-        """Remove a temporary uploaded file from this session by name."""
-        if self.status != self.SessionStatus.UPLOADING:
-            raise ValueError(
-                f"Cannot remove temporary uploaded file from session {self.token} because the "
-                f"session status is {self.status} and not {self.SessionStatus.UPLOADING}"
-            )
-        try:
-            temp_file = self.tempuploadedfile_set.get(name=name)
-        except TempUploadedFile.DoesNotExist as exc:
-            raise FileNotFoundError(
-                f"No temporary file with name {name} exists in session {self.token}"
-            ) from exc
-
-        temp_file.delete()
-
-        if self.file_count == 0:
-            self.status = self.SessionStatus.CREATED
-            self.save()
-
-    def get_file_by_name(self, name: str) -> BaseUploadedFile:
-        """Get an uploaded file in this session by name. The file can be either temporary or
-        permanent.
-
-        Args:
-            name: The name of the file to find
-        """
-        if self.status not in (self.SessionStatus.UPLOADING, self.SessionStatus.STORED):
-            raise ValueError(
-                f"Can only get uploaded files from session {self.token} when the "
-                f"session status is {self.SessionStatus.UPLOADING} or {self.SessionStatus.STORED}, "
-            )
-
-        try:
-            if self.status == self.SessionStatus.UPLOADING:
-                return self.tempuploadedfile_set.get(name=name)
-            else:
-                return self.permuploadedfile_set.get(name=name)
-        except TempUploadedFile.DoesNotExist as exc:
-            raise FileNotFoundError(
-                f"No temporary file with name {name} exists in session {self.token}"
-            ) from exc
-        except PermUploadedFile.DoesNotExist as exc:
-            raise FileNotFoundError(
-                f"No permanent file with name {name} exists in session {self.token}"
-            ) from exc
-
-    def get_temporary_uploads(self) -> list[TempUploadedFile]:
-        """Get a list of temporary uploaded files associated with this session.
-
-        May be empty if temp uploads have already been moved to permanent storage.
-        """
-        if self.status in (self.SessionStatus.CREATED, self.SessionStatus.STORED):
-            return []
-        elif self.status == self.SessionStatus.EXPIRED:
-            raise ValueError(
-                f"Cannot get temporary uploaded files from session {self.token} because the "
-                "session has expired."
-            )
-        elif self.status in (
-            self.SessionStatus.COPYING_IN_PROGRESS,
-            self.SessionStatus.REMOVING_IN_PROGRESS,
-        ):
-            raise ValueError(
-                f"Cannot get temporary uploaded files from session {self.token} while copy or "
-                "removal of files is in progress"
-            )
-        return [f for f in self.tempuploadedfile_set.all() if f.exists]
-
-    def get_permanent_uploads(self) -> list[PermUploadedFile]:
-        """Get a list of permanent uploaded files associated with this session.
-
-        May be empty if temp uploads have not been moved.
-        """
-        if self.status in (
-            self.SessionStatus.CREATED,
-            self.SessionStatus.UPLOADING,
-        ):
-            return []
-        elif self.status == self.SessionStatus.EXPIRED:
-            raise ValueError(
-                f"Cannot get permanent uploaded files from session {self.token} because the "
-                "session has expired."
-            )
-        elif self.status in (
-            self.SessionStatus.COPYING_IN_PROGRESS,
-            self.SessionStatus.REMOVING_IN_PROGRESS,
-        ):
-            raise ValueError(
-                f"Cannot get permanent uploaded files from session {self.token} while copy or "
-                "removal of files is in progress"
-            )
-        return [f for f in self.permuploadedfile_set.all() if f.exists]
-
-    def get_uploads(self) -> Union[list[TempUploadedFile], list[PermUploadedFile]]:
-        """Get a list of temporary or permanent uploaded files associated with this session. Will
-        return temporary files if in the UPLOADING state, and permanent files if in the STORED
-        state.
-        """
-        if self.status == self.SessionStatus.CREATED:
-            return []
-        elif self.status == self.SessionStatus.UPLOADING:
-            return self.get_temporary_uploads()
-        elif self.status == self.SessionStatus.STORED:
-            return self.get_permanent_uploads()
-        else:
-            raise ValueError(
-                f"Cannot get uploaded files from session {self.token} because the session status "
-                f"is {self.status} and not {self.SessionStatus.UPLOADING} or "
-                f"{self.SessionStatus.STORED}"
-            )
-
-    def remove_temp_uploads(self, save: bool = True) -> None:
-        """Remove all temp uploaded files associated with this session."""
-        if self.status == self.SessionStatus.REMOVING_IN_PROGRESS:
-            LOGGER.warning("File removal is already in progress for session %s", self.token)
-            return
-        elif self.status == self.SessionStatus.CREATED:
-            LOGGER.warning("There are no uploaded files in the session %s to remove", self.token)
-            return
-        elif self.status == self.SessionStatus.EXPIRED:
-            raise ValueError(
-                f"Cannot remove uploaded files from session {self.token} because the session has "
-                "expired."
-            )
-        elif self.status == self.SessionStatus.COPYING_IN_PROGRESS:
-            raise ValueError(
-                f"Cannot remove uploaded files from session {self.token} while copying files is "
-                "in progress"
-            )
-        elif self.status == self.SessionStatus.STORED:
-            raise ValueError(
-                f"Cannot remove uploaded files from session {self.token} because the files are "
-                "already in permanent storage"
-            )
-
-        initial_status = self.status
-        self.status = self.SessionStatus.REMOVING_IN_PROGRESS
-        self.save()
-
-        for f in self.tempuploadedfile_set.all():
-            f.remove()
-
-        if initial_status == self.SessionStatus.UPLOADING:
-            self.status = self.SessionStatus.CREATED
-            if save:
-                self.save()
-
-    def make_uploads_permanent(self) -> None:
-        """Make all temporary uploaded files associated with this session permanent."""
-        if self.status == self.SessionStatus.STORED:
-            LOGGER.info(
-                "All uploaded files in session %s are already in permanent storage", self.token
-            )
-            return
-
-        if self.status != self.SessionStatus.UPLOADING:
-            raise ValueError(
-                f"Cannot make uploaded files permanent in session {self.token} because session "
-                f"status is {self.status} and not {self.SessionStatus.UPLOADING}"
-            )
-
-        # Set the status to indicate that the files are being copied to permanent storage
-        self.status = self.SessionStatus.COPYING_IN_PROGRESS
-        self.save()
-
-        files = self.tempuploadedfile_set.all()
-
-        LOGGER.info(
-            "Moving %d temporary uploaded files from the session %s to permanent storage",
-            len(files),
-            self.token,
-        )
-
-        try:
-            temp_dir_path = None
-
-            for uploaded_file in files:
-                # Get temp directory from first file
-                if temp_dir_path is None:
-                    temp_dir_path = Path(uploaded_file.file_upload.path).parent
-
-                LOGGER.info(
-                    'Moving file "%s" (size: %d bytes) to permanent storage...',
-                    uploaded_file.file_upload.name,
-                    uploaded_file.file_upload.size,
-                )
-                uploaded_file.move_to_permanent_storage()
-
-            # Remove the temporary directory after all files have been moved
-            if temp_dir_path and temp_dir_path.exists():
-                LOGGER.info("Removing temporary directory: %s", temp_dir_path)
-                shutil.rmtree(temp_dir_path)
-
-        except Exception as e:
-            LOGGER.error(
-                "An error occurred while moving uploaded files to permanent storage: %s", e
-            )
-            self.status = self.SessionStatus.COPYING_FAILED
-            self.save()
-            return
-        self.status = self.SessionStatus.STORED
-        self.save()
-
-    def copy_session_uploads(self, destination: str) -> tuple[list[str], list[str]]:
-        """Copy permanent uploaded files associated with this session to a destination directory.
-
-        Args:
-            destination: The destination directory
-
-        Returns:
-            A tuple containing lists of copied and missing files
-        """
-        if self.status == self.SessionStatus.COPYING_IN_PROGRESS:
-            raise ValueError(
-                f"Cannot copy files from session {self.token} to {destination} because the "
-                "copying is already in progress"
-            )
-
-        if self.status != self.SessionStatus.STORED:
-            raise ValueError(
-                f"Cannot copy files from session {self.token} to {destination} because the"
-                f"session status is {self.status} and not {self.SessionStatus.STORED}"
-            )
-
-        self.status = self.SessionStatus.COPYING_IN_PROGRESS
-        self.save()
-
-        destination_path = Path(destination)
-        if not destination_path.exists():
-            LOGGER.error("The destination path %s does not exist!", destination)
-            raise FileNotFoundError(f"The destination path {destination} does not exist!")
-
-        files = self.permuploadedfile_set.all()
-
-        LOGGER.info("Copying %d files to %s", len(files), destination)
-        copied, missing = [], []
-        for f in files:
-            if not f.exists:
-                LOGGER.error('File "%s" was moved or deleted', f.file_upload.path)
-                missing.append(f.file_upload.path)
-                continue
-
-            if f.name is not None:
-                new_path = destination_path / f.name
-                LOGGER.info("Copying %s to %s", f.file_upload.path, new_path)
-                f.copy(str(new_path))
-                copied.append(str(new_path))
-            else:
-                LOGGER.error('File name is None for file "%s"', f.file_upload.path)
-                missing.append(f.file_upload.path)
-
-        # No need to set status to COPYING_FAILED even if some files are missing
-        self.status = self.SessionStatus.STORED
-        self.save()
-
-        return copied, missing
-
-    def get_quantity_and_unit_of_measure(self) -> str:
-        """Create a human-readable statement of how many files are in this session.
-
-        If the session is in the state UPLOADING, returns a count of temp files. If the session is
-        in the state STORED, returns a count of permanent files. If the session is in the state
-        CREATED, returns an appropriate value that indicates the lack of files.
-
-        Uses the :ref:`ACCEPTED_FILE_FORMATS` setting to group file types together.
-
-        Returns:
-            A human readable count and size of all files in this session.
-        """
-        if not settings.FILE_UPLOAD_ENABLED:
-            return ""
-
-        if self.status not in (
-            self.SessionStatus.CREATED,
-            self.SessionStatus.UPLOADING,
-            self.SessionStatus.STORED,
-        ):
-            raise ValueError(
-                f"Cannot get quantity and unit of measure from session {self.token} because the "
-                f"session status is {self.status} and not {self.SessionStatus.UPLOADING} or "
-                f"{self.SessionStatus.STORED}"
-            )
-
-        size = get_human_readable_size(self.upload_size, base=1000, precision=2)
-
-        count = get_human_readable_file_count(
-            [f.name for f in self.get_uploads()], settings.ACCEPTED_FILE_FORMATS
-        )
-
-        return _("%(file_count)s, totalling %(total_size)s") % {
-            "file_count": count,
-            "total_size": size,
-        }
-
-    def __str__(self):
-        """Return a string representation of this object."""
-        token_substr = self.token[0:8] + "..." if len(self.token) > 8 else self.token
-
-        try:
-            file_count = self.file_count
-
-            return ngettext(
-                "Session %(token)s (%(count)s file, started: %(date)s)",
-                "Session %(token)s (%(count)s files, started: %(date)s)",
-                file_count,
-            ) % {
-                "token": token_substr,
-                "count": file_count,
-                "date": date_format(self.started_at, format="DATETIME_FORMAT", use_l10n=True),
-            }
-
-        except ValueError:
-            # An exception may be thrown if the session is in an in-between state
-            return _("%(token)s (started at %(date)s)") % {
-                "token": token_substr,
-                "date": self.started_at,
-            }
-
-
-def session_upload_location(instance: TempUploadedFile, filename: str) -> str:
-    """Generate the upload location for a session file."""
-    if instance.session:
-        return "{0}/{1}".format(instance.session.token, filename)
-    return "NOSESSION/{0}".format(filename)
-
-
-class BaseUploadedFile(models.Model):
-    """Base class for uploaded files with shared methods."""
-
-    name = models.CharField(max_length=256, null=True, default="-")
-    session = models.ForeignKey(UploadSession, on_delete=models.CASCADE, null=False)
-    file_upload = models.FileField(null=True)
-
-    class Meta:
-        """Meta information for the BaseUploadedFile model."""
-
-        abstract = True
-
-    @property
-    def exists(self) -> bool:
-        """Determine if the file this object represents exists on the file system.
-
-        Returns:
-            (bool): True if file exists, False otherwise
-        """
-        return bool(self.file_upload) and self.file_upload.storage.exists(self.file_upload.name)
-
-    def copy(self, new_path: str) -> None:
-        """Copy this file to a new path.
-
-        Args:
-            new_path: The new path to copy this file to
-        """
-        if self.file_upload:
-            shutil.copy2(self.file_upload.path, new_path)
-
-    def remove(self) -> None:
-        """Remove this file from the file system."""
-        if self.exists:
-            self.file_upload.delete()
-
-    def get_file_media_url(self) -> str:
-        """Generate the media URL to this file.
-
-        Raises:
-            FileNotFoundError if the file does not exist.
-        """
-        if self.exists:
-            return self.file_upload.url
-        raise FileNotFoundError(f"{self.name} does not exist in session {self.session.token}")
-
-    def get_file_access_url(self) -> str:
-        """Generate URL to request access for this file."""
-        return reverse(
-            "recordtransfer:uploaded_file",
-            kwargs={
-                "session_token": self.session.token,
-                "file_name": self.name,
-            },
-        )
-
-    def __str__(self):
-        """Return a string representation of this object."""
-        if self.exists:
-            return f"{self.name} | {self.session}"
-        return _("%(name)s Removed! | %(session)s") % {
-            "name": self.name,
-            "session": str(self.session),
-        }
-
-
-class TempUploadedFile(BaseUploadedFile):
-    """Represent a temporary file that a user uploaded during an upload session."""
-
-    class Meta(BaseUploadedFile.Meta):
-        """Meta information."""
-
-        verbose_name = "File Currently Being Uploaded"
-        verbose_name_plural = "Files Currently Being Uploaded"
-
-    file_upload = models.FileField(
-        null=True, storage=TempFileStorage, upload_to=session_upload_location
-    )
-
-    def move_to_permanent_storage(self) -> None:
-        """Move the file from TempFileStorage to UploadedFileStorage."""
-        if self.exists:
-            perm_file = PermUploadedFile(name=self.name, session=self.session)
-            perm_file.file_upload.save(self.file_upload.name, File(self.file_upload.file))
-            perm_file.save()
-            self.delete()
-
-
-class PermUploadedFile(BaseUploadedFile):
-    """Represent a file that a user uploaded and has been stored."""
-
-    class Meta(BaseUploadedFile.Meta):
-        """Meta information."""
-
-        verbose_name = "Permanent uploaded file"
-        verbose_name_plural = "Permanent uploaded files"
-
-    file_upload = models.FileField(null=True, storage=UploadedFileStorage)
-
-
-@receiver(pre_delete, sender=TempUploadedFile)
-@receiver(pre_delete, sender=PermUploadedFile)
-def delete_file_on_model_delete(
-    sender: Union[TempUploadedFile, PermUploadedFile],
-    instance: Union[TempUploadedFile, PermUploadedFile],
-    **kwargs,
-) -> None:
-    """Delete the actual file when an uploaded file model instance is deleted.
-
-    Args:
-        sender: The model class that sent the signal
-        instance: The model uploaded file instance being deleted
-        **kwargs: Additional keyword arguments passed to the signal handler
-    """
-    if instance.exists:
-        instance.file_upload.delete()
-        if isinstance(instance, TempUploadedFile):
-            instance.session.touch()
-
-
->>>>>>> a80005a4
 class SubmissionGroup(models.Model):
     """Represents a group of submissions.
 
