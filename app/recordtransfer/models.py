from __future__ import annotations

import logging
import os
import shutil
import uuid
from itertools import chain
from pathlib import Path
from typing import ClassVar, Iterable, Optional, Union

import bagit
from caais.export import ExportVersion
from caais.models import Metadata
from django.conf import settings
from django.contrib.auth.models import AbstractUser
from django.core.cache import cache
from django.core.files import File
from django.core.files.uploadedfile import UploadedFile
from django.db import models
from django.db.models.signals import post_save, pre_delete, pre_save
from django.dispatch import receiver
from django.forms import ValidationError
from django.urls import reverse
from django.utils import timezone
from django.utils.crypto import get_random_string
from django.utils.text import slugify
from django.utils.translation import gettext_lazy as _

from recordtransfer.enums import SiteSettingKey, SiteSettingType, SubmissionStep
from recordtransfer.managers import (
    InProgressSubmissionManager,
    SubmissionQuerySet,
    UploadSessionManager,
)
from recordtransfer.storage import OverwriteStorage, TempFileStorage, UploadedFileStorage
from recordtransfer.utils import get_human_readable_file_count, get_human_readable_size

LOGGER = logging.getLogger(__name__)

# Sentinel object to distinguish between cache miss and cached None values
NOT_CACHED = object()

# Sentinel object to distinguish between cache miss and cached None values
NOT_CACHED = object()


class User(AbstractUser):
    """The main User object used to authenticate users."""

    gets_submission_email_updates = models.BooleanField(default=False)
    gets_notification_emails = models.BooleanField(default=True)
    phone_number = models.CharField(
        max_length=20,
        blank=False,
        null=True,
<<<<<<< HEAD
        help_text=_("Phone number in format: +1 (999) 999-9999"),
=======
        help_text=_("Phone number in format: +1 (999) 999-9999")
>>>>>>> ab35b579
    )
    address_line_1 = models.CharField(
        max_length=100,
        blank=False,
        null=True,
<<<<<<< HEAD
        help_text=_("Street and street number"),
=======
        help_text=_("Street and street number")
>>>>>>> ab35b579
    )
    address_line_2 = models.CharField(
        max_length=100,
        blank=True,
        null=True,
<<<<<<< HEAD
        help_text=_("Unit number, RPO, PO BOX (optional)"),
=======
        help_text=_("Unit number, RPO, PO BOX (optional)")
>>>>>>> ab35b579
    )
    city = models.CharField(
        max_length=100,
        blank=False,
        null=True,
<<<<<<< HEAD
        help_text=_("City"),
=======
        help_text=_("City")
>>>>>>> ab35b579
    )
    province_or_state = models.CharField(
        max_length=64,
        blank=False,
        null=True,
<<<<<<< HEAD
        help_text=_("Province or state"),
=======
        help_text=_("Province or state")
>>>>>>> ab35b579
    )
    other_province_or_state = models.CharField(
        max_length=64,
        blank=False,
        null=True,
<<<<<<< HEAD
        help_text=_("Other province or state if not listed"),
=======
        help_text=_("Other province or state if not listed")
>>>>>>> ab35b579
    )
    postal_or_zip_code = models.CharField(
        max_length=20,
        blank=False,
        null=True,
<<<<<<< HEAD
        help_text=_("Postal code (Canada) or zip code (US)"),
=======
        help_text=_("Postal code (Canada) or zip code (US)")
>>>>>>> ab35b579
    )
    country = models.CharField(
        max_length=2,
        blank=False,
        null=True,
<<<<<<< HEAD
        help_text=_("Country code"),
=======
        help_text=_("Country code")
>>>>>>> ab35b579
    )

    @property
    def full_name(self) -> str:
        """Return the full name of the user, which is a combination of first and last names."""
        return f"{self.first_name} {self.last_name}".strip()

    @property
    def has_contact_info(self) -> bool:
        """Check if user has complete contact information."""
        required_fields = [
            self.phone_number,
            self.address_line_1,
            self.city,
            self.province_or_state,
            self.postal_or_zip_code,
            self.country,
        ]

        # Check if all required fields have values
        if not all(field for field in required_fields):
            return False

        # If "Other" is selected for province/state, check if other_province_or_state is filled
        if self.province_or_state and self.province_or_state.lower() == "other":
            return bool(self.other_province_or_state)

        return True


class SiteSetting(models.Model):
    """A model to store configurable site settings that administrators can modify
    through the Django admin interface without requiring code changes.

    This model supports caching of settings values for improved performance.

    Adding a New Setting
    --------------------

    To add a new setting to the database, follow these steps:

    1. **Add a new entry to the SiteSettingKey enum class**:

       Add your new setting key to the :class:`~recordtransfer.models.SiteSetting` enum in
       `recordtransfer/enums.py`.
       The key should be descriptive and follow existing naming conventions
       (i.e., all uppercase with underscores). Include a
       :class:`~recordtransfer.enums.SettingKeyMeta` with the value type, description, and optional
       default value.

       Example::

           NEW_SETTING_NAME = SettingKeyMeta(
               SiteSettingType.STR,
               _("Description of what this setting controls."),
               default_value="Default string value",
           )

    2. **Create a data migration**:

       Create a Django data migration to add the setting to the database. The migration
       should create a new :class:`~recordtransfer.models.SiteSetting` instance with the required
       fields:

       - ``key``: Must be unique and match the enum name (string)
       - ``value``: The default value as a string (must use the enum's default_value if available)
       - ``value_type``: Either "int" for integers or "str" for strings

       Example migration for a string setting::

           from django.db import migrations


           def add_new_setting(apps, schema_editor):
               SiteSetting = apps.get_model("recordtransfer", "SiteSetting")
               SiteSetting.objects.get_or_create(
                   key="NEW_SETTING_NAME",
                   defaults={"value": "Default string value", "value_type": "str"},
               )


           class Migration(migrations.Migration):
               dependencies = [
                   ("recordtransfer", "XXXX_previous_migration"),
               ]

               operations = [
                   migrations.RunPython(add_new_setting),
               ]

    3. **Validation requirements**:

       - The ``key`` field must be unique across all settings
       - For ``value_type`` "int": the ``value`` must be a valid string representation
         of an integer (e.g., "42", "-1", "0")
       - For ``value_type`` "str": the ``value`` can be any string
       - ``change_date`` is auto-generated and ``changed_by`` does not need to be set

    4. **Document the new setting**:

       Add an entry for the new setting to ``docs/admin_guide/site_settings.rst``.

    Removing a Setting
    ------------------

    To remove an existing setting from the database:

    1. **Remove the key from the SiteSettingKey enum class**:

       Delete the corresponding enum entry from the :class:`~recordtransfer.models.SiteSetting`
       enum in `enums.py`.

    2. **Create a data migration**:

       Create a Django data migration to remove the setting from the database::

           from django.db import migrations


           def remove_old_setting(apps, schema_editor):
               SiteSetting = apps.get_model("recordtransfer", "SiteSetting")
               SiteSetting.objects.filter(key="OLD_SETTING_NAME").delete()


           class Migration(migrations.Migration):
               dependencies = [
                   ("recordtransfer", "XXXX_previous_migration"),
               ]

               operations = [
                   migrations.RunPython(remove_old_setting),
               ]

    3. **Update code references**:

       Remove any code that references the old setting key.

    4. **Update documentation**:

       Remove the setting from ``docs/admin_guide/site_settings.rst``.

    Retrieving Settings in Code
    ---------------------------

    Once a setting has been added to the database, retrieve it using the appropriate static method:

    - **For string settings**::

        value = SiteSetting.get_value_str(SiteSettingKey.SETTING_NAME)

    - **For integer settings**::

        value = SiteSetting.get_value_int(SiteSettingKey.SETTING_NAME)
    """

    key = models.CharField(
        verbose_name=_("Setting Key"), max_length=255, unique=True, null=False, editable=False
    )
    value = models.TextField(
        verbose_name=_("Setting Value"),
        blank=False,
        null=True,
    )
    value_type = models.CharField(
        max_length=8,
        choices=SiteSettingType.choices,
        default=SiteSettingType.STR,
        verbose_name=_("Setting value type"),
        null=False,
        editable=False,
    )

    change_date = models.DateTimeField(
        auto_now=True, editable=False, verbose_name=_("Change date")
    )
    changed_by = models.ForeignKey(
        settings.AUTH_USER_MODEL,
        editable=False,
        null=True,
        on_delete=models.SET_NULL,
        verbose_name=_("Changed by"),
    )

    def set_cache(self, value: Optional[Union[str, int]]) -> None:
        """Cache the value of this setting."""
        cache.set(self.key, value)

    @staticmethod
    def get_value_str(key: SiteSettingKey) -> Optional[str]:
        """Get the value of a site setting of type :attr:`SettingType.STR` by its key.

        Args:
            key: The key of the setting to retrieve.

        Returns:
            The value of the setting as a string, cached if available, or fetched from the
            database.

        Raises:
            ValidationError: If the setting is not of type :attr:`SettingType.STR`.
        """
        val = cache.get(key.name, default=NOT_CACHED)
        if val is not NOT_CACHED:
            return val
        obj = SiteSetting.objects.get(key=key.name)

        if obj.value_type != SiteSettingType.STR:
            raise ValidationError(
                f"Setting {key.name} is not of type STR, but of type {obj.value_type}"
            )

        obj.set_cache(obj.value)
        return obj.value

    @staticmethod
    def get_value_int(key: SiteSettingKey) -> Optional[int]:
        """Get the value of a site setting of type :attr:`SettingType.INT` by its key.

        Args:
            key: The key of the setting to retrieve.

        Returns:
            The value of the setting as an integer, cached if available, or fetched from the
            database.

        Raises:
            ValidationError: If the setting is not of type :attr:`SettingType.INT`.
        """
        val = cache.get(key.name, default=NOT_CACHED)
        if val is not NOT_CACHED:
            return val

        obj = SiteSetting.objects.get(key=key.name)

        if obj.value_type != SiteSettingType.INT:
            raise ValidationError(
                f"Setting {key.name} is not of type INT, but of type {obj.value_type}"
            )

        return_value = None if obj.value is None else int(obj.value)

        obj.set_cache(return_value)
        return return_value

    def reset_to_default(self, user: Optional[User] = None) -> None:
        """Reset this setting to its default value as defined in the
        :py:class:`~recordtransfer.enums.SiteSettingKey` enum.

        Args:
            user: The user who initiated the reset operation (optional).
        """
        try:
            default_value = SiteSettingKey[self.key].default_value
        except KeyError as exc:
            raise ValueError(f"{self.key} is not a valid SiteSettingKey") from exc

        self.value = default_value
        self.change_date = timezone.now()
        if user:
            self.changed_by = user
        self.save()

    @property
    def default_value(self) -> Optional[str]:
        """Get the default value for this setting, if available. The default value is defined in
        the :class:`~recordtransfer.enums.SiteSettingKey` enum, in the form of a string.
        """
        try:
            return SiteSettingKey[self.key].default_value
        except KeyError as exc:
            raise ValueError(f"{self.key} is not a valid SiteSettingKey") from exc

    def __str__(self) -> str:
        """Return a human-readable representation of the setting."""
        try:
            return f"{self.key.replace('_', ' ').title()}"
        except ValueError:
            return f"Setting: {self.key}"


@receiver(post_save, sender=SiteSetting)
def update_cache_post_save(
    sender: SiteSetting, instance: SiteSetting, created: bool, **kwargs
) -> None:
    """Update cached value when setting is saved, but not on creation."""
    if created:
        return

    value = instance.value
    if instance.value_type == SiteSettingType.INT:
        try:
            if value is not None:
                value = int(value)
        except ValueError as exc:
            raise ValidationError(
                f"Value for setting {instance.key} must be an integer, but got '{instance.value}'"
            ) from exc
    instance.set_cache(value)


class UploadSession(models.Model):
    """Represents a file upload session. This model is used to track the files that a
    user uploads during a session.

    The following state diagram illustrates the possible states and transitions for an
    UploadSession:

    .. mermaid::
       :caption: UploadSession State Diagram

       flowchart TD
       CREATED --> EXPIRED
       CREATED --> UPLOADING
       UPLOADING --> CREATED
       UPLOADING --> EXPIRED
       UPLOADING --> COPYING_IN_PROGRESS
       UPLOADING --> REMOVING_IN_PROGRESS
       COPYING_IN_PROGRESS --> COPYING_FAILED
       COPYING_IN_PROGRESS --> STORED
       STORED --> COPYING_IN_PROGRESS
       STORED --> REMOVING_IN_PROGRESS
       REMOVING_IN_PROGRESS --> CREATED
    """

    class SessionStatus(models.TextChoices):
        """The status of the session."""

        CREATED = "CR", _("Session Created")
        EXPIRED = "EX", _("Session Expired")
        UPLOADING = "UG", _("Uploading Files")
        COPYING_IN_PROGRESS = "CP", _("File Copy in Progress")
        STORED = "SD", _("All Files in Permanent Storage")
        COPYING_FAILED = "FD", _("Copying Failed")
        REMOVING_IN_PROGRESS = "RP", _("File Removal in Progress")

        def __str__(self) -> str:
            """Return the string representation of the session status."""
            return self.name

    token = models.CharField(max_length=32)
    started_at = models.DateTimeField()
    status = models.CharField(
        max_length=2, choices=SessionStatus.choices, default=SessionStatus.CREATED
    )
    user = models.ForeignKey(User, on_delete=models.SET_NULL, null=True)
    last_upload_interaction_time = models.DateTimeField(auto_now_add=True)

    objects = UploadSessionManager()

    @classmethod
    def new_session(cls, user: Optional[User] = None) -> UploadSession:
        """Start a new upload session."""
        return cls.objects.create(
            token=get_random_string(32), started_at=timezone.now(), user=user
        )

    @property
    def upload_size(self) -> int:
        """Get total size (in bytes) of all uploaded files in this session. This includes the size
        of both temporary and permanent files.
        """
        if self.status == self.SessionStatus.EXPIRED:
            return 0
        elif self.status in (
            self.SessionStatus.COPYING_IN_PROGRESS,
            self.SessionStatus.REMOVING_IN_PROGRESS,
        ):
            raise ValueError(
                f"Cannot get upload size from session {self.token} while copying or removing "
                "files is in progress"
            )
        return sum(
            f.file_upload.size
            for f in chain(self.tempuploadedfile_set.all(), self.permuploadedfile_set.all())
            if f.exists
        )

    @property
    def file_count(self) -> int:
        """Get the total count of temporary + permanent uploaded files."""
        if self.status == self.SessionStatus.EXPIRED:
            return 0
        elif self.status in (
            self.SessionStatus.COPYING_IN_PROGRESS,
            self.SessionStatus.REMOVING_IN_PROGRESS,
        ):
            raise ValueError(
                f"Cannot get file count from session {self.token} while copying or removing files "
                "is in progress"
            )
        return sum(
            f.exists
            for f in chain(self.permuploadedfile_set.all(), self.tempuploadedfile_set.all())
        )

    @property
    def expires_at(self) -> Optional[timezone.datetime]:
        """Calculate this session's expiration time. Only sessions in the CREATED, UPLOADING, or
        EXPIRED state can have an expiration time. Returns None for sessions in other states, or
        if the upload session expiry feature is disabled.
        """
        if settings.UPLOAD_SESSION_EXPIRE_AFTER_INACTIVE_MINUTES == -1:
            return None

        if self.status in (
            self.SessionStatus.CREATED,
            self.SessionStatus.UPLOADING,
            self.SessionStatus.EXPIRED,
        ):
            return self.last_upload_interaction_time + timezone.timedelta(
                minutes=settings.UPLOAD_SESSION_EXPIRE_AFTER_INACTIVE_MINUTES
            )
        return None

    @property
    def is_expired(self) -> bool:
        """Determine if this session has expired. A session is considered expired if it is in the
        EXPIRED state, or if it has gone past its expiration time.
        """
        expires_at = self.expires_at
        return self.status == self.SessionStatus.EXPIRED or (
            expires_at is not None and expires_at < timezone.now()
        )

    @property
    def expires_soon(self) -> bool:
        """Determine if this session will expire within the set expiration reminder time."""
        threshold = settings.UPLOAD_SESSION_EXPIRING_REMINDER_MINUTES
        if threshold == -1:
            return False
        return self.expires_within(minutes=threshold)

    def expires_within(self, minutes: int) -> bool:
        """Determine if this session will expire within the given number of minutes.

        Args:
            minutes: The number of minutes in the future to check for expiration.

        Returns:
            True if the session will expire before the given number of minutes from now, False
            otherwise.
        """
        expiry_time = self.expires_at
        if expiry_time is None:
            return False
        return expiry_time < timezone.now() + timezone.timedelta(minutes=minutes)

    def expire(self) -> None:
        """Set the status of this session to EXPIRED, but only if the current status is
        CREATED or UPLOADING.

        Raises:
            ValueError: If the current status is not CREATED or UPLOADING.
        """
        if self.status not in (self.SessionStatus.CREATED, self.SessionStatus.UPLOADING):
            raise ValueError(
                f"Cannot mark session {self.token} as expired because the session status "
                f"is {self.status} and not {self.SessionStatus.CREATED} or "
                f"{self.SessionStatus.UPLOADING}"
            )

        self.remove_temp_uploads(save=False)

        self.status = self.SessionStatus.EXPIRED
        self.save()

    def touch(self, save: bool = True) -> None:
        """Reset the last upload interaction time to the current time."""
        if self.status not in (self.SessionStatus.UPLOADING, self.SessionStatus.CREATED):
            return

        self.last_upload_interaction_time = timezone.now()
        if save:
            self.save()

    def add_temp_file(self, file: UploadedFile) -> TempUploadedFile:
        """Add a temporary uploaded file to this session."""
        if self.status not in (self.SessionStatus.CREATED, self.SessionStatus.UPLOADING):
            raise ValueError(
                f"Cannot add temporary uploaded file to session {self.token} because the session "
                f"status is {self.status} and not {self.SessionStatus.CREATED} or "
                f"{self.SessionStatus.UPLOADING}"
            )

        temp_file = TempUploadedFile(session=self, file_upload=file, name=file.name)
        temp_file.save()

        self.touch(save=False)

        if self.status == self.SessionStatus.CREATED:
            self.status = self.SessionStatus.UPLOADING

        self.save()

        return temp_file

    def remove_temp_file_by_name(self, name: str) -> None:
        """Remove a temporary uploaded file from this session by name."""
        if self.status != self.SessionStatus.UPLOADING:
            raise ValueError(
                f"Cannot remove temporary uploaded file from session {self.token} because the "
                f"session status is {self.status} and not {self.SessionStatus.UPLOADING}"
            )
        try:
            temp_file = self.tempuploadedfile_set.get(name=name)
        except TempUploadedFile.DoesNotExist as exc:
            raise FileNotFoundError(
                f"No temporary file with name {name} exists in session {self.token}"
            ) from exc

        temp_file.delete()

        if self.file_count == 0:
            self.status = self.SessionStatus.CREATED
            self.save()

    def get_file_by_name(self, name: str) -> UploadedFile:
        """Get an uploaded file in this session by name. The file can be either temporary or
        permanent.

        Args:
            name: The name of the file to find
        """
        if self.status not in (self.SessionStatus.UPLOADING, self.SessionStatus.STORED):
            raise ValueError(
                f"Can only get uploaded files from session {self.token} when the "
                f"session status is {self.SessionStatus.UPLOADING} or {self.SessionStatus.STORED}, "
            )

        try:
            if self.status == self.SessionStatus.UPLOADING:
                return self.tempuploadedfile_set.get(name=name)
            else:
                return self.permuploadedfile_set.get(name=name)
        except TempUploadedFile.DoesNotExist as exc:
            raise FileNotFoundError(
                f"No temporary file with name {name} exists in session {self.token}"
            ) from exc
        except PermUploadedFile.DoesNotExist as exc:
            raise FileNotFoundError(
                f"No permanent file with name {name} exists in session {self.token}"
            ) from exc

    def get_temporary_uploads(self) -> list[TempUploadedFile]:
        """Get a list of temporary uploaded files associated with this session.

        May be empty if temp uploads have already been moved to permanent storage.
        """
        if self.status in (self.SessionStatus.CREATED, self.SessionStatus.STORED):
            return []
        elif self.status == self.SessionStatus.EXPIRED:
            raise ValueError(
                f"Cannot get temporary uploaded files from session {self.token} because the "
                "session has expired."
            )
        elif self.status in (
            self.SessionStatus.COPYING_IN_PROGRESS,
            self.SessionStatus.REMOVING_IN_PROGRESS,
        ):
            raise ValueError(
                f"Cannot get temporary uploaded files from session {self.token} while copy or "
                "removal of files is in progress"
            )
        return [f for f in self.tempuploadedfile_set.all() if f.exists]

    def get_permanent_uploads(self) -> list[PermUploadedFile]:
        """Get a list of permanent uploaded files associated with this session.

        May be empty if temp uploads have not been moved.
        """
        if self.status in (
            self.SessionStatus.CREATED,
            self.SessionStatus.UPLOADING,
        ):
            return []
        elif self.status == self.SessionStatus.EXPIRED:
            raise ValueError(
                f"Cannot get permanent uploaded files from session {self.token} because the "
                "session has expired."
            )
        elif self.status in (
            self.SessionStatus.COPYING_IN_PROGRESS,
            self.SessionStatus.REMOVING_IN_PROGRESS,
        ):
            raise ValueError(
                f"Cannot get permanent uploaded files from session {self.token} while copy or "
                "removal of files is in progress"
            )
        return [f for f in self.permuploadedfile_set.all() if f.exists]

    def get_uploads(self) -> Union[list[TempUploadedFile], list[PermUploadedFile]]:
        """Get a list of temporary or permanent uploaded files associated with this session. Will
        return temporary files if in the UPLOADING state, and permanent files if in the STORED
        state.
        """
        if self.status == self.SessionStatus.CREATED:
            return []
        elif self.status == self.SessionStatus.UPLOADING:
            return self.get_temporary_uploads()
        elif self.status == self.SessionStatus.STORED:
            return self.get_permanent_uploads()
        else:
            raise ValueError(
                f"Cannot get uploaded files from session {self.token} because the session status "
                f"is {self.status} and not {self.SessionStatus.UPLOADING} or "
                f"{self.SessionStatus.STORED}"
            )

    def remove_temp_uploads(self, save: bool = True) -> None:
        """Remove all temp uploaded files associated with this session."""
        if self.status == self.SessionStatus.REMOVING_IN_PROGRESS:
            LOGGER.warning("File removal is already in progress for session %s", self.token)
            return
        elif self.status == self.SessionStatus.CREATED:
            LOGGER.warning("There are no uploaded files in the session %s to remove", self.token)
            return
        elif self.status == self.SessionStatus.EXPIRED:
            raise ValueError(
                f"Cannot remove uploaded files from session {self.token} because the session has "
                "expired."
            )
        elif self.status == self.SessionStatus.COPYING_IN_PROGRESS:
            raise ValueError(
                f"Cannot remove uploaded files from session {self.token} while copying files is "
                "in progress"
            )
        elif self.status == self.SessionStatus.STORED:
            raise ValueError(
                f"Cannot remove uploaded files from session {self.token} because the files are "
                "already in permanent storage"
            )

        initial_status = self.status
        self.status = self.SessionStatus.REMOVING_IN_PROGRESS
        self.save()

        for f in self.tempuploadedfile_set.all():
            f.remove()

        if initial_status == self.SessionStatus.UPLOADING:
            self.status = self.SessionStatus.CREATED
            if save:
                self.save()

    def make_uploads_permanent(self) -> None:
        """Make all temporary uploaded files associated with this session permanent."""

        if self.status == self.SessionStatus.STORED:
            LOGGER.info(
                "All uploaded files in session %s are already in permanent storage", self.token
            )
            return

        if self.status != self.SessionStatus.UPLOADING:
            raise ValueError(
                f"Cannot make uploaded files permanent in session {self.token} because session "
                f"status is {self.status} and not {self.SessionStatus.UPLOADING}"
            )

        # Set the status to indicate that the files are being copied to permanent storage
        self.status = self.SessionStatus.COPYING_IN_PROGRESS
        self.save()

        files = self.tempuploadedfile_set.all()

        LOGGER.info(
            "Moving %d temporary uploaded files from the session %s to permanent storage",
            len(files),
            self.token,
        )
        try:
            for uploaded_file in files:
                uploaded_file.move_to_permanent_storage()
        except Exception as e:
            LOGGER.error(
                "An error occurred while moving uploaded files to permanent storage: %s", e
            )
            self.status = self.SessionStatus.COPYING_FAILED
            self.save()
            return
        self.status = self.SessionStatus.STORED
        self.save()

    def copy_session_uploads(self, destination: str) -> tuple[list[str], list[str]]:
        """Copy permanent uploaded files associated with this session to a destination directory.

        Args:
            destination: The destination directory

        Returns:
            A tuple containing lists of copied and missing files
        """
        if self.status == self.SessionStatus.COPYING_IN_PROGRESS:
            raise ValueError(
                f"Cannot copy files from session {self.token} to {destination} because the "
                "copying is already in progress"
            )

        if self.status != self.SessionStatus.STORED:
            raise ValueError(
                f"Cannot copy files from session {self.token} to {destination} because the"
                f"session status is {self.status} and not {self.SessionStatus.STORED}"
            )

        self.status = self.SessionStatus.COPYING_IN_PROGRESS
        self.save()

        destination_path = Path(destination)
        if not destination_path.exists():
            LOGGER.error("The destination path %s does not exist!", destination)
            raise FileNotFoundError(f"The destination path {destination} does not exist!")

        files = self.permuploadedfile_set.all()

        LOGGER.info("Copying %d files to %s", len(files), destination)
        copied, missing = [], []
        for f in files:
            if not f.exists:
                LOGGER.error('File "%s" was moved or deleted', f.file_upload.path)
                missing.append(f.file_upload.path)
                continue

            if f.name is not None:
                new_path = destination_path / f.name
                LOGGER.info("Copying %s to %s", f.file_upload.path, new_path)
                f.copy(str(new_path))
                copied.append(str(new_path))
            else:
                LOGGER.error('File name is None for file "%s"', f.file_upload.path)
                missing.append(f.file_upload.path)

        # No need to set status to COPYING_FAILED even if some files are missing
        self.status = self.SessionStatus.STORED
        self.save()

        return copied, missing

    def get_quantity_and_unit_of_measure(self) -> str:
        """Create a human-readable statement of how many files are in this session.

        If the session is in the state UPLOADING, returns a count of temp files. If the session is
        in the state STORED, returns a count of permanent files. If the session is in the state CREATED,
        returns an appropriate value that indicates the lack of files.

        Uses the :ref:`ACCEPTED_FILE_FORMATS` setting to group file types together.

        Returns:
            A human readable count and size of all files in this session.
        """
        if not settings.FILE_UPLOAD_ENABLED:
            return

        if self.status not in (
            self.SessionStatus.CREATED,
            self.SessionStatus.UPLOADING,
            self.SessionStatus.STORED,
        ):
            raise ValueError(
                f"Cannot get quantity and unit of measure from session {self.token} because the "
                f"session status is {self.status} and not {self.SessionStatus.UPLOADING} or "
                f"{self.SessionStatus.STORED}"
            )

        size = get_human_readable_size(self.upload_size, base=1000, precision=2)

        count = get_human_readable_file_count(
            [f.name for f in self.get_uploads()], settings.ACCEPTED_FILE_FORMATS
        )

        return _("{0}, totalling {1}").format(count, size)

    def __str__(self):
        """Return a string representation of this object."""
        return f"{self.token} ({self.started_at}) | {self.status}"


def session_upload_location(instance, filename: str) -> str:
    """Generate the upload location for a session file."""
    if instance.session:
        return "{0}/{1}".format(instance.session.token, filename)
    return "NOSESSION/{0}".format(filename)


class BaseUploadedFile(models.Model):
    """Base class for uploaded files with shared methods."""

    name = models.CharField(max_length=256, null=True, default="-")
    session = models.ForeignKey(UploadSession, on_delete=models.CASCADE, null=False)
    file_upload = models.FileField(null=True)

    class Meta:
        abstract = True

    @property
    def exists(self) -> bool:
        """Determine if the file this object represents exists on the file system.

        Returns:
            (bool): True if file exists, False otherwise
        """
        return bool(self.file_upload) and self.file_upload.storage.exists(self.file_upload.name)

    def copy(self, new_path: str) -> None:
        """Copy this file to a new path.

        Args:
            new_path: The new path to copy this file to
        """
        if self.file_upload:
            shutil.copy2(self.file_upload.path, new_path)

    def remove(self) -> None:
        """Remove this file from the file system."""
        if self.exists:
            self.file_upload.delete()

    def get_file_media_url(self) -> str:
        """Generate the media URL to this file.

        Raises:
            FileNotFoundError if the file does not exist.
        """
        if self.exists:
            return self.file_upload.url
        raise FileNotFoundError(f"{self.name} does not exist in session {self.session.token}")

    def get_file_access_url(self) -> str:
        """Generate URL to request access for this file."""
        return reverse(
            "recordtransfer:uploaded_file",
            kwargs={
                "session_token": self.session.token,
                "file_name": self.name,
            },
        )

    def __str__(self):
        """Return a string representation of this object."""
        if self.exists:
            return f"{self.name} | Session {self.session}"
        return f"{self.name} Removed! | Session {self.session}"


class TempUploadedFile(BaseUploadedFile):
    """Represent a temporary file that a user uploaded during an upload session."""

    class Meta(BaseUploadedFile.Meta):
        """Meta information."""

        verbose_name = "File Currently Being Uploaded"
        verbose_name_plural = "Files Currently Being Uploaded"

    file_upload = models.FileField(
        null=True, storage=TempFileStorage, upload_to=session_upload_location
    )

    def move_to_permanent_storage(self) -> None:
        """Move the file from TempFileStorage to UploadedFileStorage."""
        if self.exists:
            perm_file = PermUploadedFile(name=self.name, session=self.session)
            perm_file.file_upload.save(self.file_upload.name, File(self.file_upload.file))
            perm_file.save()
            self.delete()


class PermUploadedFile(BaseUploadedFile):
    """Represent a file that a user uploaded and has been stored."""

    class Meta(BaseUploadedFile.Meta):
        """Meta information."""

        verbose_name = "Permanent uploaded file"
        verbose_name_plural = "Permanent uploaded files"

    file_upload = models.FileField(null=True, storage=UploadedFileStorage)


@receiver(pre_delete, sender=TempUploadedFile)
@receiver(pre_delete, sender=PermUploadedFile)
def delete_file_on_model_delete(
    sender: Union[TempUploadedFile, PermUploadedFile],
    instance: Union[TempUploadedFile, PermUploadedFile],
    **kwargs,
) -> None:
    """Delete the actual file when an uploaded file model instance is deleted.

    Args:
        sender: The model class that sent the signal
        instance: The model uploaded file instance being deleted
        **kwargs: Additional keyword arguments passed to the signal handler
    """
    if instance.exists:
        instance.file_upload.delete()
        if isinstance(instance, TempUploadedFile):
            instance.session.touch()


class SubmissionGroup(models.Model):
    """Represents a group of submissions.

    Attributes:
        name (CharField):
            The name of the group
        description (TextField):
            A description of the group
        created_by (ForeignKey):
            The user who created the group
        uuid (UUIDField):
            A unique ID for the group
    """

    name = models.CharField(max_length=256, null=False)
    description = models.TextField(default="")
    created_by = models.ForeignKey(User, on_delete=models.CASCADE, null=False)
    uuid = models.UUIDField(default=uuid.uuid4)

    @property
    def number_of_submissions_in_group(self):
        return len(self.submission_set.all())

    def get_absolute_url(self) -> str:
        """Return the URL to access a detail view of this submission group."""
        return reverse("recordtransfer:submission_group_detail", kwargs={"uuid": self.uuid})

    def get_delete_url(self) -> str:
        """Return the URL to delete this submission group."""
        return reverse("recordtransfer:delete_submission_group_modal", kwargs={"uuid": self.uuid})

    def __str__(self):
        return f"{self.name} ({self.created_by})"


class Submission(models.Model):
    """The object that represents a user's submission, including metadata, and
    the files they submitted.

    Attributes:
        submission_date (DateTimeField):
            The date and time the submission was made
        user (User):
            The user who submitted the metadata (and optionally, files)
        raw_form (BinaryField):
            A pickled object containing the transfer form as it was submitted
        metadata (OneToOneField):
            Foreign key to a :py:class:`~caais.models.Metadata` object. The
            metadata object is generated from the form metadata, and any
            defaults that have been set in the settings
        part_of_group (ForeignKey):
            The group that this submission is a part of
        upload_session (UploadSession):
            The upload session associated with this submission. If file uploads
            are disabled, this will always be NULL/None
        uuid (UUIDField):
            A unique ID for the submission
    """

    submission_date = models.DateTimeField(auto_now_add=True)
    user = models.ForeignKey(User, on_delete=models.SET_NULL, null=True)
    raw_form = models.BinaryField(
        default=b"", null=True
    )  # A raw capture of the form before submission
    metadata = models.OneToOneField(
        Metadata, on_delete=models.CASCADE, null=True, related_name="submission"
    )
    part_of_group = models.ForeignKey(
        SubmissionGroup, on_delete=models.SET_NULL, blank=True, null=True
    )
    upload_session = models.ForeignKey(UploadSession, null=True, on_delete=models.SET_NULL)
    uuid = models.UUIDField(default=uuid.uuid4)

    objects = SubmissionQuerySet.as_manager()

    @property
    def bag_name(self) -> str:
        """Get a name suitable for a submission bag.

        The bag name contains the username, the date this submission was made, and the title of the
        metadata. This file name is properly sanitized to be used as a directory or part of a file
        name.

        Raises:
            ValueError: If there is no metadata or no user associated with this submission.
        """
        if not self.metadata:
            raise ValueError(
                "There is no metadata associated with this submission, cannot generate a bag name"
            )
        if not self.user:
            raise ValueError("There is no user associated with this submission")

        title = self.metadata.accession_title or "No title"
        abbrev_title = title if len(title) <= 20 else title[0:20]

        return "{username}_{datetime}_{title}".format(
            username=slugify(self.user.username),
            datetime=self.submission_date.strftime(r"%Y%m%d-%H%M%S"),
            title=slugify(abbrev_title),
        )

    @property
    def extent_statements(self) -> str:
        """Return the first extent statement for this submission."""
        return (
            next(
                (e.quantity_and_unit_of_measure for e in self.metadata.extent_statements.all()), ""
            )
            if self.metadata
            else ""
        )

    def get_admin_metadata_change_url(self) -> str:
        """Get the URL to change the metadata object in the admin."""
        if not self.metadata:
            raise ValueError("Cannot create a URL for non-existent metadata")
        view_name = "admin:{0}_{1}_change".format(
            self.metadata._meta.app_label, self.metadata._meta.model_name
        )
        return reverse(view_name, args=(self.metadata.pk,))

    def get_admin_change_url(self) -> str:
        """Get the URL to change this object in the admin."""
        view_name = "admin:{0}_{1}_change".format(self._meta.app_label, self._meta.model_name)
        return reverse(view_name, args=(self.pk,))

    def get_admin_report_url(self) -> str:
        """Get the URL to generate a report for this object in the admin."""
        view_name = "admin:{0}_{1}_report".format(self._meta.app_label, self._meta.model_name)
        return reverse(view_name, args=(self.pk,))

    def get_admin_zip_url(self) -> str:
        """Get the URL to generate a zipped bag for this object in the admin."""
        view_name = f"admin:{self._meta.app_label}_{self._meta.model_name}_zip"
        return reverse(view_name, args=(self.pk,))

    def make_bag(
        self,
        location: Path,
        algorithms: Iterable[str] = ("sha512",),
        file_perms: str = "644",
    ) -> bagit.Bag:
        """Create a BagIt bag on the file system for this Submission. Checks the validity of the
        Bag post-creation to ensure that integrity is maintained. The data payload files come from
        the UploadSession associated with this submission.

        If given a location to an existing Bag, this function will check whether the Bag can be
        updated in-place. If not, the Bag will be completely re-generated again.

        Raises:
            ValueError: If any required state is incorrect (e.g., no upload session)
            FileNotFoundError: If any files are missing when copying to temp location
            FileExistsError: If the Bag at self.location already exists
            bagit.BagValidationError: If the Bag is created, but it's invalid

        Args:
            location (Path): The path to make the Bag at
            algorithms (Iterable[str]): The checksum algorithms to generate the BagIt bag with
            file_perms (str): A string-based octal "chmod" number
        """
        if not self.metadata:
            raise ValueError(
                "This submission has no associated metadata, this is required to make a bag"
            )
        if not self.upload_session:
            raise ValueError(
                "This submission has no associated upload session, this is required to make a bag"
            )

        if location.exists() and (location / "data").exists():
            LOGGER.info('Bag already exists. Updating it in-place at "%s"', location)
            bag = self._update_existing_bag(location, algorithms, file_perms)
        else:
            LOGGER.info('Bag does not exist, creating a new one at "%s"', location)
            bag = self._create_new_bag(location, algorithms, file_perms)

        LOGGER.info('Validating the bag at "%s"', location)
        valid = bag.is_valid()

        if not valid:
            LOGGER.error("Bag is INVALID!")
            LOGGER.info('Removing bag at "%s" since it\'s invalid', location)
            self.remove_bag(location)
            raise bagit.BagValidationError("Bag was invalid!")

        LOGGER.info("Bag is VALID")
        return bag

    def _update_existing_bag(
        self,
        location: Path,
        algorithms: Iterable[str],
        file_perms: str = "644",
    ) -> bagit.Bag:
        """Update the Bag if it exists.

        If there are any files missing or any extra files, the Bag is re-generated.
        """
        assert self.upload_session, "This submission has no upload session!"
        assert self.metadata, "This submission has no associated metadata!"

        bag = None

        try:
            bag = bagit.Bag(str(location))
        except bagit.BagError as exc:
            LOGGER.warning("Encountered BagError for existing location. Error was: '%s'", exc)
            LOGGER.info("Re-generating Bag due to error")
            return self._create_new_bag(location, algorithms, file_perms)

        if set(bag.algorithms) != set(algorithms):
            LOGGER.info(
                "Checksum algorithms differ (current=%s, desired=%s), re-generating Bag",
                ",".join(bag.algorithms),
                ",".join(algorithms),
            )
            return self._create_new_bag(location, algorithms, file_perms)

        payload_file_set = {Path(payload_file).name for payload_file in bag.payload_files()}
        perm_file_set = {file.name for file in self.upload_session.get_permanent_uploads()}

        files_not_in_payload = perm_file_set - payload_file_set
        files_not_in_uploads = payload_file_set - perm_file_set

        if files_not_in_uploads or files_not_in_payload:
            if files_not_in_uploads:
                LOGGER.warning(
                    "Found %d extra file(s) in Bag not in the Upload session!",
                    len(files_not_in_uploads),
                )
            if files_not_in_payload:
                LOGGER.warning(
                    "Found %d extra file(s) in Upload session not in the Bag!",
                    len(files_not_in_payload),
                )
            LOGGER.warning("Re-generating Bag due to file count mismatch")
            return self._create_new_bag(location, algorithms, file_perms)

        # Update metadata since no files or algorithms changed, but the metadata model might have
        bagit_info = self.metadata.create_flat_representation(version=ExportVersion.CAAIS_1_0)
        bag.info.update(bagit_info)
        bag.save()

        return bag

    def _create_new_bag(
        self,
        location: Path,
        algorithms: Iterable[str],
        file_perms: str = "644",
    ) -> bagit.Bag:
        """Create a new Bag if it does not exist."""
        assert self.upload_session, "This submission has no upload session!"
        assert self.metadata, "This submission has no associated metadata!"

        if not location.exists():
            location.mkdir(parents=True)

        # Clear any items in the location first
        self.remove_bag_contents(location)

        copied, missing = self.upload_session.copy_session_uploads(str(location))

        if missing:
            LOGGER.error("One or more uploaded files is missing!")
            LOGGER.info('Removing bag at "%s" due to missing files', location)
            self.remove_bag(location)
            raise FileNotFoundError(f"Could not create Bag due to {len(missing)} file(s) missing")

        LOGGER.info('Creating BagIt bag at "%s"', location)
        LOGGER.info("Using these checksum algorithm(s): %s", ", ".join(algorithms))

        bagit_info = self.metadata.create_flat_representation(version=ExportVersion.CAAIS_1_0)
        bag = bagit.make_bag(str(location), bagit_info, checksums=algorithms)

        LOGGER.info("Setting file mode for bag payload files to %s", file_perms)
        perms = int(file_perms, 8)
        for payload_file in bag.payload_files():
            payload_file_path = location / payload_file
            payload_file_path.chmod(perms)

        return bag

    def remove_bag(self, location: Path) -> None:
        """Remove everything in the Bag, including the Bag folder itself."""
        if not location.exists():
            return
        self.remove_bag_contents(location)
        location.rmdir()

    def remove_bag_contents(self, location: Path) -> None:
        """Remove everything in the Bag, but not the Bag directory itself."""
        if not location.exists():
            return
        for item in location.iterdir():
            if item.is_file():
                item.unlink()
            else:
                shutil.rmtree(item)

    def __str__(self) -> str:
        """Get a string representation of this submission."""
        return f"Submission by {self.user} at {self.submission_date}"

    def __repr__(self) -> str:
        """Get a detailed string representation of this submission."""
        user = f"'{self.user.username}'" if self.user else "None"
        session = f"'{self.upload_session.token[0:8]}...'" if self.upload_session else "None"
        return f"<Submission(uuid='{self.uuid}', submission_date='{self.submission_date}' user={user}, upload_session={session})>"


class Job(models.Model):
    """A background job executed by an admin user."""

    class JobStatus(models.TextChoices):
        """The status of the bag's review."""

        NOT_STARTED = "NS", _("Not Started")
        IN_PROGRESS = "IP", _("In Progress")
        COMPLETE = "CP", _("Complete")
        FAILED = "FD", _("Failed")

    start_time = models.DateTimeField()
    end_time = models.DateTimeField(null=True)
    name = models.CharField(max_length=256, null=True)
    description = models.TextField(null=True)
    user_triggered = models.ForeignKey(User, on_delete=models.SET_NULL, null=True)
    job_status = models.CharField(
        max_length=2, choices=JobStatus.choices, default=JobStatus.NOT_STARTED
    )
    attached_file = models.FileField(
        upload_to="jobs/attachments", storage=OverwriteStorage, blank=True, null=True
    )
    message_log = models.TextField(null=True)

    def get_admin_change_url(self) -> str:
        """Get the URL to change this object in the admin."""
        view_name = "admin:{0}_{1}_change".format(self._meta.app_label, self._meta.model_name)
        return reverse(view_name, args=(self.pk,))

    def get_admin_download_url(self) -> str:
        """Get the URL to download the attached file from the admin."""
        view_name = "admin:{0}_{1}_download".format(self._meta.app_label, self._meta.model_name)
        return reverse(view_name, args=(self.pk,))

    def __str__(self) -> str:
        """Return a string representation of this object."""
        return f"{self.name} (Created by {self.user_triggered})"


class InProgressSubmission(models.Model):
    """A submission that is in progress, created when a user saves a submission form.

    Attributes:
        uuid:
            A unique ID for the submission
        user:
            The user who is submitting the form
        last_updated:
            The last time the form was updated
        current_step:
            The current step the user is on
        step_data:
            The data contained in the form
        title:
            The accession title of the submission
    """

    STEP_CHOICES: ClassVar = [(step.value, step.name) for step in SubmissionStep]

    uuid = models.UUIDField(default=uuid.uuid4)
    user = models.ForeignKey(User, on_delete=models.CASCADE)
    last_updated = models.DateTimeField(auto_now_add=True)
    current_step = models.CharField(
        max_length=20,
        choices=STEP_CHOICES,
        null=False,
        help_text="Current step in the transfer wizard process",
    )
    step_data = models.BinaryField(default=b"")
    title = models.CharField(max_length=256, null=True)
    upload_session = models.OneToOneField(
        UploadSession, null=True, on_delete=models.SET_NULL, related_name="in_progress_submission"
    )
    reminder_email_sent = models.BooleanField(default=False)

    objects = InProgressSubmissionManager()

    def clean(self) -> None:
        """Validate the current step value. This gets called when the model instance is
        modified through a form.
        """
        try:
            SubmissionStep(self.current_step)
        except ValueError:
            raise ValidationError({"current_step": ["Invalid step value"]}) from None

    @property
    def upload_session_expires_at(self) -> Optional[timezone.datetime]:
        """Get the expiration time of the upload session associated with this submission."""
        if self.upload_session:
            return self.upload_session.expires_at
        return None

    @property
    def upload_session_expired(self) -> bool:
        """Determine if the associated upload session has expired or not."""
        return self.upload_session is not None and self.upload_session.is_expired

    @property
    def upload_session_expires_soon(self) -> bool:
        """Determine if the associated upload session is expiring soon or not."""
        return self.upload_session is not None and self.upload_session.expires_soon

    def get_resume_url(self) -> str:
        """Get the URL to access and resume the in-progress submission."""
        return f"{reverse('recordtransfer:submit')}?resume={self.uuid}"

    def get_delete_url(self) -> str:
        """Get the URL to delete this in-progress submission."""
        return reverse(
            "recordtransfer:delete_in_progress_submission_modal", kwargs={"uuid": self.uuid}
        )

    def reset_reminder_email_sent(self) -> None:
        """Reset the reminder email flag to False, if it isn't already False."""
        if self.reminder_email_sent:
            self.reminder_email_sent = False
            self.save()

    def __str__(self):
        """Return a string representation of this object."""
        title = self.title or "None"
        session = self.upload_session.token if self.upload_session else "None"
        return f"In-Progress Submission by {self.user} (Title: {title} | Session: {session})"


@receiver(pre_save, sender=InProgressSubmission)
def update_upon_save(
    sender: InProgressSubmission, instance: InProgressSubmission, **kwargs
) -> None:
    """Update the last upload interaction time of the associated upload session when the
    InProgressSubmission is saved, and reset the reminder email flag, if an upload session exists.
    """
    if instance.upload_session:
        instance.upload_session.touch()
        instance.reset_reminder_email_sent()<|MERGE_RESOLUTION|>--- conflicted
+++ resolved
@@ -53,81 +53,49 @@
         max_length=20,
         blank=False,
         null=True,
-<<<<<<< HEAD
         help_text=_("Phone number in format: +1 (999) 999-9999"),
-=======
-        help_text=_("Phone number in format: +1 (999) 999-9999")
->>>>>>> ab35b579
     )
     address_line_1 = models.CharField(
         max_length=100,
         blank=False,
         null=True,
-<<<<<<< HEAD
         help_text=_("Street and street number"),
-=======
-        help_text=_("Street and street number")
->>>>>>> ab35b579
     )
     address_line_2 = models.CharField(
         max_length=100,
         blank=True,
         null=True,
-<<<<<<< HEAD
         help_text=_("Unit number, RPO, PO BOX (optional)"),
-=======
-        help_text=_("Unit number, RPO, PO BOX (optional)")
->>>>>>> ab35b579
     )
     city = models.CharField(
         max_length=100,
         blank=False,
         null=True,
-<<<<<<< HEAD
         help_text=_("City"),
-=======
-        help_text=_("City")
->>>>>>> ab35b579
     )
     province_or_state = models.CharField(
         max_length=64,
         blank=False,
         null=True,
-<<<<<<< HEAD
         help_text=_("Province or state"),
-=======
-        help_text=_("Province or state")
->>>>>>> ab35b579
     )
     other_province_or_state = models.CharField(
         max_length=64,
         blank=False,
         null=True,
-<<<<<<< HEAD
         help_text=_("Other province or state if not listed"),
-=======
-        help_text=_("Other province or state if not listed")
->>>>>>> ab35b579
     )
     postal_or_zip_code = models.CharField(
         max_length=20,
         blank=False,
         null=True,
-<<<<<<< HEAD
         help_text=_("Postal code (Canada) or zip code (US)"),
-=======
-        help_text=_("Postal code (Canada) or zip code (US)")
->>>>>>> ab35b579
     )
     country = models.CharField(
         max_length=2,
         blank=False,
         null=True,
-<<<<<<< HEAD
         help_text=_("Country code"),
-=======
-        help_text=_("Country code")
->>>>>>> ab35b579
     )
 
     @property
