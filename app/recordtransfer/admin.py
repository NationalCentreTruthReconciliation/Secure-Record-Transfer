"""Custom administration code for the admin site."""

import logging
from datetime import datetime
from typing import Any, Callable, Sequence, cast

from caais.export import ExportVersion
from django.contrib import admin, messages
from django.contrib.admin import display
from django.contrib.admin.options import InlineModelAdmin
from django.contrib.admin.utils import unquote
from django.contrib.auth.admin import UserAdmin, sensitive_post_parameters_m
from django.db.models import Model, QuerySet
from django.db.models.signals import pre_delete
from django.dispatch import receiver
from django.forms import ModelForm
from django.http import HttpRequest, HttpResponse, HttpResponseRedirect
from django.template.response import TemplateResponse
from django.urls import path, reverse
from django.utils.html import format_html
from django.utils.safestring import SafeText, mark_safe
from django.utils.translation import gettext_lazy as _

from recordtransfer.constants import HtmlIds, OtherValues
from recordtransfer.emails import send_user_account_updated
from recordtransfer.forms import (
    SubmissionModelForm,
)
from recordtransfer.forms.admin_forms import SiteSettingModelForm, UserAdminForm
from recordtransfer.jobs import create_downloadable_bag
from recordtransfer.models import (
    BaseUploadedFile,
    Job,
    PermUploadedFile,
    SiteSetting,
    Submission,
    SubmissionGroup,
    TempUploadedFile,
    UploadSession,
    User,
)
from recordtransfer.utils import get_human_readable_size

LOGGER = logging.getLogger("recordtransfer")


def linkify(field_name: str) -> Callable:
    """Convert a foreign key value into clickable links.

    If field_name is 'parent', link text will be str(obj.parent)
    Link will be admin url for the admin url for obj.parent.id:change
    """

    def _linkify(obj: object):
        try:
            linked_obj = getattr(obj, field_name)
            if not linked_obj:
                return "-"

            app_label = linked_obj._meta.app_label
            model_name = linked_obj._meta.model_name
            view_name = f"admin:{app_label}_{model_name}_change"
            link_url = reverse(view_name, args=[linked_obj.pk])
            return format_html('<a href="{}">{}</a>', link_url, linked_obj)

        except AttributeError:
            return "-"

    return admin.display(description=field_name.replace("_", " "))(_linkify)


@receiver(pre_delete, sender=Job)
def job_file_delete(sender: Job, instance: Job, **kwargs) -> None:
    """FileFields are not deleted automatically after Django 1.11, instead this receiver does
    it.
    """
    instance.attached_file.delete(False)


<<<<<<< HEAD
=======
@display(description=_("Upload Size"))
def format_upload_size(obj: BaseUploadedFile) -> str:
    """Format file size of an BaseUploadedFile instance for display."""
    if not obj.file_upload or not obj.exists:
        return "N/A"
    return get_human_readable_size(int(obj.file_upload.size), 1000, 2)


@display(description=_("File Link"))
def uploaded_file_url(obj: BaseUploadedFile) -> SafeText:
    """Return the URL to access the file, or a message if the file was removed."""
    if not obj.file_upload or not obj.exists:
        return mark_safe(_("File was removed"))
    return format_html('<a target="_blank" href="{}">{}</a>', obj.get_file_access_url(), obj.name)


>>>>>>> e6a59cf6
class ReadOnlyAdmin(admin.ModelAdmin):
    """A model admin that does not allow any editing/changing/ or deletions.

    Permissions:
        - add: Not allowed
        - change: Not allowed
        - delete: Not allowed
    """

    readonly_fields: Sequence[str | Callable] = []

    def get_readonly_fields(self, request: HttpRequest, obj: object = None) -> tuple:
        """Return all fields as read-only for this model admin."""
        meta = obj._meta if isinstance(obj, Model) else self.model._meta
        return (
            tuple(self.readonly_fields)
            + tuple(field.name for field in meta.fields)
            + tuple(field.name for field in meta.many_to_many)
        )

    def has_add_permission(self, request: HttpRequest) -> bool:
        """Determine whether add permission is granted for this model admin."""
        return False

    def has_change_permission(self, request: HttpRequest, obj: object = None) -> bool:
        """Determine whether change permission is granted for this model admin."""
        return False

    def has_delete_permission(self, request: HttpRequest, obj: object = None) -> bool:
        """Determine whether delete permission is granted for this model admin."""
        return False


class ReadOnlyInline(admin.TabularInline):
    """Inline admin that does not allow any editing/changing/ or deletions.

    Permissions:
        - add: Not allowed
        - change: Not allowed
        - delete: Not allowed
    """

    max_num = 0
    show_change_link = True

    def has_add_permission(self, request: HttpRequest, obj: object = None) -> bool:
        """Determine whether add permission is granted for this model admin."""
        return False

    def has_change_permission(self, request: HttpRequest, obj: object = None) -> bool:
        """Determine whether change permission is granted for this model admin."""
        return False

    def has_delete_permission(self, request: HttpRequest, obj: object = None) -> bool:
        """Determine whether delete permission is granted for this model admin."""
        return False


class BaseUploadedFileAdminMixin:
    """Adds functions for rendering extra fields for uploaded files."""

    @display(description=_("Upload Size"))
    def formatted_upload_size(self, obj: BaseUploadedFile) -> str:
        """Format file size of an BaseUploadedFile instance for display."""
        if not obj.file_upload or not obj.exists:
            return "N/A"
        return get_human_readable_size(int(obj.file_upload.size), 1000, 2)

    @display(description=_("File Link"))
    def uploaded_file_url(self, obj: BaseUploadedFile) -> SafeText:
        """Return the URL to access the file, or a message if the file was removed."""
        if not obj.file_upload or not obj.exists:
            return mark_safe(_("File was removed"))
        return format_html(
            '<a target="_blank" href="{}">{}</a>', obj.get_file_access_url(), obj.name
        )


@admin.register(PermUploadedFile)
class UploadedFileAdmin(ReadOnlyAdmin, BaseUploadedFileAdminMixin):
    """Admin for a BaseUploadedFile model.

    Permissions:
        - add: Not allowed
        - change: Not allowed
        - delete: Not allowed
    """

    fields: Sequence[str | Sequence[str]] = [
        "id",
        "name",
        "formatted_upload_size",
        "exists",
        "session",
        "uploaded_file_url",
    ]

    list_display: Sequence[str | Callable] = [
        "name",
        "formatted_upload_size",
        "exists",
        linkify("session"),
        "uploaded_file_url",
    ]

    search_fields: Sequence[str] = [
        "name",
        "session__token",
        "session__user__username",
    ]

    ordering: Sequence[str] | None = ["-pk"]


class TempUploadedFileInline(ReadOnlyInline, BaseUploadedFileAdminMixin):
    """Inline admin for the TempUploadedFile model. Used to view the files
    associated with an upload session.

    Permission:
        - add: Not allowed
        - change: Not allowed
        - delete: Not allowed
    """

    model = TempUploadedFile

    fields: Sequence[str | Sequence[str]] = [
        "uploaded_file_url",
        "formatted_upload_size",
        "exists",
    ]

    readonly_fields: Sequence[str | Callable] = [
        "exists",
        "uploaded_file_url",
        "formatted_upload_size",
    ]


class PermUploadedFileInline(ReadOnlyInline):
    """Inline admin for the PermUploadedFile model. Used to view the files
    associated with an upload session.

    Permission:
        - add: Not allowed
        - change: Not allowed
        - delete: Not allowed
    """

    model = PermUploadedFile

    fields: Sequence[str | Sequence[str]] = [
        "uploaded_file_url",
        "formatted_upload_size",
        "exists",
    ]

    readonly_fields: Sequence[str | Callable] = [
        "exists",
        "uploaded_file_url",
        "formatted_upload_size",
    ]


@admin.register(UploadSession)
class UploadSessionAdmin(ReadOnlyAdmin):
    """Admin for the UploadSession model.

    Permissions:
        - add: Not allowed
        - change: Not allowed
        - delete: Not allowed
    """

    fields: Sequence[str | Sequence[str]] = [
        "token",
        "user",
        "started_at",
        "last_upload_at",
        "file_count",
        "upload_size",
        "status",
        "is_expired",
        "expires_at",
    ]

    search_fields: Sequence[str] = [
        "token",
        "user__username",
    ]

    list_display: Sequence[str | Callable] = [
        "token",
        linkify("user"),
        "started_at",
        "last_upload_at",
        "file_count",
        "upload_size",
        "status",
        "is_expired",
        "expires_at",
    ]

    ordering: Sequence[str] | None = [
        "-started_at",
    ]

    def get_inlines(self, request: HttpRequest, obj: UploadSession | None = None) -> list:
        """Return the inlines to display for the UploadSession."""
        if obj is None:
            return []
        if obj.status in {
            UploadSession.SessionStatus.CREATED,
            UploadSession.SessionStatus.UPLOADING,
            UploadSession.SessionStatus.EXPIRED,
        }:
            return [TempUploadedFileInline]
        elif obj.status == UploadSession.SessionStatus.STORED:
            return [PermUploadedFileInline]
        else:
            return [TempUploadedFileInline, PermUploadedFileInline]

    def file_count(self, obj: UploadSession) -> str:
        """Display the number of files uploaded to the session."""
        file_count = None
        try:
            file_count = obj.file_count
        except ValueError:
            file_count = "n/a"
        return str(file_count)

    @display(description=_("Upload Size"))
<<<<<<< HEAD
    def upload_size(self, obj: UploadSession) -> str | None:
=======
    def upload_size(self, obj: UploadSession) -> Union[str, None]:
>>>>>>> e6a59cf6
        """Display the total upload size for the session."""
        upload_size = None
        try:
            upload_size = get_human_readable_size(obj.upload_size, 1000, 2)
        except ValueError:
            upload_size = "n/a"
        return upload_size

    @display(description="Last upload at")
    def last_upload_at(self, obj: UploadSession) -> datetime:
        """Display the last time a file was uploaded to the session."""
        return obj.last_upload_interaction_time


class SubmissionInline(ReadOnlyInline):
    """Inline admin for the Submission model.

    Permissions:
        - add: Not allowed
        - change: Not allowed - go to Submission page for change ability
        - delete: Only by superusers
    """

    model = Submission

    fields: Sequence[str | Sequence[str]] = ["uuid", "metadata"]

    ordering: Sequence[str] | None = ["-submission_date"]

    def has_delete_permission(self, request: HttpRequest, obj: object = None) -> bool:
        """Determine whether delete permission is granted for this inline admin.
        Returns True if the object exists and the requesting user is a superuser, otherwise False.
        """
        return bool(obj and request.user.is_superuser)


@admin.register(SubmissionGroup)
class SubmissionGroupAdmin(ReadOnlyAdmin):
    """Admin for the SubmissionGroup model. Submissions can be viewed in-line.

    Permissions:
        - add: Not allowed
        - change: Not allowed
        - delete: Only by superusers
    """

    list_display: Sequence[str | Callable] = [
        "name",
        linkify("created_by"),
        "number_of_submissions_in_group",
    ]

    inlines: Sequence[type[InlineModelAdmin]] = [SubmissionInline]

    search_fields: Sequence[str] = [
        "name",
        "uuid",
    ]

    ordering: Sequence[str] | None = [
        "-created_by",
    ]

    actions: (
        Sequence[Callable[[Any, HttpRequest, QuerySet[Any]], HttpResponse | None] | str] | None
    ) = [
        "export_caais_csv",
        "export_atom_2_6_csv",
        "export_atom_2_3_csv",
        "export_atom_2_2_csv",
        "export_atom_2_1_csv",
    ]

    view_on_site = False

    def has_delete_permission(self, request: HttpRequest, obj: object = None) -> bool:
        """Determine whether delete permission is granted for this model admin.
        Returns True if the object exists and the requesting user is a superuser, otherwise False.
        """
        return bool(obj and request.user.is_superuser)

    def _export_submissions_csv(
        self, request: HttpRequest, queryset: QuerySet[SubmissionGroup], version: ExportVersion
    ) -> HttpResponse | None:
        """Export submissions from selected groups with validation.

        Args:
            request: The HTTP request object
            queryset: QuerySet of selected SubmissionGroup objects
            version: The export version to use

        Returns:
            HttpResponse with CSV file or None if no submissions found
        """
        related_submissions = Submission.objects.filter(part_of_group__in=queryset)
        if not related_submissions.exists():
            self.message_user(
                request,
                _("The selected submission group(s) do not contain any submissions to export."),
                messages.WARNING,
            )
            return None
        return related_submissions.export_csv(version=version)

    @admin.action(description=_("Export CAAIS 1.0 CSV for Submissions in Selected"))
<<<<<<< HEAD
    def export_caais_csv(self, request: HttpRequest, queryset: QuerySet) -> HttpResponse | None:
=======
    def export_caais_csv(self, request: HttpRequest, queryset: QuerySet) -> Optional[HttpResponse]:
>>>>>>> e6a59cf6
        """Export CAAIS 1.0 CSV for submissions in the selected queryset."""
        return self._export_submissions_csv(request, queryset, ExportVersion.CAAIS_1_0)

    @admin.action(description=_("Export AtoM 2.6 Accession CSV for Submissions in Selected"))
<<<<<<< HEAD
    def export_atom_2_6_csv(self, request: HttpRequest, queryset: QuerySet) -> HttpResponse | None:
=======
    def export_atom_2_6_csv(
        self, request: HttpRequest, queryset: QuerySet
    ) -> Optional[HttpResponse]:
>>>>>>> e6a59cf6
        """Export AtoM 2.6 Accession CSV for submissions in the selected queryset."""
        return self._export_submissions_csv(request, queryset, ExportVersion.ATOM_2_6)

    @admin.action(description=_("Export AtoM 2.3 Accession CSV for Submissions in Selected"))
<<<<<<< HEAD
    def export_atom_2_3_csv(self, request: HttpRequest, queryset: QuerySet) -> HttpResponse | None:
=======
    def export_atom_2_3_csv(
        self, request: HttpRequest, queryset: QuerySet
    ) -> Optional[HttpResponse]:
>>>>>>> e6a59cf6
        """Export AtoM 2.3 Accession CSV for submissions in the selected queryset."""
        return self._export_submissions_csv(request, queryset, ExportVersion.ATOM_2_3)

    @admin.action(description=_("Export AtoM 2.2 Accession CSV for Submissions in Selected"))
<<<<<<< HEAD
    def export_atom_2_2_csv(self, request: HttpRequest, queryset: QuerySet) -> HttpResponse | None:
=======
    def export_atom_2_2_csv(
        self, request: HttpRequest, queryset: QuerySet
    ) -> Optional[HttpResponse]:
>>>>>>> e6a59cf6
        """Export AtoM 2.2 Accession CSV for submissions in the selected queryset."""
        return self._export_submissions_csv(request, queryset, ExportVersion.ATOM_2_2)

    @admin.action(description=_("Export AtoM 2.1 Accession CSV for Submissions in Selected"))
<<<<<<< HEAD
    def export_atom_2_1_csv(self, request: HttpRequest, queryset: QuerySet) -> HttpResponse | None:
=======
    def export_atom_2_1_csv(
        self, request: HttpRequest, queryset: QuerySet
    ) -> Optional[HttpResponse]:
>>>>>>> e6a59cf6
        """Export AtoM 2.1 Accession CSV for submissions in the selected queryset."""
        return self._export_submissions_csv(request, queryset, ExportVersion.ATOM_2_1)


class SubmissionGroupInline(ReadOnlyInline):
    """Inline admin for viewing submission groups.

    Permissions:
        - add: Not allowed
        - change: Not allowed - go to SubmissionGroup page for change ability
        - delete: Not allowed - go to SubmissionGroup page for delete ability
    """

    model = SubmissionGroup
    fields: Sequence[str | Sequence[str]] = [
        "name",
        "description",
        "number_of_submissions_in_group",
    ]
    # Tells Django this is a computed field
    readonly_fields: Sequence[str | Callable] = ["number_of_submissions_in_group"]


@admin.register(Submission)
class SubmissionAdmin(admin.ModelAdmin):
    """Admin for the Submission model.

    Permissions:
        - add: Not allowed
        - change: Allowed
        - delete: Only by superusers
    """

    change_form_template = "admin/submission_change_form.html"

    form = SubmissionModelForm

    actions: (
        Sequence[Callable[[Any, HttpRequest, QuerySet[Any]], HttpResponse | None] | str] | None
    ) = [
        "export_caais_csv",
        "export_atom_2_6_csv",
        "export_atom_2_3_csv",
        "export_atom_2_2_csv",
        "export_atom_2_1_csv",
    ]

    search_fields: Sequence[str] = [
        "uuid",
        "metadata__accession_title",
        "user__username",
        "user__email",
    ]

    list_display: Sequence[str | Callable] = [
        "submission_date",
        "uuid",
        "file_count",
        linkify("metadata"),
        linkify("user"),
    ]

    ordering: Sequence[str] | None = [
        "-submission_date",
    ]

    readonly_fields: Sequence[str | Callable] = [
        "submission_date",
        "user",
        "upload_session",
        "part_of_group",
        "uuid",
    ]

    def file_count(self, obj: Submission) -> str:
        """Display the number of files uploaded to the submission."""
        if not obj.upload_session:
            return "0"
        file_count = None
        try:
            file_count = obj.upload_session.file_count
        except ValueError:
            file_count = "n/a"
        return str(file_count)

    def has_add_permission(self, request: HttpRequest) -> bool:
        """Determine whether add permission is granted for this model admin."""
        return False

    def has_change_permission(self, request: HttpRequest, obj: object = None) -> bool:
        """Determine whether change permission is granted for this model admin."""
        return True

    def has_delete_permission(self, request: HttpRequest, obj: object = None) -> bool:
        """Determine whether delete permission is granted for this model admin."""
        return bool(obj and request.user.is_superuser)

    def get_urls(self) -> list:
        """Add extra views to admin."""
        return [
            path(
                "<path:object_id>/zip/",
                self.admin_site.admin_view(self.create_zipped_bag),
                name=f"{self.model._meta.app_label}_{self.model._meta.model_name}_zip",
            ),
            *super().get_urls(),
        ]

    def create_zipped_bag(self, request: HttpRequest, object_id: str) -> HttpResponseRedirect:
        """Start a background job to create a downloadable bag.

        Args:
            request: The originating request
            object_id: The ID for the submission
        """
        submission = Submission.objects.filter(id=object_id).first()

        if submission and submission.upload_session:
            create_downloadable_bag.delay(submission, User.objects.get(pk=request.user.pk))

            self.message_user(
                request,
                mark_safe(
                    _(
                        (
                            'A downloadable bag is being generated. Visit the <a href="{url}">jobs page</a> for '
                            "the status of the bag generation, or check the Submission page for a download link"
                        )
                    ).format(url=reverse("admin:recordtransfer_job_changelist"))
                ),
            )

            return HttpResponseRedirect(submission.get_admin_change_url())

        elif submission and not submission.upload_session:
            self.message_user(
                request,
                _(
                    (
                        "There are no files associated with this submission, it is not possible to "
                        "create a Bag"
                    )
                ),
                messages.WARNING,
            )

            return HttpResponseRedirect(submission.get_admin_change_url())

        # Error response
        msg = _(f"Submission with ID '{object_id}' doesn't exist. Perhaps it was deleted?")
        self.message_user(request, msg, messages.ERROR)
        admin_url = reverse("admin:index", current_app=self.admin_site.name)
        return HttpResponseRedirect(admin_url)

    @admin.action(description=_("Export CAAIS 1.0 CSV for Submissions in Selected"))
    def export_caais_csv(self, request: HttpRequest, queryset: QuerySet) -> HttpResponseRedirect:
        """Export CAAIS 1.0 CSV for submissions in the selected queryset."""
        return queryset.export_csv(version=ExportVersion.CAAIS_1_0)

    @admin.action(description=_("Export AtoM 2.6 Accession CSV for Submissions in Selected"))
    def export_atom_2_6_csv(
        self, request: HttpRequest, queryset: QuerySet
    ) -> HttpResponseRedirect:
        """Export AtoM 2.6 Accession CSV for submissions in the selected queryset."""
        return queryset.export_csv(version=ExportVersion.ATOM_2_6)

    @admin.action(description=_("Export AtoM 2.3 Accession CSV for Submissions in Selected"))
    def export_atom_2_3_csv(
        self, request: HttpRequest, queryset: QuerySet
    ) -> HttpResponseRedirect:
        """Export AtoM 2.3 Accession CSV for submissions in the selected queryset."""
        return queryset.export_csv(version=ExportVersion.ATOM_2_3)

    @admin.action(description=_("Export AtoM 2.2 Accession CSV for Submissions in Selected"))
    def export_atom_2_2_csv(
        self, request: HttpRequest, queryset: QuerySet
    ) -> HttpResponseRedirect:
        """Export AtoM 2.2 Accession CSV for submissions in the selected queryset."""
        return queryset.export_csv(version=ExportVersion.ATOM_2_2)

    @admin.action(description=_("Export AtoM 2.1 Accession CSV for Submissions in Selected"))
    def export_atom_2_1_csv(
        self, request: HttpRequest, queryset: QuerySet
    ) -> HttpResponseRedirect:
        """Export AtoM 2.1 Accession CSV for submissions in the selected queryset."""
        return queryset.export_csv(version=ExportVersion.ATOM_2_1)


@admin.register(Job)
class JobAdmin(ReadOnlyAdmin):
    """Admin for the Job model.

    Permissions:
        - add: Not allowed
        - change: Not allowed
        - delete: Only superusers
    """

    fields: Sequence[str | Sequence[str]] = [
        "uuid",
        "name",
        "description",
        "start_time",
        "end_time",
        "user_triggered",
        "job_status",
        "file_url",
        "message_log",
    ]

    list_display: Sequence[str | Callable] = [
        "name",
        "start_time",
        "user_triggered",
        "job_status",
    ]

    search_fields: Sequence[str] = [
        "name",
        "description",
        "user_triggered__username",
        "user_triggered__email",
        "user_triggered__first_name",
        "user_triggered__last_name",
    ]

    ordering: Sequence[str] | None = ["-start_time"]

    @display(description=_("File Link"))
    def file_url(self, obj: Job) -> SafeText:
        """Return the URL to access the file, or a message if there is no file associated with the
        job.
        """
        if not obj.has_file():
            return mark_safe(_("No file attached"))
        return format_html(
            '<a target="_blank" href="{}">{}</a>',
            reverse("recordtransfer:job_file", args=[obj.uuid]),
            obj.attached_file.name,
        )

    def has_delete_permission(self, request: HttpRequest, obj: object = None) -> bool:
        """Determine whether delete permission is granted for this model admin."""
        return bool(obj and request.user.is_superuser)


@admin.register(User)
class CustomUserAdmin(UserAdmin):
    """Admin for the User model.

    Permissions:
        - add: Allowed by superusers only
        - change: Allowed by superusers only. Staff users can update their user details through the
        Profile page.
        - delete: Allowed by superusers only
    """

    form = UserAdminForm

    fieldsets = (
        *UserAdmin.fieldsets,  # original form fieldsets, expanded
        (
            _("Contact Information"),
            {
                "fields": (
                    "phone_number",
                    "address_line_1",
                    "address_line_2",
                    "city",
                    "province_or_state",
                    "other_province_or_state",
                    "postal_or_zip_code",
                    "country",
                ),
            },
        ),
        (
            _("Language Preferences"),
            {
                "fields": ("language",),
            },
        ),
        (
            _("Email Updates"),
            {
                "fields": ("gets_submission_email_updates",),
            },
        ),
    )

    inlines: Sequence[type[InlineModelAdmin]] = [
        SubmissionInline,
        SubmissionGroupInline,
    ]

    def has_add_permission(self, request: HttpRequest) -> bool:
        """Determine whether add permission is granted for this user admin."""
        return request.user.is_superuser

    def has_change_permission(self, request: HttpRequest, obj: object = None) -> bool:
        """Determine whether change permission is granted for this user admin."""
        return request.user.is_superuser

    def has_delete_permission(self, request: HttpRequest, obj: object = None) -> bool:
        """Determine whether delete permission is granted for this user admin."""
        return bool(obj and request.user.is_superuser)

    def changeform_view(
        self,
        request: HttpRequest,
        object_id: str | None = None,
        form_url: str = "",
        extra_context: dict | None = None,
    ) -> TemplateResponse:
        """Add JS context for contact info form."""
        extra_context = extra_context or {}

        # Create context for JavaScript
        extra_context["js_context"] = {
            # Contact Info Form
            "id_province_or_state": HtmlIds.ID_CONTACT_INFO_PROVINCE_OR_STATE,
            "id_other_province_or_state": HtmlIds.ID_CONTACT_INFO_OTHER_PROVINCE_OR_STATE,
            "other_province_or_state_value": OtherValues.PROVINCE_OR_STATE,
        }

        return super().changeform_view(request, object_id, form_url or "", extra_context)

    @sensitive_post_parameters_m
    def user_change_password(
        self, request: HttpRequest, id: str, form_url: str = ""
    ) -> HttpResponse:
        """Send a notification email when a user's password is changed."""
        response = super().user_change_password(request, id, form_url)
        user = self.get_object(request, unquote(id))
        form = self.change_password_form(user, request.POST)
        if form.is_valid() and request.method == "POST" and user is not None:
            context = {
                "subject": _("Password updated"),
                "changed_item": _("password"),
                "changed_status": _("updated"),
            }
            send_user_account_updated.delay(user, context)
        return response

    def save_model(self, request: HttpRequest, obj: User, form: ModelForm, change: bool) -> None:
        """Enforce superuser permissions checks and send notification emails
        for other account updates.
        """
        if change and obj.is_superuser and not request.user.is_superuser:
            messages.set_level(request, messages.ERROR)
            msg = "Non-superusers cannot modify superuser accounts."
            self.message_user(request, msg, messages.ERROR)
        else:
            super().save_model(request, obj, form, change)
            if change and (
                not obj.is_active
                or "is_superuser" in form.changed_data
                or "is_staff" in form.changed_data
            ):
                if not obj.is_active:
                    context = {
                        "subject": _("Account Deactivated"),
                        "changed_item": _("account"),
                        "changed_status": _("deactivated"),
                    }
                else:
                    context = {
                        "subject": _("Account updated"),
                        "changed_item": _("account"),
                        "changed_status": _("updated"),
                        "changed_list": self._get_changed_message(form.changed_data, obj),
                    }

                send_user_account_updated.delay(obj, context)

    def _get_changed_message(self, changed_data: list, user: User):
        """Generate a list of changed status message for certain account details."""
        message_list = []
        if "is_superuser" in changed_data:
            if user.is_superuser:
                message_list.append(_("Superuser privileges have been added to your account."))
            else:
                message_list.append(_("Superuser privileges have been removed from your account."))
        if "is_staff" in changed_data:
            if user.is_staff:
                message_list.append(_("Staff privileges have been added to your account."))
            else:
                message_list.append(_("Staff privileges have been removed from your account."))
        return message_list


@admin.register(SiteSetting)
class SiteSettingAdmin(admin.ModelAdmin):
    """Admin for the SiteSetting model.

    Permissions:
        - add: Not allowed
        - change: Only by superusers
        - delete: Not allowed
    """

    list_display: Sequence[str | Callable] = ["key", "value_type", "value", "change_date"]
    search_fields: Sequence[str] = ["key", "value"]
    readonly_fields: Sequence[str | Callable] = [
        "key",
        "value_type",
        "change_date",
        "changed_by",
    ]

    form = SiteSettingModelForm

    change_form_template = "admin/sitesetting_change_form.html"

    def save_model(
        self, request: HttpRequest, obj: SiteSetting, form: ModelForm, change: bool
    ) -> None:
        """Override save_model to set the changed_by field."""
        if "_reset" in request.POST:
            obj.reset_to_default(cast(User, request.user))
        else:
            obj.changed_by = request.user
            super().save_model(request, obj, form, change)

    def changeform_view(
        self,
        request: HttpRequest,
        object_id: str | None = None,
        form_url: str | None = "",
        extra_context: dict | None = None,
    ) -> TemplateResponse:
        """Add custom context to the change form."""
        extra_context = extra_context or {}
        if object_id:
            obj: SiteSetting | None = self.get_object(request, object_id)
            if obj and obj.default_value:
                extra_context["setting_default_value"] = obj.default_value
        return super().changeform_view(request, object_id, form_url or "", extra_context)

    def response_change(self, request: HttpRequest, obj: SiteSetting) -> HttpResponse:
        """Mimic save and continue on POST when resetting setting."""
        if "_reset" in request.POST:
            messages.success(
                request,
                _('Setting "%(key)s" has been reset to its default value of %(value)s.')
                % {"key": obj.key, "value": obj.default_value},
            )
            return HttpResponseRedirect(request.path)
        return super().response_change(request, obj)

    def has_add_permission(self, request: HttpRequest) -> bool:
        """Prevent adding new site settings through the admin interface."""
        return False

    def has_change_permission(self, request: HttpRequest, obj: object = None) -> bool:
        """Allow modification of site settings only by superusers."""
        return request.user.is_superuser

    def has_delete_permission(self, request: object, obj: object = None) -> bool:
        """Prevent deletion of site settings through the admin interface."""
        return False<|MERGE_RESOLUTION|>--- conflicted
+++ resolved
@@ -77,25 +77,6 @@
     instance.attached_file.delete(False)
 
 
-<<<<<<< HEAD
-=======
-@display(description=_("Upload Size"))
-def format_upload_size(obj: BaseUploadedFile) -> str:
-    """Format file size of an BaseUploadedFile instance for display."""
-    if not obj.file_upload or not obj.exists:
-        return "N/A"
-    return get_human_readable_size(int(obj.file_upload.size), 1000, 2)
-
-
-@display(description=_("File Link"))
-def uploaded_file_url(obj: BaseUploadedFile) -> SafeText:
-    """Return the URL to access the file, or a message if the file was removed."""
-    if not obj.file_upload or not obj.exists:
-        return mark_safe(_("File was removed"))
-    return format_html('<a target="_blank" href="{}">{}</a>', obj.get_file_access_url(), obj.name)
-
-
->>>>>>> e6a59cf6
 class ReadOnlyAdmin(admin.ModelAdmin):
     """A model admin that does not allow any editing/changing/ or deletions.
 
@@ -328,11 +309,7 @@
         return str(file_count)
 
     @display(description=_("Upload Size"))
-<<<<<<< HEAD
     def upload_size(self, obj: UploadSession) -> str | None:
-=======
-    def upload_size(self, obj: UploadSession) -> Union[str, None]:
->>>>>>> e6a59cf6
         """Display the total upload size for the session."""
         upload_size = None
         try:
@@ -341,7 +318,7 @@
             upload_size = "n/a"
         return upload_size
 
-    @display(description="Last upload at")
+    @display(description=_("Last upload at"))
     def last_upload_at(self, obj: UploadSession) -> datetime:
         """Display the last time a file was uploaded to the session."""
         return obj.last_upload_interaction_time
@@ -438,55 +415,27 @@
         return related_submissions.export_csv(version=version)
 
     @admin.action(description=_("Export CAAIS 1.0 CSV for Submissions in Selected"))
-<<<<<<< HEAD
     def export_caais_csv(self, request: HttpRequest, queryset: QuerySet) -> HttpResponse | None:
-=======
-    def export_caais_csv(self, request: HttpRequest, queryset: QuerySet) -> Optional[HttpResponse]:
->>>>>>> e6a59cf6
         """Export CAAIS 1.0 CSV for submissions in the selected queryset."""
         return self._export_submissions_csv(request, queryset, ExportVersion.CAAIS_1_0)
 
     @admin.action(description=_("Export AtoM 2.6 Accession CSV for Submissions in Selected"))
-<<<<<<< HEAD
     def export_atom_2_6_csv(self, request: HttpRequest, queryset: QuerySet) -> HttpResponse | None:
-=======
-    def export_atom_2_6_csv(
-        self, request: HttpRequest, queryset: QuerySet
-    ) -> Optional[HttpResponse]:
->>>>>>> e6a59cf6
         """Export AtoM 2.6 Accession CSV for submissions in the selected queryset."""
         return self._export_submissions_csv(request, queryset, ExportVersion.ATOM_2_6)
 
     @admin.action(description=_("Export AtoM 2.3 Accession CSV for Submissions in Selected"))
-<<<<<<< HEAD
     def export_atom_2_3_csv(self, request: HttpRequest, queryset: QuerySet) -> HttpResponse | None:
-=======
-    def export_atom_2_3_csv(
-        self, request: HttpRequest, queryset: QuerySet
-    ) -> Optional[HttpResponse]:
->>>>>>> e6a59cf6
         """Export AtoM 2.3 Accession CSV for submissions in the selected queryset."""
         return self._export_submissions_csv(request, queryset, ExportVersion.ATOM_2_3)
 
     @admin.action(description=_("Export AtoM 2.2 Accession CSV for Submissions in Selected"))
-<<<<<<< HEAD
     def export_atom_2_2_csv(self, request: HttpRequest, queryset: QuerySet) -> HttpResponse | None:
-=======
-    def export_atom_2_2_csv(
-        self, request: HttpRequest, queryset: QuerySet
-    ) -> Optional[HttpResponse]:
->>>>>>> e6a59cf6
         """Export AtoM 2.2 Accession CSV for submissions in the selected queryset."""
         return self._export_submissions_csv(request, queryset, ExportVersion.ATOM_2_2)
 
     @admin.action(description=_("Export AtoM 2.1 Accession CSV for Submissions in Selected"))
-<<<<<<< HEAD
     def export_atom_2_1_csv(self, request: HttpRequest, queryset: QuerySet) -> HttpResponse | None:
-=======
-    def export_atom_2_1_csv(
-        self, request: HttpRequest, queryset: QuerySet
-    ) -> Optional[HttpResponse]:
->>>>>>> e6a59cf6
         """Export AtoM 2.1 Accession CSV for submissions in the selected queryset."""
         return self._export_submissions_csv(request, queryset, ExportVersion.ATOM_2_1)
 
