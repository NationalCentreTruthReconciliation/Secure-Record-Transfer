"""Custom administration code for the admin site."""

import logging
<<<<<<< HEAD
from pathlib import Path
from typing import Callable, Optional, Sequence, Union
=======
from typing import Callable, Optional, Union
>>>>>>> 83429335

from caais.export import ExportVersion
from django.contrib import admin, messages
from django.contrib.admin import display
from django.contrib.admin.utils import unquote
from django.contrib.auth.admin import UserAdmin, sensitive_post_parameters_m
from django.db.models import QuerySet
from django.db.models.signals import pre_delete
from django.dispatch import receiver
from django.http import HttpRequest, HttpResponseRedirect
from django.urls import path, reverse
from django.utils.html import format_html
from django.utils.safestring import SafeText, mark_safe
from django.utils.translation import gettext

from recordtransfer.constants import HtmlIds, OtherValues
from recordtransfer.emails import send_user_account_updated
from recordtransfer.forms import (
    SubmissionModelForm,
)
from recordtransfer.forms.admin_forms import SiteSettingModelForm, UserAdminForm
from recordtransfer.jobs import create_downloadable_bag
from recordtransfer.models import (
    BaseUploadedFile,
    Job,
    PermUploadedFile,
    SiteSetting,
    Submission,
    SubmissionGroup,
    TempUploadedFile,
    UploadSession,
    User,
)
from recordtransfer.utils import get_human_readable_size

LOGGER = logging.getLogger("recordtransfer")


def linkify(field_name: str) -> Callable:
    """Convert a foreign key value into clickable links.

    If field_name is 'parent', link text will be str(obj.parent)
    Link will be admin url for the admin url for obj.parent.id:change
    """

    def _linkify(obj: object):
        try:
            linked_obj = getattr(obj, field_name)
            if not linked_obj:
                return "-"

            app_label = linked_obj._meta.app_label
            model_name = linked_obj._meta.model_name
            view_name = f"admin:{app_label}_{model_name}_change"
            link_url = reverse(view_name, args=[linked_obj.pk])
            return format_html('<a href="{}">{}</a>', link_url, linked_obj)

        except AttributeError:
            return "-"

    return admin.display(description=field_name.replace("_", " "))(_linkify)


@receiver(pre_delete, sender=Job)
def job_file_delete(sender: Job, instance: Job, **kwargs) -> None:
    """FileFields are not deleted automatically after Django 1.11, instead this receiver does
    it.
    """
    instance.attached_file.delete(False)


@display(description=gettext("Upload Size"))
def format_upload_size(obj: BaseUploadedFile) -> str:
    """Format file size of an BaseUploadedFile instance for display."""
    if not obj.file_upload or not obj.exists:
        return "N/A"
    return get_human_readable_size(int(obj.file_upload.size), 1000, 2)


@display(description=gettext("File Link"))
def uploaded_file_url(obj: BaseUploadedFile) -> SafeText:
    """Return the URL to access the file, or a message if the file was removed."""
    if not obj.file_upload or not obj.exists:
        return mark_safe(gettext("File was removed"))
    return format_html('<a target="_blank" href="{}">{}</a>', obj.get_file_access_url(), obj.name)


class ReadOnlyAdmin(admin.ModelAdmin):
    """A model admin that does not allow any editing/changing/ or deletions.

    Permissions:
        - add: Not allowed
        - change: Not allowed
        - delete: Not allowed
    """

    readonly_fields: Sequence[Union[str, Callable]] = []

    def get_readonly_fields(self, request: HttpRequest, obj: Optional[object] = None) -> list[str]:
        """Return a list of all readonly field names for the given object."""
        readonly = list(self.readonly_fields)
        from django.db import models

        if obj is not None and isinstance(obj, models.Model):
            readonly += [field.name for field in obj._meta.fields]
            readonly += [field.name for field in obj._meta.many_to_many]
        return [field for field in readonly if isinstance(field, str)]

    def has_add_permission(self, request: HttpRequest) -> bool:
        """Return False to prevent adding new objects via the admin interface."""
        return False

    def has_change_permission(self, request: HttpRequest, obj: object = None) -> bool:
        """Return False to prevent changing objects via the admin interface."""
        return False

    def has_delete_permission(self, request: HttpRequest, obj: object = None) -> bool:
        """Return False to prevent deletion of objects via the admin interface."""
        return False


class ReadOnlyInline(admin.TabularInline):
    """Inline admin that does not allow any editing/changing/ or deletions.

    Permissions:
        - add: Not allowed
        - change: Not allowed
        - delete: Not allowed
    """

    max_num = 0
    show_change_link = True

    def has_add_permission(self, request: HttpRequest, obj: object = None) -> bool:
        """Return False to prevent adding new objects via the admin interface."""
        return False

    def has_change_permission(self, request: HttpRequest, obj: object = None) -> bool:
        """Return True to allow changing objects via the admin interface."""
        return False

    def has_delete_permission(self, request: HttpRequest, obj: object = None) -> bool:
        """Return False to prevent deletion of objects via the admin interface."""
        return False


@admin.register(PermUploadedFile)
class UploadedFileAdmin(ReadOnlyAdmin):
    """Admin for the UploadedFile model.

    Permissions:
        - add: Not allowed
        - change: Not allowed
        - delete: Not allowed
    """

<<<<<<< HEAD
    fields = [
        "id",
        "name",
        format_upload_size,
        "exists",
        linkify("session"),
        file_url,
    ]
=======
    fields = ["id", "name", format_upload_size, "exists", linkify("session"), uploaded_file_url]
>>>>>>> 83429335

    search_fields = [
        "name",
        "session__token",
        "session__user__username",
    ]

    list_display = [
        "name",
        format_upload_size,
        "exists",
        linkify("session"),
    ]

    ordering = ["-pk"]


class TempUploadedFileInline(ReadOnlyInline):
    """Inline admin for the BaseUploadedFile model. Used to view the files
    associated with an upload session.

    Permission:
        - add: Not allowed
        - change: Not allowed
        - delete: Not allowed
    """

    model = TempUploadedFile
    fields = [uploaded_file_url, format_upload_size, "exists"]
    readonly_fields = ["exists", uploaded_file_url, format_upload_size]


class PermUploadedFileInline(ReadOnlyInline):
    """Inline admin for the BaseUploadedFile model. Used to view the files
    associated with an upload session.

    Permission:
        - add: Not allowed
        - change: Not allowed
        - delete: Not allowed
    """

    model = PermUploadedFile
    fields = [uploaded_file_url, format_upload_size, "exists"]
    readonly_fields = ["exists", uploaded_file_url, format_upload_size]


@admin.register(UploadSession)
class UploadSessionAdmin(ReadOnlyAdmin):
    """Admin for the UploadSession model.

    Permissions:
        - add: Not allowed
        - change: Not allowed
        - delete: Not allowed
    """

    fields = [
        "token",
        linkify("user"),
        "started_at",
        "last_upload_at",
        "file_count",
        "upload_size",
        "status",
        "is_expired",
        "expires_at",
    ]
    search_fields = ["token", "user__username"]
    list_display = [
        "token",
        linkify("user"),
        "started_at",
        "last_upload_at",
        "file_count",
        "upload_size",
        "status",
        "is_expired",
        "expires_at",
    ]

    ordering = [
        "-started_at",
    ]

    def get_inlines(self, request, obj=None) -> list:
        """Return the inlines to display for the UploadSession."""
        if obj is None:
            return []
        if obj.status in {
            UploadSession.SessionStatus.CREATED,
            UploadSession.SessionStatus.UPLOADING,
            UploadSession.SessionStatus.EXPIRED,
        }:
            return [TempUploadedFileInline]
        elif obj.status == UploadSession.SessionStatus.STORED:
            return [PermUploadedFileInline]
        else:
            return [TempUploadedFileInline, PermUploadedFileInline]

    def file_count(self, obj: UploadSession) -> Union[int, str]:
        """Display the number of files uploaded to the session."""
        file_count = None
        try:
            file_count = obj.file_count
        except ValueError:
            file_count = "n/a"
        return file_count

    @display(description=gettext("Upload Size"))
    def upload_size(self, obj: UploadSession) -> Union[str, None]:
        """Display the total upload size for the session."""
        upload_size = None
        try:
            upload_size = get_human_readable_size(obj.upload_size, 1000, 2)
        except ValueError:
            upload_size = "n/a"
        return upload_size

    @admin.display(description="Last upload at")
    def last_upload_at(self, obj: UploadSession):
        """Display the last time a file was uploaded to the session."""
        return obj.last_upload_interaction_time


class SubmissionInline(ReadOnlyInline):
    """Inline admin for the Submission model.

    Permissions:
        - add: Not allowed
        - change: Not allowed - go to Submission page for change ability
        - delete: Only by superusers
    """

    model = Submission
    fields = ["uuid", "metadata"]

    ordering = ["-submission_date"]

    from typing import Literal

    def has_delete_permission(self, request: HttpRequest, obj=None) -> Literal[False]:
        """Override to always return False, matching base class signature."""
        return False


@admin.register(SubmissionGroup)
class SubmissionGroupAdmin(ReadOnlyAdmin):
    """Admin for the SubmissionGroup model. Submissions can be viewed in-line.

    Permissions:
        - add: Not allowed
        - change: Not allowed
        - delete: Only by superusers
    """

    list_display = [
        "name",
        linkify("created_by"),
        "number_of_submissions_in_group",
    ]

    inlines = [SubmissionInline]

    search_fields = [
        "name",
        "uuid",
    ]

    ordering = [
        "-created_by",
    ]

    actions = [
        "export_caais_csv",
        "export_atom_2_6_csv",
        "export_atom_2_3_csv",
        "export_atom_2_2_csv",
        "export_atom_2_1_csv",
    ]

    def has_delete_permission(self, request, obj=None) -> bool:
        """Return True if the current user is a superuser and the object exists,
        otherwise False.
        """
        return bool(obj and request.user.is_superuser)

    @admin.action(description=gettext("Export CAAIS 1.0 CSV for Submissions in Selected"))
    def export_caais_csv(self, request, queryset):
        related_submissions = Submission.objects.filter(part_of_group__in=queryset)
        return related_submissions.export_csv(version=ExportVersion.CAAIS_1_0)

    @admin.action(description=gettext("Export AtoM 2.6 Accession CSV for Submissions in Selected"))
    def export_atom_2_6_csv(self, request, queryset):
        related_submissions = Submission.objects.filter(part_of_group__in=queryset)
        return related_submissions.export_csv(version=ExportVersion.ATOM_2_6)

    @admin.action(description=gettext("Export AtoM 2.3 Accession CSV for Submissions in Selected"))
    def export_atom_2_3_csv(self, request, queryset):
        related_submissions = Submission.objects.filter(part_of_group__in=queryset)
        return related_submissions.export_csv(version=ExportVersion.ATOM_2_3)

    @admin.action(description=gettext("Export AtoM 2.2 Accession CSV for Submissions in Selected"))
    def export_atom_2_2_csv(self, request, queryset):
        related_submissions = Submission.objects.filter(part_of_group__in=queryset)
        return related_submissions.export_csv(version=ExportVersion.ATOM_2_2)

    @admin.action(description=gettext("Export AtoM 2.1 Accession CSV for Submissions in Selected"))
    def export_atom_2_1_csv(self, request, queryset):
        related_submissions = Submission.objects.filter(part_of_group__in=queryset)
        return related_submissions.export_csv(version=ExportVersion.ATOM_2_1)


class SubmissionGroupInline(ReadOnlyInline):
    """Inline admin for viewing submission groups.

    Permissions:
        - add: Not allowed
        - change: Not allowed - go to SubmissionGroup page for change ability
        - delete: Not allowed - go to SubmissionGroup page for delete ability
    """

    model = SubmissionGroup
    fields = ["name", "description", "number_of_submissions_in_group"]
    # Tells Django this is a computed field
    readonly_fields = ["number_of_submissions_in_group"]


@admin.register(Submission)
class SubmissionAdmin(admin.ModelAdmin):
    """Admin for the Submission model.

    Permissions:
        - add: Not allowed
        - change: Allowed
        - delete: Only by superusers
    """

    change_form_template = "admin/submission_change_form.html"

    form = SubmissionModelForm

    actions = [
        "export_caais_csv",
        "export_atom_2_6_csv",
        "export_atom_2_3_csv",
        "export_atom_2_2_csv",
        "export_atom_2_1_csv",
    ]

    search_fields = [
        "uuid",
        "metadata__accession_title",
        "user__username",
        "user__email",
    ]

    list_display = [
        "submission_date",
        "uuid",
        "file_count",
        linkify("metadata"),
        linkify("user"),
    ]

    ordering = [
        "-submission_date",
    ]

    readonly_fields = [
        "submission_date",
        "user",
        "upload_session",
        "part_of_group",
        "uuid",
    ]

    def file_count(self, obj: Submission) -> Union[int, str]:
        """Display the number of files uploaded to the submission."""
        if not obj.upload_session:
            return 0
        file_count = None
        try:
            file_count = obj.upload_session.file_count
        except ValueError:
            file_count = "n/a"
        return file_count

    def has_add_permission(self, request: HttpRequest) -> bool:
        """Return False to prevent adding new objects via the admin interface."""
        return False

    def has_change_permission(self, request: HttpRequest, obj: object = None) -> bool:
        """Return True to allow changing objects via the admin interface."""
        return True

    def has_delete_permission(self, request: HttpRequest, obj: object = None) -> bool:
        """Return True if the object exists and the current user is a superuser,
        otherwise False.
        """
        return bool(obj and request.user.is_superuser)

    def get_urls(self) -> list:
        """Add extra views to admin."""
        return [
            path(
                "<path:object_id>/zip/",
                self.admin_site.admin_view(self.create_zipped_bag),
                name=f"{self.model._meta.app_label}_{self.model._meta.model_name}_zip",
            ),
            *super().get_urls(),
        ]

    def create_zipped_bag(self, request, object_id) -> HttpResponseRedirect:
        """Start a background job to create a downloadable bag.

        Args:
            request: The originating request
            object_id: The ID for the submission
        """
        submission = Submission.objects.filter(id=object_id).first()

        if submission and submission.upload_session:
            create_downloadable_bag.delay(submission, request.user)

            self.message_user(
                request,
                mark_safe(
                    gettext(
                        (
                            'A downloadable bag is being generated. Visit the <a href="{url}">jobs page</a> for '
                            "the status of the bag generation, or check the Submission page for a download link"
                        )
                    ).format(url=reverse("admin:recordtransfer_job_changelist"))
                ),
            )

            return HttpResponseRedirect(submission.get_admin_change_url())

        elif submission and not submission.upload_session:
            self.message_user(
                request,
                gettext(
                    (
                        "There are no files associated with this submission, it is not possible to "
                        "create a Bag"
                    )
                ),
                messages.WARNING,
            )

            return HttpResponseRedirect(submission.get_admin_change_url())

        # Error response
        msg = gettext(f"Submission with ID '{object_id}' doesn't exist. Perhaps it was deleted?")
        self.message_user(request, msg, messages.ERROR)
        admin_url = reverse("admin:index", current_app=self.admin_site.name)
        return HttpResponseRedirect(admin_url)

    @admin.action(description=gettext("Export CAAIS 1.0 CSV for Selected"))
    def export_caais_csv(self, request: HttpRequest, queryset) -> HttpResponse:
        """Export selected submissions as a CAAIS 1.0 CSV file."""
        return queryset.export_csv(version=ExportVersion.CAAIS_1_0)

    @admin.action(description=gettext("Export AtoM 2.6 Accession CSV for Selected"))
    def export_atom_2_6_csv(self, request: HttpRequest, queryset) -> HttpResponse:
        """Export selected submissions as an AtoM 2.6 Accession CSV file."""
        return queryset.export_csv(version=ExportVersion.ATOM_2_6)

    @admin.action(description=gettext("Export AtoM 2.3 Accession CSV for Selected"))
    def export_atom_2_3_csv(self, request: HttpRequest, queryset) -> HttpResponse:
        """Export selected submissions as an AtoM 2.3 Accession CSV file."""
        return queryset.export_csv(version=ExportVersion.ATOM_2_3)

    @admin.action(description=gettext("Export AtoM 2.2 Accession CSV for Selected"))
    def export_atom_2_2_csv(self, request: HttpRequest, queryset) -> HttpResponse:
        """Export selected submissions as an AtoM 2.2 Accession CSV file."""
        return queryset.export_csv(version=ExportVersion.ATOM_2_2)

    @admin.action(description=gettext("Export AtoM 2.1 Accession CSV for Selected"))
    def export_atom_2_1_csv(self, request: HttpRequest, queryset) -> HttpResponse:
        """Export selected submissions as an AtoM 2.1 Accession CSV file."""
        return queryset.export_csv(version=ExportVersion.ATOM_2_1)


@admin.register(Job)
class JobAdmin(ReadOnlyAdmin):
    """Admin for the Job model.

    Permissions:
        - add: Not allowed
        - change: Not allowed
        - delete: Only if current user created job
    """

    fields = [
        "uuid",
        "name",
        "description",
        "start_time",
        "end_time",
        "user_triggered",
        "job_status",
        "file_url",
        "message_log",
    ]

    list_display = [
        "name",
        "start_time",
        "user_triggered",
        "job_status",
    ]

    search_fields = [
        "name",
        "description",
        "user_triggered__username",
        "user_triggered__email",
        "user_triggered__first_name",
        "user_triggered__last_name",
    ]

    ordering = ["-start_time"]

    @display(description=gettext("File Link"))
    def file_url(self, obj: Job) -> SafeText:
        """Return the URL to access the file, or a message if there is no file associated with the
        job.
        """
        if not obj.has_file():
            return mark_safe(gettext("No file attached"))
        return format_html(
            '<a target="_blank" href="{}">{}</a>',
            reverse("recordtransfer:job_file", args=[obj.uuid]),
            obj.attached_file.name,
        )

    def has_delete_permission(self, request, obj=None):
        return obj and (request.user == obj.user_triggered or request.user.is_superuser)

<<<<<<< HEAD
    def get_urls(self) -> list:
        """Add download/ view to admin."""
        urls = super().get_urls()
        info = self.model._meta.app_label, self.model._meta.model_name
        report_url = [
            path(
                "<path:object_id>/download/",
                self.admin_site.admin_view(self.download_file),
                name="%s_%s_download" % info,
            ),
        ]
        return report_url + urls

    def download_file(self, request: HttpRequest, object_id: int) -> HttpResponse:
        """Download an application/x-zip-compressed file for the job, if the file and job exist.

        Args:
            request: The originating request
            object_id: The ID for the job
        """
        job = Job.objects.filter(id=object_id).first()
        if job and job.attached_file:
            file_path = Path(settings.MEDIA_ROOT) / job.attached_file.name
            file_handle = open(file_path, "rb")
            response = HttpResponse(file_handle, content_type="application/x-zip-compressed")
            response["Content-Disposition"] = f'attachment; filename="{file_path.name}"'
            return response
        if job:
            msg = gettext("Could not find a file attached to the Job with ID “%(key)s”") % {
                "key": object_id
            }
            self.message_user(request, msg, messages.WARNING)
            return HttpResponseRedirect("../")
        # Error response
        msg = gettext("Job with ID “%(key)s” doesn’t exist. Perhaps it was deleted?") % {
            "key": object_id,
        }
        self.message_user(request, msg, messages.WARNING)
        url = reverse("admin:index", current_app=self.admin_site.name)
        return HttpResponseRedirect(url)

    def get_fields(self, request, obj=None):
        """Hide the attached file field, the user is not allowed to interact
        directly with it. If a user wants this file, they should use the
        download/ view.
        """
        fields = list(super().get_fields(request, obj))
        exclude_set = set()
        if obj:
            exclude_set.add("attached_file")
        return [f for f in fields if f not in exclude_set]

=======
>>>>>>> 83429335

@admin.register(User)
class CustomUserAdmin(UserAdmin):
    """Admin for the User model.

    Permissions:
        - change: Allowed if editing own account, or if editor is a superuser
        - delete: Allowed by superusers
    """

    form = UserAdminForm

    fieldsets = (
        *UserAdmin.fieldsets,  # original form fieldsets, expanded
        (
            "Contact Information",
            {
                "fields": (
                    "phone_number",
                    "address_line_1",
                    "address_line_2",
                    "city",
                    "province_or_state",
                    "other_province_or_state",
                    "postal_or_zip_code",
                    "country",
                ),
            },
        ),
        (
            "Email Updates",
            {
                "fields": ("gets_submission_email_updates",),
            },
        ),
    )

    inlines = [
        SubmissionInline,
        SubmissionGroupInline,
    ]

    def has_change_permission(self, request, obj=None):
        if not obj:
            return True
        return obj and (request.user.is_superuser or obj == request.user)

    def has_delete_permission(self, request, obj=None):
        return obj and request.user.is_superuser

    def changeform_view(self, request, object_id=None, form_url="", extra_context=None):
        """Add JS context for contact info form."""
        extra_context = extra_context or {}

        # Create context for JavaScript
        extra_context["js_context"] = {
            # Contact Info Form
            "id_province_or_state": HtmlIds.ID_CONTACT_INFO_PROVINCE_OR_STATE,
            "id_other_province_or_state": HtmlIds.ID_CONTACT_INFO_OTHER_PROVINCE_OR_STATE,
            "other_province_or_state_value": OtherValues.PROVINCE_OR_STATE,
        }

        return super().changeform_view(request, object_id, form_url, extra_context)

    @sensitive_post_parameters_m
    def user_change_password(self, request, id, form_url=""):
        """Send a notification email when a user's password is changed."""
        response = super().user_change_password(request, id, form_url)
        user = self.get_object(request, unquote(id))
        form = self.change_password_form(user, request.POST)
        if form.is_valid() and request.method == "POST":
            context = {
                "subject": gettext("Password updated"),
                "changed_item": gettext("password"),
                "changed_status": gettext("updated"),
            }
            send_user_account_updated.delay(user, context)
        return response

    def save_model(self, request, obj, form, change):
        """Enforce superuser permissions checks and send notification emails
        for other account updates.
        """
        if change and obj.is_superuser and not request.user.is_superuser:
            messages.set_level(request, messages.ERROR)
            msg = "Non-superusers cannot modify superuser accounts."
            self.message_user(request, msg, messages.ERROR)
        else:
            super().save_model(request, obj, form, change)
            if change and (
                not obj.is_active
                or "is_superuser" in form.changed_data
                or "is_staff" in form.changed_data
            ):
                if not obj.is_active:
                    context = {
                        "subject": gettext("Account Deactivated"),
                        "changed_item": gettext("account"),
                        "changed_status": gettext("deactivated"),
                    }
                else:
                    context = {
                        "subject": gettext("Account updated"),
                        "changed_item": gettext("account"),
                        "changed_status": gettext("updated"),
                        "changed_list": self._get_changed_message(form.changed_data, obj),
                    }

                send_user_account_updated.delay(obj, context)

    def _get_changed_message(self, changed_data: list, user: User):
        """Generate a list of changed status message for certain account details."""
        message_list = []
        if "is_superuser" in changed_data:
            if user.is_superuser:
                message_list.append(
                    gettext("Superuser privileges have been added to your account.")
                )
            else:
                message_list.append(
                    gettext("Superuser privileges have been removed from your account.")
                )
        if "is_staff" in changed_data:
            if user.is_staff:
                message_list.append(gettext("Staff privileges have been added to your account."))
            else:
                message_list.append(
                    gettext("Staff privileges have been removed from your account.")
                )
        return message_list


@admin.register(SiteSetting)
class SiteSettingAdmin(admin.ModelAdmin):
    """Admin for the SiteSetting model.

    Permissions:
        - add: Not allowed
        - change: Allowed
        - delete: Only by superusers
    """

    list_display = ["key", "value_type", "value", "change_date"]
    search_fields = ["key", "value"]
    readonly_fields = ["key", "value_type", "change_date", "changed_by"]

    form = SiteSettingModelForm

    change_form_template = "admin/sitesetting_change_form.html"

    def save_model(self, request, obj: SiteSetting, form, change):
        """Override save_model to set the changed_by field."""
        obj.changed_by = request.user
        super().save_model(request, obj, form, change)

    def changeform_view(self, request, object_id=None, form_url="", extra_context=None):
        """Add custom context to the change form and skip validation on reset."""
        extra_context = extra_context or {}
        if object_id:
            obj: Optional[SiteSetting] = self.get_object(request, object_id)
            if obj:
                extra_context["setting_default_value"] = obj.default_value

        # Skip form validation if "_reset" is in POST
        if request.method == "POST" and "_reset" in request.POST:
            if object_id:
                obj = self.get_object(request, object_id)
                if obj:
                    self.reset_to_default(request, obj)
            return HttpResponseRedirect(request.get_full_path())

        return super().changeform_view(request, object_id, form_url, extra_context)

    def reset_to_default(self, request: HttpRequest, obj: SiteSetting) -> None:
        """Reset the site setting to its default value."""
        try:
            obj.reset_to_default(request.user)
            messages.success(
                request,
                f'Setting "{obj.key}" has been reset to its default value.',
            )
        except Exception as e:
            messages.error(
                request,
                f'Failed to reset setting "{obj.key}": {e!s}',
            )

    def has_add_permission(self, request) -> bool:
        """Prevent adding new site settings through the admin interface."""
        return False

    def has_delete_permission(self, request, obj=None) -> bool:
        """Prevent deletion of site settings through the admin interface."""
        return False<|MERGE_RESOLUTION|>--- conflicted
+++ resolved
@@ -1,12 +1,8 @@
 """Custom administration code for the admin site."""
 
 import logging
-<<<<<<< HEAD
 from pathlib import Path
 from typing import Callable, Optional, Sequence, Union
-=======
-from typing import Callable, Optional, Union
->>>>>>> 83429335
 
 from caais.export import ExportVersion
 from django.contrib import admin, messages
@@ -163,7 +159,6 @@
         - delete: Not allowed
     """
 
-<<<<<<< HEAD
     fields = [
         "id",
         "name",
@@ -172,9 +167,7 @@
         linkify("session"),
         file_url,
     ]
-=======
-    fields = ["id", "name", format_upload_size, "exists", linkify("session"), uploaded_file_url]
->>>>>>> 83429335
+
 
     search_fields = [
         "name",
@@ -616,7 +609,6 @@
     def has_delete_permission(self, request, obj=None):
         return obj and (request.user == obj.user_triggered or request.user.is_superuser)
 
-<<<<<<< HEAD
     def get_urls(self) -> list:
         """Add download/ view to admin."""
         urls = super().get_urls()
@@ -668,9 +660,6 @@
         if obj:
             exclude_set.add("attached_file")
         return [f for f in fields if f not in exclude_set]
-
-=======
->>>>>>> 83429335
 
 @admin.register(User)
 class CustomUserAdmin(UserAdmin):
