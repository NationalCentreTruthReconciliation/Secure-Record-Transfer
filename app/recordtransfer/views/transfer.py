--- conflicted
+++ resolved
@@ -622,50 +622,6 @@
             )
         return js_context
 
-<<<<<<< HEAD
-=======
-    def get_all_cleaned_data(self):
-        """Clean data, and populate CAAIS fields that are deferred to being created until after the
-        submission is completed.
-        """
-        cleaned_data = super().get_all_cleaned_data()
-        self.set_quantity_and_unit_of_measure(cleaned_data)
-        return cleaned_data
-
-    def set_quantity_and_unit_of_measure(self, cleaned_data):
-        """Create a summary for the quantity_and_unit_of_measure from the type of files submitted.
-
-        Args:
-            cleaned_data (dict): The cleaned data submitted by the user
-
-        Returns:
-            (None): The cleaned form data is modified in-place
-        """
-        if not settings.FILE_UPLOAD_ENABLED:
-            return
-
-        session = UploadSession.objects.filter(token=cleaned_data["session_token"]).first()
-
-        if not session:
-            LOGGER.error(
-                "No UploadSession found with token %s",
-                cleaned_data["session_token"],
-            )
-            return
-
-        size = get_human_readable_size(session.upload_size, base=1000, precision=2)
-
-        count = get_human_readable_file_count(
-            [f.name for f in session.get_temporary_uploads()],
-            settings.ACCEPTED_FILE_FORMATS,
-            LOGGER,
-        )
-
-        cleaned_data["quantity_and_unit_of_measure"] = gettext("{0}, totalling {1}").format(
-            count, size
-        )
-
->>>>>>> 97ff5e8b
     def done(self, form_list, **kwargs):
         """Retrieve all of the form data, and creates a Submission from it.
 
