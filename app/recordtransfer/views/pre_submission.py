"""Views for the submission form and submission process, responsible for creating, saving, and
deleting in-progress submissions, as well as handling the final submission.
"""

import logging
import pickle
import re
from typing import Any, ClassVar, Optional, OrderedDict, Union, cast

from caais.models import RightsType, SourceRole, SourceType
from django.conf import settings
from django.contrib import messages
from django.forms import (
    BaseForm,
    BaseFormSet,
    BaseInlineFormSet,
    BaseModelFormSet,
    ModelForm,
    formset_factory,
)
from django.http import Http404, HttpRequest, HttpResponse, HttpResponseRedirect, QueryDict
from django.shortcuts import redirect
from django.urls import reverse
from django.utils import timezone
from django.utils.translation import gettext
from django.views.generic import TemplateView
from django_htmx.http import HttpResponseClientRedirect
from formtools.wizard.views import SessionWizardView

from recordtransfer import forms
from recordtransfer.caais import map_form_to_metadata
from recordtransfer.constants import (
<<<<<<< HEAD
    FORM,
    FORMTITLE,
    ID_CONTACT_INFO_OTHER_PROVINCE_OR_STATE,
    ID_CONTACT_INFO_PROVINCE_OR_STATE,
    ID_DISPLAY_GROUP_DESCRIPTION,
    ID_SOURCE_INFO_ENTER_MANUAL_SOURCE_INFO,
    ID_SOURCE_INFO_OTHER_SOURCE_ROLE,
    ID_SOURCE_INFO_OTHER_SOURCE_TYPE,
    ID_SOURCE_INFO_SOURCE_ROLE,
    ID_SOURCE_INFO_SOURCE_TYPE,
    ID_SUBMISSION_GROUP_NAME,
    ID_SUBMISSION_GROUP_SELECTION,
    INFOMESSAGE,
    OTHER_PROVINCE_OR_STATE_VALUE,
    SUBMISSION_GROUP_QUERY_NAME,
    TEMPLATEREF,
=======
    HtmlIds,
    OtherValues,
    QueryParameters,
    SubmissionFormWizardKeys,
>>>>>>> 57f8d9cd
)
from recordtransfer.emails import (
    send_submission_creation_failure,
    send_submission_creation_success,
    send_thank_you_for_your_submission,
    send_your_submission_did_not_go_through,
)
from recordtransfer.enums import SubmissionStep
from recordtransfer.forms.submission_forms import ReviewForm, clear_form_errors
from recordtransfer.forms.submission_group_form import SubmissionGroupForm
from recordtransfer.models import (
    InProgressSubmission,
    Submission,
    UploadSession,
    User,
)

LOGGER = logging.getLogger(__name__)


class SubmissionSent(TemplateView):
    """The page a user sees when they finish a submission."""

    template_name = "recordtransfer/submission_sent.html"


class InProgressSubmissionExpired(TemplateView):
    """The page a user sees when they try to access an expired submission."""

    template_name = "recordtransfer/in_progress_submission_expired.html"


class SubmissionFormWizard(SessionWizardView):
    """A multi-page form for collecting user metadata and uploading files. Uses a form wizard. For
    more info, visit this link: https://django-formtools.readthedocs.io/en/latest/wizard.html.
    """

    _TEMPLATES: ClassVar[dict] = {
        SubmissionStep.ACCEPT_LEGAL: {
            SubmissionFormWizardKeys.TEMPLATEREF: "recordtransfer/submission_form_legal.html",
            SubmissionFormWizardKeys.FORMTITLE: gettext("Legal Agreement"),
            SubmissionFormWizardKeys.FORM: forms.AcceptLegal,
        },
        SubmissionStep.CONTACT_INFO: {
            SubmissionFormWizardKeys.TEMPLATEREF: "recordtransfer/submission_form_standard.html",
            SubmissionFormWizardKeys.FORMTITLE: gettext("Contact Information"),
            SubmissionFormWizardKeys.FORM: forms.ContactInfoForm,
            SubmissionFormWizardKeys.INFOMESSAGE: gettext(
                "Enter your contact information in case you need to be contacted by one of our "
                "archivists regarding your submission"
            ),
        },
        SubmissionStep.SOURCE_INFO: {
            SubmissionFormWizardKeys.TEMPLATEREF: "recordtransfer/submission_form_sourceinfo.html",
            SubmissionFormWizardKeys.FORMTITLE: gettext("Source Information (Optional)"),
            SubmissionFormWizardKeys.FORM: forms.SourceInfoForm,
            SubmissionFormWizardKeys.INFOMESSAGE: gettext(
                "Select Yes if you would like to manually enter source information"
            ),
        },
        SubmissionStep.RECORD_DESCRIPTION: {
            SubmissionFormWizardKeys.TEMPLATEREF: "recordtransfer/submission_form_standard.html",
            SubmissionFormWizardKeys.FORMTITLE: gettext("Record Description"),
            SubmissionFormWizardKeys.FORM: forms.RecordDescriptionForm
            if settings.FILE_UPLOAD_ENABLED
            else forms.ExtendedRecordDescriptionForm,
            SubmissionFormWizardKeys.INFOMESSAGE: gettext(
                "Provide a brief description of the records you're submitting"
            ),
        },
        SubmissionStep.RIGHTS: {
            SubmissionFormWizardKeys.TEMPLATEREF: "recordtransfer/submission_form_rights.html",
            SubmissionFormWizardKeys.FORMTITLE: gettext("Record Rights"),
            SubmissionFormWizardKeys.FORM: formset_factory(
                forms.RightsForm, formset=forms.RightsFormSet, extra=1
            ),
            SubmissionFormWizardKeys.INFOMESSAGE: gettext(
                "Enter any associated rights that apply to the records. Add as many rights "
                "sections as you like using the + More button. You may enter another type of "
                "rights if the dropdown does not contain the type of rights you're looking for."
            ),
        },
        SubmissionStep.OTHER_IDENTIFIERS: {
            SubmissionFormWizardKeys.TEMPLATEREF: "recordtransfer/submission_form_formset.html",
            SubmissionFormWizardKeys.FORMTITLE: gettext("Other Identifiers (Optional)"),
            SubmissionFormWizardKeys.FORM: formset_factory(
                forms.OtherIdentifiersForm,
                formset=forms.OtherIdentifiersFormSet,
                extra=1,
            ),
            SubmissionFormWizardKeys.INFOMESSAGE: gettext(
                "This step is optional, if you do not have any other IDs associated with the "
                "records, go to the next step"
            ),
        },
        SubmissionStep.GROUP_SUBMISSION: {
            SubmissionFormWizardKeys.TEMPLATEREF: "recordtransfer/submission_form_groupsubmission.html",
            SubmissionFormWizardKeys.FORMTITLE: gettext("Assign Submission to Group (Optional)"),
            SubmissionFormWizardKeys.FORM: forms.GroupSubmissionForm,
            SubmissionFormWizardKeys.INFOMESSAGE: gettext(
                "If this submission belongs in a group with other submissions you have made or will "
                "make, select the group it belongs in in the dropdown below, or create a new group"
            ),
        },
        **(
            {
                SubmissionStep.UPLOAD_FILES: {
                    SubmissionFormWizardKeys.TEMPLATEREF: "recordtransfer/submission_form_uploadfiles.html",
                    SubmissionFormWizardKeys.FORMTITLE: gettext("Upload Files"),
                    SubmissionFormWizardKeys.FORM: forms.UploadFilesForm,
                    SubmissionFormWizardKeys.INFOMESSAGE: gettext(
                        "Add any final notes you would like to add, and upload your files"
                    ),
                }
            }
            if settings.FILE_UPLOAD_ENABLED
            else {
                SubmissionStep.FINAL_NOTES: {
                    SubmissionFormWizardKeys.TEMPLATEREF: "recordtransfer/submission_form_standard.html",
                    SubmissionFormWizardKeys.FORMTITLE: gettext("Final Notes"),
                    SubmissionFormWizardKeys.FORM: forms.FinalStepFormNoUpload,
                    SubmissionFormWizardKeys.INFOMESSAGE: gettext(
                        "Add any final notes that may not have fit in previous steps"
                    ),
                }
            }
        ),
        SubmissionStep.REVIEW: {
            SubmissionFormWizardKeys.TEMPLATEREF: "recordtransfer/submission_form_review.html",
            SubmissionFormWizardKeys.FORMTITLE: gettext("Review"),
            SubmissionFormWizardKeys.FORM: forms.ReviewForm,
            SubmissionFormWizardKeys.INFOMESSAGE: gettext(
                "Review the information you've entered before submitting"
            ),
        },
    }

    form_list: ClassVar[list[tuple]] = [
        (step.value, template[SubmissionFormWizardKeys.FORM])
        for step, template in _TEMPLATES.items()
    ]

    def __init__(self, *args, **kwargs):
        super().__init__(*args, **kwargs)
        self.submission_group_uuid = None
        self.in_progress_submission = None
        self.in_progress_uuid = None

    @property
    def current_step(self) -> SubmissionStep:
        """Returns the current step as a SubmissionStep enum value."""
        current = self.steps.current
        try:
            return SubmissionStep(current)  # Converts string to enum
        except ValueError as exc:
            LOGGER.error("Invalid step name: %s", current)
            raise Http404("Invalid step name") from exc

    def dispatch(self, request: HttpRequest, *args, **kwargs) -> HttpResponse:
        """Dispatch the request to the appropriate handler method."""
        self.in_progress_uuid = request.GET.get("resume")

        if not self.in_progress_uuid:
            self.submission_group_uuid = request.GET.get(
                QueryParameters.SUBMISSION_GROUP_QUERY_NAME
            )
            return super().dispatch(request, *args, **kwargs)

        self.in_progress_submission = InProgressSubmission.objects.filter(
            user=request.user, uuid=self.in_progress_uuid
        ).first()

        # Redirect user to a fresh submission form if the in-progress submission is not found
        if not self.in_progress_submission:
            return redirect("recordtransfer:submit")

        # Check if associated upload session is expired or not
        if self.in_progress_submission.upload_session_expired:
            return redirect("recordtransfer:in_progress_submission_expired")

        return super().dispatch(request, *args, **kwargs)

    def get(self, request: HttpRequest, *args, **kwargs) -> HttpResponse:
        """Handle GET request to load a submission."""
        if self.in_progress_submission:
            self.load_form_data()
            return self.render(self.get_form())

        return super().get(request, *args, **kwargs)

    def load_form_data(self) -> None:
        """Load form data from an InProgressSubmission instance."""
        if not self.in_progress_submission:
            raise ValueError("No in-progress submission to load")

        self.storage.data = pickle.loads(self.in_progress_submission.step_data)["past"]
        self.storage.current_step = self.in_progress_submission.current_step

    def post(self, request: HttpRequest, *args, **kwargs) -> HttpResponse:
        """Handle POST request to save a submission."""
        # User is not saving the form, so continue with the normal form submission
        if not request.POST.get("save_form_step", None):
            return super().post(request, *args, **kwargs)

        try:
            self.save_form_data(request)
            message = gettext("Submission saved successfully.")
            if (
                expires_at := self.in_progress_submission.upload_session_expires_at
                if self.in_progress_submission
                else None
            ):
                expiry_message = gettext(
                    "This submission will expire on %(date)s. Please be sure to complete your "
                    "submission before then."
                ) % {"date": timezone.localtime(expires_at).strftime(r"%a %b %-d, %Y @ %H:%M")}
                message = message + " " + expiry_message

            messages.success(request, gettext(message))
        except Exception:
            messages.error(request, gettext("There was an error saving the submission."))
        return HttpResponseClientRedirect(reverse("recordtransfer:user_profile"))

    def save_form_data(self, request: HttpRequest) -> None:
        """Save the current state of the form to the database.

        Args:
            request: The HTTP request object.
        """
        ### Gather information to save ###

        current_data = SubmissionFormWizard.format_step_data(self.current_step, request.POST)
        form_data = {"past": self.storage.data, "current": current_data}

        title = None
        session_token = None
        # See if the title and session token are in the current data
        if isinstance(current_data, dict):
            title = current_data.get("accession_title")
            session_token = current_data.get("session_token")

        # Look in past data if not found in current data
        if not title:
            title = self.get_form_value(SubmissionStep.RECORD_DESCRIPTION, "accession_title")
        if not session_token:
            session_token = self.get_form_value(SubmissionStep.UPLOAD_FILES, "session_token")

        ### Save the information ###

        if self.in_progress_submission:
            self.in_progress_submission.last_updated = timezone.now()
        else:
            self.in_progress_submission = InProgressSubmission()

        self.in_progress_submission.title = title
        session = UploadSession.objects.filter(token=session_token, user=self.request.user).first()
        if session:
            self.in_progress_submission.upload_session = session

        self.in_progress_submission.current_step = self.current_step.value
        self.in_progress_submission.user = cast(User, self.request.user)
        self.in_progress_submission.step_data = pickle.dumps(form_data)

        self.in_progress_submission.save()

    def save_current_step(
        self, form: Union[BaseInlineFormSet, BaseModelFormSet, ModelForm]
    ) -> None:
        """Save the data from the current step."""
        self.storage.set_step_data(self.steps.current, self.process_step(form))
        self.storage.set_step_files(self.steps.current, self.process_step_files(form))

    def render_goto_step(self, goto_step: str, *args, **kwargs) -> HttpResponse:
        """Perform necessary validation and data saving before going to to desired step. Skips
        validation if the user is trying to go to a previous step. Otherwise, validates each form
        before the goto step, and takes user to the step with the first error if any form is
        invalid.
        """
        current_step_form = self.get_form(data=self.request.POST, files=self.request.FILES)
        self.save_current_step(current_step_form)

        # Get step indices
        goto_index = self.steps.all.index(goto_step)
        current_index = self.steps.all.index(self.steps.current)

        if goto_index > current_index:
            # Validate each form before the goto step
            for step in self.steps.all[:goto_index]:
                # Populate form with saved data
                form = (
                    current_step_form
                    if step == self.steps.current
                    else self.get_form(
                        step,
                        data=self.storage.get_step_data(step),
                        files=self.storage.get_step_files(step),
                    )
                )
                if not form.is_valid():
                    messages.error(self.request, gettext("Please correct the errors below."))
                    self.storage.current_step = step
                    return self.render(form, **kwargs)

        self.storage.current_step = goto_step
        next_form = self.get_form(
            data=self.storage.get_step_data(self.steps.current),
            files=self.storage.get_step_files(self.steps.current),
        )
        clear_form_errors(next_form)
        return self.render(next_form, **kwargs)

    def render_next_step(self, form: Union[BaseForm, BaseFormSet], **kwargs) -> HttpResponse:
        """Render next step of form. Overrides parent method to clear errors from the form."""
        # get the form instance based on the data from the storage backend
        # (if available).
        next_step = self.steps.next
        new_form = self.get_form(
            next_step,
            data=self.storage.get_step_data(next_step),
            files=self.storage.get_step_files(next_step),
        )
        ##########################
        # This part is different from the parent class. We need to clear the errors from the form
        clear_form_errors(new_form)
        ##########################

        # change the stored current step
        self.storage.current_step = next_step
        return self.render(new_form, **kwargs)

    @classmethod
    def format_step_data(cls, step: SubmissionStep, data: QueryDict) -> Union[dict, list[dict]]:
        """Format form data for the current step to be saved for later.

        Args:
            step: The current step of the form.
            data: The data from the form.

        Returns:
            The formatted step data. If this step represents a formset, the return object will be a
            list of dicts, otherwise, it will be a dict.
        """
        pattern = re.compile("^" + re.escape(step.value) + r"-(?:(?P<index>\d+)-)?(?P<field>.+)$")

        formatted_data = []
        is_formset = False

        for key, value in data.items():
            match_obj = pattern.match(key)

            if not match_obj:
                continue

            field: str = match_obj.group("field")
            index: str = match_obj.group("index")

            if field in {
                "MIN_NUM_FORMS",
                "MAX_NUM_FORMS",
                "TOTAL_FORMS",
                "INITIAL_FORMS",
            }:
                continue

            if index:
                index_num = int(index)
                is_formset = True
            else:
                index_num = 0

            while len(formatted_data) <= index_num:
                formatted_data.append({})

            formatted_data[index_num][field] = value

        if is_formset:
            # Remove any empty dictionaries if there were any created without data
            return [data for data in formatted_data if data]

        # Case where the form has no fields
        if len(formatted_data) == 0:
            return {}

        return formatted_data[0]

    def get_form_value(self, step: SubmissionStep, field: str) -> Optional[str]:
        """Get the value of a field in a form step.

        Args:
            step: The step of the form to get the field value from.
            field: The field to get the value of.

        Returns:
            The value of the field in the form step, or None if the is not populated.
        """
        step_data = self.storage.get_step_data(step.value) or {}
        return step_data.get(f"{step.value}-{field}")

    def get_template_names(self) -> list[str]:
        """Override the parent method to return the template name to render for the current
        step.
        """
        return [self._TEMPLATES[self.current_step][SubmissionFormWizardKeys.TEMPLATEREF]]

    def get_name_of_user(self, user: User) -> str:
        """Get the name of a user.

        Tries to get the name from the User object first, and falls back to using the form data
        submitted in the contact info.
        """
        if user:
            if user.first_name and user.last_name:
                return f"{user.first_name} {user.last_name}"
            elif user.first_name:
                return user.first_name
            elif user.last_name:
                return user.last_name
        return self.get_form_value(SubmissionStep.CONTACT_INFO, "contact_name") or ""

    def get_form_initial(self, step: str) -> dict:
        """Populate the initial state of the form.

        Populate form with saved in-progress submission data if a "resume" request was received.
        Fills in the user's name and email automatically where possible.
        """
        initial = (self.initial_dict or {}).get(step, {})

        if self.in_progress_submission and step == self.in_progress_submission.current_step:
            initial = pickle.loads(self.in_progress_submission.step_data)["current"]

        if not self.in_progress_submission and step == SubmissionStep.CONTACT_INFO.value:
            user = cast(User, self.request.user)
            initial["contact_name"] = self.get_name_of_user(user)
            initial["email"] = str(user.email)

        return initial

    def get_form_kwargs(self, step: Optional[str] = None) -> dict:
        """Add data to inject when initializing the form."""
        kwargs = super().get_form_kwargs(step)

        if step == SubmissionStep.GROUP_SUBMISSION.value:
            kwargs["user"] = self.request.user

        elif step == SubmissionStep.SOURCE_INFO.value:
            source_type, _ = SourceType.objects.get_or_create(name="Individual")
            source_role, _ = SourceRole.objects.get_or_create(name="Donor")
            kwargs["defaults"] = {
                "source_name": self.get_name_of_user(self.request.user),  # type: ignore
                "source_type": source_type,
                "source_role": source_role,
            }

        return kwargs

    def get_forms_for_review(self) -> OrderedDict[str, Union[BaseForm, BaseFormSet]]:
        """Retrieve the relevant forms to be processed for the review step. This method does not
        validate the forms, but populates the cleaned_data attribute of each form.
        """
        final_forms = OrderedDict()
        form_list = self.get_form_list() or []
        for form_step in form_list:
            submission_step = SubmissionStep(form_step)
            if submission_step in (SubmissionStep.ACCEPT_LEGAL, SubmissionStep.REVIEW):
                continue
            form_obj = self.get_form(
                step=form_step,
                data=self.storage.get_step_data(form_step),
                files=self.storage.get_step_files(form_step),
            )
            form_obj.is_valid()  # This populates the cleaned_data attribute of the form
            final_forms[
                SubmissionFormWizard._TEMPLATES[SubmissionStep(form_step)][
                    SubmissionFormWizardKeys.FORMTITLE
                ]
            ] = form_obj
        return final_forms

    @property
    def review_step_reached(self) -> bool:
        """Check if the user has reached the review step at some point throughout this form. This
        check is valid for a resumed in-progress submission as well.
        """
        # If there are entries for every step of the form, then the review step has been reached
        return len(self.storage.data.get("step_data", [])) == self.steps.count

    @property
    def form_started(self) -> bool:
        """Check if the user has started the form. This is true if there is an in-progress
        submission, or if the user has submitted any data for the form.
        """
        return self.in_progress_submission is not None or bool(
            self.storage.data.get("step_data", {})
        )

    def get_context_data(self, form: Union[BaseForm, BaseFormSet], **kwargs) -> dict[str, Any]:
        """Retrieve context data for the current form template, including context for the
        JavaScript files used alongside the template.

        Args:
            form: The form to display to the user.
            **kwargs: Additional keyword arguments.

        Returns:
            dict: A dictionary of context data to be used to render the form template.
        """
        context = super().get_context_data(form, **kwargs)

        context.update(
            {"form_title": self._TEMPLATES[self.current_step][SubmissionFormWizardKeys.FORMTITLE]}
        )

        if SubmissionFormWizardKeys.INFOMESSAGE in self._TEMPLATES[self.current_step]:
            context.update(
                {
                    "info_message": self._TEMPLATES[self.current_step][
                        SubmissionFormWizardKeys.INFOMESSAGE
                    ]
                }
            )

        # Show the review button if the user has reached the step before the review step
        # or if they have reached the review step once before
        if self.steps.step1 < self.steps.count and (
            self.steps.step1 == self.steps.count - 1 or self.review_step_reached
        ):
            context["SHOW_REVIEW_BUTTON"] = True

        if self.form_started and not self.review_step_reached:
            context["SHOW_SAVE_BUTTON"] = True

        # Add template and JS contexts
        context.update(self._get_template_context())
        context["js_context"] = self._get_javascript_context()
        context["js_context_id"] = "js_context_" + self.steps.current

        return context

    def _get_template_context(self) -> dict[str, Any]:
        """Retrieve context data for the current form template.

        Returns:
            A dictionary of context data to be used to render the form template.
        """
        context = {}

        if self.current_step == SubmissionStep.GROUP_SUBMISSION:
            context.update(
                {
                    "new_group_form": SubmissionGroupForm(),
                }
            )

        elif self.current_step == SubmissionStep.UPLOAD_FILES:
            context.update(
                {
                    "MAX_TOTAL_UPLOAD_SIZE_MB": settings.MAX_TOTAL_UPLOAD_SIZE_MB,
                    "MAX_SINGLE_UPLOAD_SIZE_MB": settings.MAX_SINGLE_UPLOAD_SIZE_MB,
                    "MAX_TOTAL_UPLOAD_COUNT": settings.MAX_TOTAL_UPLOAD_COUNT,
                }
            )

        elif self.current_step == SubmissionStep.REVIEW:
            context["form_list"] = ReviewForm.format_form_data(
                self.get_forms_for_review(), user=cast(User, self.request.user)
            )
        return context

    def _get_javascript_context(self) -> dict[str, Any]:
        """Get context for the current form template that gets passed to the JavaScript files.

        Returns:
            A dictionary of context data to be used in the JavaScript files. Can be empty.
        """
        js_context: dict[str, Any] = {"FORM_STARTED": self.form_started}

        step = self.current_step
        if step == SubmissionStep.CONTACT_INFO:
            js_context.update(
                {
                    "id_province_or_state": HtmlIds.ID_CONTACT_INFO_PROVINCE_OR_STATE,
                    "id_other_province_or_state": HtmlIds.ID_CONTACT_INFO_OTHER_PROVINCE_OR_STATE,
                    "other_province_or_state_value": OtherValues.PROVINCE_OR_STATE,
                }
            )

        elif step == SubmissionStep.RIGHTS:
            other_rights = RightsType.objects.filter(name="Other").first()

            js_context.update(
                {
                    "formset_prefix": SubmissionStep.RIGHTS.value,
                    "other_rights_type_id": other_rights.pk if other_rights else 0,
                }
            )
        elif step == SubmissionStep.OTHER_IDENTIFIERS:
            js_context.update(
                {
                    "formset_prefix": SubmissionStep.OTHER_IDENTIFIERS.value,
                },
            )
        elif step == SubmissionStep.SOURCE_INFO:
            other_role = SourceRole.objects.filter(name="Other").first()
            other_type = SourceType.objects.filter(name="Other").first()

            js_context.update(
                {
                    "id_enter_manual_source_info": HtmlIds.ID_SOURCE_INFO_ENTER_MANUAL_SOURCE_INFO,
                    "id_source_type": HtmlIds.ID_SOURCE_INFO_SOURCE_TYPE,
                    "id_other_source_type": HtmlIds.ID_SOURCE_INFO_OTHER_SOURCE_TYPE,
                    "id_source_role": HtmlIds.ID_SOURCE_INFO_SOURCE_ROLE,
                    "id_other_source_role": HtmlIds.ID_SOURCE_INFO_OTHER_SOURCE_ROLE,
                    "other_role_id": other_role.pk if other_role else 0,
                    "other_type_id": other_type.pk if other_type else 0,
                }
            )
        elif step == SubmissionStep.GROUP_SUBMISSION:
            js_context.update(
                {
<<<<<<< HEAD
                    # Submission group form
                    "ID_SUBMISSION_GROUP_NAME": ID_SUBMISSION_GROUP_NAME,
                    "id_display_group_description": ID_DISPLAY_GROUP_DESCRIPTION,
                    "id_submission_group_selection": ID_SUBMISSION_GROUP_SELECTION,
=======
                    "id_submission_group_name": HtmlIds.ID_SUBMISSION_GROUP_NAME,
                    "id_submission_group_description": HtmlIds.ID_SUBMISSION_GROUP_DESCRIPTION,
                    "id_display_group_description": HtmlIds.ID_DISPLAY_GROUP_DESCRIPTION,
                    "id_submission_group_selection": HtmlIds.ID_SUBMISSION_GROUP_SELECTION,
>>>>>>> 57f8d9cd
                    "fetch_group_descriptions_url": reverse(
                        "recordtransfer:get_user_submission_groups",
                        kwargs={"user_id": self.request.user.pk},
                    ),
                    "default_group_uuid": self.submission_group_uuid,
                },
            )
        elif step == SubmissionStep.UPLOAD_FILES:
            js_context.update(
                {
                    "MAX_TOTAL_UPLOAD_SIZE_MB": settings.MAX_TOTAL_UPLOAD_SIZE_MB,
                    "MAX_SINGLE_UPLOAD_SIZE_MB": settings.MAX_SINGLE_UPLOAD_SIZE_MB,
                    "MAX_TOTAL_UPLOAD_COUNT": settings.MAX_TOTAL_UPLOAD_COUNT,
                    "ACCEPTED_FILE_FORMATS": [
                        f".{format}"
                        for formats in settings.ACCEPTED_FILE_FORMATS.values()
                        for format in formats
                    ],
                }
            )
        return js_context

    def done(self, form_list: list[BaseForm], **kwargs) -> HttpResponseRedirect:
        """Retrieve all of the form data, and creates a Submission from it.

        Returns:
            HttpResponseRedirect: Redirects the user to their User Profile page.
        """
        form_data = {}
        try:
            form_data = self.get_all_cleaned_data()

            submission = Submission.objects.create(
                user=self.request.user, raw_form=pickle.dumps(form_data)
            )

            LOGGER.info("Mapping form data to CAAIS metadata")
            submission.metadata = map_form_to_metadata(form_data)

            if settings.FILE_UPLOAD_ENABLED and (
                upload_session := UploadSession.objects.filter(
                    token=form_data["session_token"]
                ).first()
            ):
                submission.upload_session = upload_session
                submission.upload_session.make_uploads_permanent()  # type: ignore
            else:
                LOGGER.info(
                    (
                        "No file upload session will be linked to submission due to "
                        "FILE_UPLOAD_ENABLED=false"
                    )
                )

            submission.part_of_group = form_data.get("submission_group")

            LOGGER.info("Saving Submission with UUID %s", str(submission.uuid))
            submission.save()

            if self.in_progress_submission:
                self.in_progress_submission.delete()

            send_submission_creation_success.delay(form_data, submission)
            send_thank_you_for_your_submission.delay(form_data, submission)

            return HttpResponseRedirect(reverse("recordtransfer:submission_sent"))

        except Exception as exc:
            LOGGER.error("Encountered error creating Submission object", exc_info=exc)

            send_your_submission_did_not_go_through.delay(form_data, cast(User, self.request.user))
            send_submission_creation_failure.delay(form_data, cast(User, self.request.user))

            return HttpResponseRedirect(reverse("recordtransfer:system_error"))<|MERGE_RESOLUTION|>--- conflicted
+++ resolved
@@ -30,29 +30,10 @@
 from recordtransfer import forms
 from recordtransfer.caais import map_form_to_metadata
 from recordtransfer.constants import (
-<<<<<<< HEAD
-    FORM,
-    FORMTITLE,
-    ID_CONTACT_INFO_OTHER_PROVINCE_OR_STATE,
-    ID_CONTACT_INFO_PROVINCE_OR_STATE,
-    ID_DISPLAY_GROUP_DESCRIPTION,
-    ID_SOURCE_INFO_ENTER_MANUAL_SOURCE_INFO,
-    ID_SOURCE_INFO_OTHER_SOURCE_ROLE,
-    ID_SOURCE_INFO_OTHER_SOURCE_TYPE,
-    ID_SOURCE_INFO_SOURCE_ROLE,
-    ID_SOURCE_INFO_SOURCE_TYPE,
-    ID_SUBMISSION_GROUP_NAME,
-    ID_SUBMISSION_GROUP_SELECTION,
-    INFOMESSAGE,
-    OTHER_PROVINCE_OR_STATE_VALUE,
-    SUBMISSION_GROUP_QUERY_NAME,
-    TEMPLATEREF,
-=======
     HtmlIds,
     OtherValues,
     QueryParameters,
     SubmissionFormWizardKeys,
->>>>>>> 57f8d9cd
 )
 from recordtransfer.emails import (
     send_submission_creation_failure,
@@ -672,17 +653,10 @@
         elif step == SubmissionStep.GROUP_SUBMISSION:
             js_context.update(
                 {
-<<<<<<< HEAD
-                    # Submission group form
-                    "ID_SUBMISSION_GROUP_NAME": ID_SUBMISSION_GROUP_NAME,
-                    "id_display_group_description": ID_DISPLAY_GROUP_DESCRIPTION,
-                    "id_submission_group_selection": ID_SUBMISSION_GROUP_SELECTION,
-=======
-                    "id_submission_group_name": HtmlIds.ID_SUBMISSION_GROUP_NAME,
+                    "ID_SUBMISSION_GROUP_NAME": HtmlIds.ID_SUBMISSION_GROUP_NAME,
                     "id_submission_group_description": HtmlIds.ID_SUBMISSION_GROUP_DESCRIPTION,
                     "id_display_group_description": HtmlIds.ID_DISPLAY_GROUP_DESCRIPTION,
                     "id_submission_group_selection": HtmlIds.ID_SUBMISSION_GROUP_SELECTION,
->>>>>>> 57f8d9cd
                     "fetch_group_descriptions_url": reverse(
                         "recordtransfer:get_user_submission_groups",
                         kwargs={"user_id": self.request.user.pk},
