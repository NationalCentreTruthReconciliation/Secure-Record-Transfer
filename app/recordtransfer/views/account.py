"""Views for creating and activating user accounts."""

import logging
from typing import cast

from django.conf import settings
from django.contrib.auth import login
<<<<<<< HEAD
from django.contrib.auth.forms import AuthenticationForm, PasswordChangeForm, SetPasswordForm
from django.contrib.auth.views import (
    LoginView,
    PasswordChangeView,
    PasswordResetConfirmView,
    PasswordResetView,
)
=======
from django.contrib.auth.forms import AuthenticationForm
from django.contrib.auth.signals import user_logged_out
from django.contrib.auth.views import LoginView, PasswordResetView
from django.dispatch import receiver
>>>>>>> 8d1c3f51
from django.forms import BaseModelForm
from django.http import HttpRequest, HttpResponse
from django.shortcuts import redirect
from django.template.loader import render_to_string
from django.urls import reverse_lazy
from django.utils.encoding import force_str
from django.utils.http import urlsafe_base64_decode
from django.utils.translation import get_language, gettext, gettext_lazy, ngettext
from django.views import View
from django.views.generic import FormView, TemplateView
from django_htmx.http import HttpResponseClientRedirect, trigger_client_event

from recordtransfer.emails import send_user_account_updated, send_user_activation_email
from recordtransfer.forms import SignUpForm, SignUpFormRecaptcha
from recordtransfer.forms.user_forms import AsyncPasswordResetForm
from recordtransfer.models import User
from recordtransfer.tokens import account_activation_token
from recordtransfer.utils import get_client_ip_address, is_deployed_environment

LOGGER = logging.getLogger(__name__)


class CreateAccount(FormView):
    """Allows a user to create a new account with the SignUpForm. When the form is submitted
    successfully, send an email to that user with a link that lets them activate their account.
    """

    template_name = "recordtransfer/signup.html"
    success_url = reverse_lazy("recordtransfer:activation_sent")

    def get_form_class(self) -> type[BaseModelForm]:
        """Return the appropriate form class based on environment."""
        if is_deployed_environment():
            return SignUpFormRecaptcha
        return SignUpForm

    def dispatch(self, request: HttpRequest, *args, **kwargs) -> HttpResponse:
        """Redirect authenticated users to homepage."""
        if request.user.is_authenticated:
            LOGGER.info(
                "Authenticated user redirected from login: username='%s', user_id=%s, ip=%s",
                request.user.username,
                request.user.pk,
                get_client_ip_address(request),
            )
            return redirect("recordtransfer:index")
        return super().dispatch(request, *args, **kwargs)

    def form_valid(self, form: BaseModelForm) -> HttpResponse:
        """Save the new user and send them an activation email."""
        new_user = form.save(commit=False)
        new_user.is_active = False
        new_user.gets_submission_email_updates = False
        new_user.language = getattr(self.request, "LANGUAGE_CODE", get_language())
        new_user.save()

        LOGGER.info(
            "New user account created: username='%s', email='%s', user_id=%s, ip=%s",
            new_user.username,
            new_user.email,
            new_user.pk,
            get_client_ip_address(self.request),
        )

        send_user_activation_email.delay(new_user)

        LOGGER.info(
            "Activation email sent to user: username='%s', email='%s', user_id=%s",
            new_user.username,
            new_user.email,
            new_user.pk,
        )

        if self.request.htmx:
            return HttpResponseClientRedirect(self.get_success_url())

        return super().form_valid(form)

    def form_invalid(self, form: BaseModelForm) -> HttpResponse:
        """Handle invalid signup form submissions."""
        LOGGER.info(
            "Signup form invalid: errors=%s, ip=%s",
            form.errors.as_json(),
            get_client_ip_address(self.request),
        )
        if self.request.htmx:
            # Return only the error template for HTMX requests
            html = render_to_string(
                "recordtransfer/signup_form.html",
                {"form": form},
                request=self.request,
            )
            return HttpResponse(html)
        return super().form_invalid(form)


def _set_language_cookie(response: HttpResponse, lang_code: str) -> HttpResponse:
    """Set the language cookie on the response based on user's preference."""
    response.set_cookie(
        key=settings.LANGUAGE_COOKIE_NAME,
        value=lang_code,
        max_age=settings.LANGUAGE_COOKIE_AGE,
        path=settings.LANGUAGE_COOKIE_PATH,
        domain=settings.LANGUAGE_COOKIE_DOMAIN,
        secure=settings.LANGUAGE_COOKIE_SECURE,
        httponly=settings.LANGUAGE_COOKIE_HTTPONLY,
        samesite=settings.LANGUAGE_COOKIE_SAMESITE,
    )
    return response


class ActivateAccount(View):
    """View for activating user accounts via email link."""

    def get(self, request: HttpRequest, uidb64: str, token: str) -> HttpResponse:
        """Handle GET request for account activation."""
        # Redirect authenticated users to homepage
        if request.user.is_authenticated:
            LOGGER.info(
                "Authenticated user redirected from account activation: username='%s', user_id=%s, ip=%s",
                request.user.username,
                request.user.pk,
                get_client_ip_address(request),
            )
            return redirect("recordtransfer:index")

        try:
            # Decode the user ID
            uid = force_str(urlsafe_base64_decode(uidb64))
            user = User.objects.get(pk=uid)

            # Validate the token
            if account_activation_token.check_token(user, token) and not user.is_active:
                # Activate the user
                user.is_active = True
                user.save()

                LOGGER.info(
                    "User account activated successfully: username='%s', email='%s', user_id=%s, ip=%s",
                    user.username,
                    user.email,
                    user.pk,
                    get_client_ip_address(request),
                )

                login(request, user, backend="axes.backends.AxesBackend")

                LOGGER.info(
                    "User logged in after account activation: username='%s', user_id=%s, ip=%s",
                    user.username,
                    user.pk,
                    get_client_ip_address(request),
                )

                return _set_language_cookie(
                    redirect("recordtransfer:account_created"), user.language
                )
            else:
                LOGGER.warning(
                    "Failed account activation attempt: username='%s', user_id=%s, reason='invalid_token_or_already_active', ip=%s",
                    user.username,
                    user.pk,
                    get_client_ip_address(request),
                )
                return redirect("recordtransfer:activation_invalid")

        except (TypeError, ValueError, OverflowError, User.DoesNotExist):
            LOGGER.exception("Unexpected error during account activation")
            return redirect("recordtransfer:activation_invalid")


class ActivationSent(TemplateView):
    """The page a user sees after creating an account."""

    template_name = "recordtransfer/activation_sent.html"


class ActivationComplete(TemplateView):
    """The page a user sees when their account has been activated."""

    template_name = "recordtransfer/activation_complete.html"


class ActivationInvalid(TemplateView):
    """The page a user sees if their account could not be activated."""

    template_name = "recordtransfer/activation_invalid.html"


class Login(LoginView):
    """Custom LoginView that supports HTMX requests for login forms."""

    template_name = "registration/login.html"
    redirect_authenticated_user = True

    def form_valid(self, form: AuthenticationForm) -> HttpResponse:
        """Handle successful login."""
        response = super().form_valid(form)
        user = cast(User, form.get_user())

        LOGGER.info(
            "User logged in successfully: username='%s', user_id=%s, ip=%s",
            user.username,
            user.pk,
            get_client_ip_address(self.request),
        )

        if self.request.htmx:
            htmx_response = HttpResponseClientRedirect(self.get_success_url())
            return _set_language_cookie(htmx_response, user.language)
        return _set_language_cookie(response, user.language)

    def form_invalid(self, form: AuthenticationForm) -> HttpResponse:
        """Handle invalid login form submissions."""
        username = form.cleaned_data.get("username", "unknown") if form.cleaned_data else "unknown"
        LOGGER.warning(
            "Failed login attempt: username='%s', ip=%s",
            username,
            get_client_ip_address(self.request),
        )

        if not self.request.htmx:
            return super().form_invalid(form)

        response = HttpResponse(
            render_to_string(
                "registration/login_errors.html",  # Changed to form-only template
                {"form": form},
                request=self.request,
            )
        )

        # While the user is locked out, number of failures is not included in the request
        failures = getattr(self.request, "axes_failures_since_start", None)
        if (
            failures is not None
            and settings.AXES_WARNING_THRESHOLD <= failures < settings.AXES_FAILURE_LIMIT
        ):
            num_tries_left = settings.AXES_FAILURE_LIMIT - failures
            response = trigger_client_event(
                response,
                "showWarning",
                {
                    "value": ngettext(
                        "You have %(count)s login attempt left before your account is locked out.",
                        "You have %(count)s login attempts left before your account is locked out.",
                        num_tries_left,
                    )
                    % {
                        "count": num_tries_left,
                    }
                },
            )

        return response


@receiver(user_logged_out)
def log_user_logout(sender: User, request: HttpRequest, user: User, **kwargs) -> None:
    """Log when a user logs out."""
    if user and request:
        LOGGER.info(
            "User logged out: username='%s', user_id=%s, ip=%s",
            user.username,
            user.pk,
            get_client_ip_address(request),
        )
    elif request:
        LOGGER.info("Anonymous user logged out: ip=%s", get_client_ip_address(request))


def lockout(request: HttpRequest, credentials: dict, *args, **kwargs) -> HttpResponse:
    """Handle lockout due to too many failed login attempts."""
    username = credentials.get("username", "unknown")
    LOGGER.warning(
        "Account locked out due to too many failed login attempts: username='%s', ip=%s",
        username,
        get_client_ip_address(request),
    )

    response = HttpResponse(status=429)
    return trigger_client_event(
        response,
        "showError",
        {
            "value": gettext(
                "You have been locked out due to too many failed login attempts. "
                "Please try again later."
            ),
        },
    )


class AsyncPasswordChangeView(PasswordChangeView):
    """The page a user sees when they change their password.

    Overrides `PasswordChangeView` to send an email notification asynchronously after successful
    password change.
    """

    def form_valid(self, form: PasswordChangeForm) -> HttpResponse:
        """Handle successful password change."""
        LOGGER.info("Password change successful for user: %s", form.user)
        response = super().form_valid(form)
        user = cast(User, form.user)

        context = {
            "subject": gettext_lazy("Password updated"),
            "changed_item": gettext_lazy("password"),
            "changed_status": gettext_lazy("updated"),
        }
        send_user_account_updated.delay(user, context)
        return response


class AsyncPasswordResetView(PasswordResetView):
    """The page a user sees when they request a password reset.

    Overrides `PasswordResetView` to send an email notification asynchronously to the user after
    requesting a password reset.
    """

    email_template_name = "registration/password_reset_email.txt"
    html_email_template_name = "registration/password_reset_email.html"
    form_class = AsyncPasswordResetForm

    def form_valid(self, form: AsyncPasswordResetForm) -> HttpResponse:
        """Handle successful password reset request."""
        email = form.cleaned_data["email"]
        LOGGER.info("Password reset requested for email: %s", email)
        response = super().form_valid(form)
        return response


class AsyncPasswordResetConfirmView(PasswordResetConfirmView):
    """The page a user sees when they are setting a new password after a password reset.

    Overrides `PasswordResetConfirmView` to send an email notification asynchronously after
    successful password reset.
    """

    def form_valid(self, form: SetPasswordForm) -> HttpResponse:
        """Handle successful password reset confirmation."""
        LOGGER.info("Password reset successful for user: %s", form.user)
        response = super().form_valid(form)
        user = cast(User, form.user)

        context = {
            "subject": gettext_lazy("Password reset successful"),
            "changed_item": gettext_lazy("password"),
            "changed_status": gettext_lazy("reset"),
        }
        send_user_account_updated.delay(user, context)
        LOGGER.info("Password reset email queued for user: %s", user.username)
        return response<|MERGE_RESOLUTION|>--- conflicted
+++ resolved
@@ -5,20 +5,15 @@
 
 from django.conf import settings
 from django.contrib.auth import login
-<<<<<<< HEAD
 from django.contrib.auth.forms import AuthenticationForm, PasswordChangeForm, SetPasswordForm
+from django.contrib.auth.signals import user_logged_out
 from django.contrib.auth.views import (
     LoginView,
     PasswordChangeView,
     PasswordResetConfirmView,
     PasswordResetView,
 )
-=======
-from django.contrib.auth.forms import AuthenticationForm
-from django.contrib.auth.signals import user_logged_out
-from django.contrib.auth.views import LoginView, PasswordResetView
 from django.dispatch import receiver
->>>>>>> 8d1c3f51
 from django.forms import BaseModelForm
 from django.http import HttpRequest, HttpResponse
 from django.shortcuts import redirect
