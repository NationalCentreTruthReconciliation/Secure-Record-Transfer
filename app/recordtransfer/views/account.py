--- conflicted
+++ resolved
@@ -1,10 +1,7 @@
 """Views for creating and activating user accounts."""
 
 import logging
-<<<<<<< HEAD
-=======
 from typing import cast
->>>>>>> 6e1cd5e3
 
 from django.conf import settings
 from django.contrib.auth import login
@@ -17,11 +14,7 @@
 from django.urls import reverse_lazy
 from django.utils.encoding import force_str
 from django.utils.http import urlsafe_base64_decode
-<<<<<<< HEAD
-from django.utils.translation import gettext, ngettext
-=======
 from django.utils.translation import get_language, gettext, ngettext
->>>>>>> 6e1cd5e3
 from django.views import View
 from django.views.generic import FormView, TemplateView
 from django_htmx.http import HttpResponseClientRedirect, trigger_client_event
@@ -111,13 +104,9 @@
                 user.is_active = True
                 user.save()
                 login(request, user, backend="axes.backends.AxesBackend")
-<<<<<<< HEAD
-                return redirect("recordtransfer:account_created")
-=======
                 return _set_language_cookie(
                     redirect("recordtransfer:account_created"), user.language
                 )
->>>>>>> 6e1cd5e3
             else:
                 return redirect("recordtransfer:activation_invalid")
 
