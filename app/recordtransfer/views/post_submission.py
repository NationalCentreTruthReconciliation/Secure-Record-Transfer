"""Views for completed submissions, and creating and managing submission groups."""

import logging
from typing import Any, Optional

from caais.export import ExportVersion
from django.db.models import QuerySet
from django.forms import BaseModelForm
from django.http import (
    HttpRequest,
    HttpResponse,
    JsonResponse,
)
from django.shortcuts import get_object_or_404, render
from django.urls import reverse
from django.utils import timezone
from django.utils.text import slugify
from django.utils.translation import gettext
from django.views.generic import DetailView, UpdateView
from django_htmx.http import trigger_client_event

from recordtransfer.constants import HtmlIds, QueryParameters
from recordtransfer.forms.submission_group_form import SubmissionGroupForm
from recordtransfer.models import Submission, SubmissionGroup

LOGGER = logging.getLogger(__name__)


class SubmissionDetailView(DetailView):
    """Generates a report for a given submission."""

    model = Submission
    template_name = "recordtransfer/submission_detail.html"
    context_object_name = "submission"

    def get_object(self, queryset: Optional[QuerySet] = None) -> Submission:
        """Retrieve the Submission object based on the UUID in the URL."""
        if queryset is None:
            queryset = self.get_queryset()

        return get_object_or_404(queryset, uuid=self.kwargs.get("uuid"))

    def get_queryset(self) -> QuerySet[SubmissionGroup]:
        """Return queryset filtered by user permissions."""
        queryset = super().get_queryset()

        if self.request.user.is_staff:
            return queryset
        else:
            return queryset.filter(user=self.request.user)

    def get_context_data(self, **kwargs: Any) -> dict[str, Any]:
        """Pass context variables to the template."""
        context = super().get_context_data(**kwargs)
        context["current_date"] = timezone.now()
        context["metadata"] = context["submission"].metadata
        return context

<<<<<<< HEAD
=======

@require_http_methods(["GET"])
def submission_csv_export(request: HttpRequest, uuid: str) -> HttpResponse:
    """Generate and download a CSV for a specific submission."""
    # Get base queryset with permission filtering
    if request.user.is_staff:
        queryset = Submission.objects.all()
    else:
        queryset = Submission.objects.filter(user=request.user)

    # Filter to the specific submission
    submission_queryset = queryset.filter(uuid=uuid)

    # Check if submission exists and user has permission
    if not submission_queryset.exists():
        raise Http404("Submission not found")

    # Get submission for filename prefix
    submission = submission_queryset.first()
    if submission and submission.user:
        prefix = slugify(submission.user.username) + "_export-"
    else:
        prefix = "export-"

    return submission_queryset.export_csv(version=ExportVersion.CAAIS_1_0, filename_prefix=prefix)


require_http_methods(["GET"])


def submission_group_bulk_csv_export(request: HttpRequest, uuid: str) -> HttpResponse:
    """Generate and download a CSV for all submissions in a submission group."""
    # Get base queryset with permission filtering
    if request.user.is_staff:
        queryset = SubmissionGroup.objects.all()
    else:
        queryset = SubmissionGroup.objects.filter(created_by=request.user)

    # Filter to the specific submission group
    submission_group_queryset = queryset.filter(uuid=uuid)

    # Check if submission group exists and user has permission
    if not submission_group_queryset.exists():
        raise Http404("Submission group not found")

    # Get submission group for filename prefix
    submission_group = submission_group_queryset.first()
    if submission_group and submission_group.name:
        prefix = slugify(submission_group.name) + "_export-"
    else:
        prefix = "bulk_export-"

    # Get submissions in this group that the user has permission to see
    if request.user.is_staff:
        related_submissions = Submission.objects.filter(
            part_of_group__in=submission_group_queryset
        )
    else:
        related_submissions = Submission.objects.filter(
            part_of_group__in=submission_group_queryset, user=request.user
        )
>>>>>>> 8cfb8309

class SubmissionCsvView(DetailView):
    """Generates a CSV containing the submission and downloads that CSV."""

    model = Submission

    def get_object(self, queryset: Optional[QuerySet] = None) -> Submission:
        """Retrieve the Submission object based on the UUID in the URL."""
        if queryset is None:
            queryset = self.get_queryset()

        return get_object_or_404(queryset, uuid=self.kwargs.get("uuid"))

    def get_queryset(self) -> QuerySet[SubmissionGroup]:
        """Return queryset filtered by user permissions."""
        queryset = super().get_queryset()

        if self.request.user.is_staff:
            return queryset
        else:
            return queryset.filter(user=self.request.user)

    def get(self, request: HttpRequest, *args, **kwargs) -> HttpResponse:
        """Handle GET request to generate and download the CSV."""
        self.get_object()
        queryset = self.get_queryset()
        prefix = slugify(queryset.first().user.username) + "_export-"
        return queryset.export_csv(version=ExportVersion.CAAIS_1_0, filename_prefix=prefix)


class SubmissionGroupDetailView(UpdateView):
    """Handles updating and viewing details of a submission group."""

    model = SubmissionGroup
    form_class = SubmissionGroupForm
    template_name = "recordtransfer/submission_group_detail.html"
    context_object_name = "group"

    def __init__(self, **kwargs: Any) -> None:
        super().__init__(**kwargs)
        self.http_method_names = ["get", "post", "delete"]

    def get_object(self, queryset: Optional[QuerySet] = None) -> Submission:
        """Retrieve the SubmissionGroup object based on the UUID in the URL."""
        if queryset is None:
            queryset = self.get_queryset()

        return get_object_or_404(queryset, uuid=self.kwargs.get("uuid"))

    def get_queryset(self) -> QuerySet[SubmissionGroup]:
        """Return queryset filtered by user permissions."""
        queryset = super().get_queryset()

        if self.request.user.is_staff:
            return queryset
        else:
            return queryset.filter(created_by=self.request.user)

    def get_context_data(self, **kwargs: Any) -> dict[str, Any]:
        """Pass submissions associated with the group to the template."""
        context = super().get_context_data(**kwargs)
        context["js_context"] = {
            "ID_SUBMISSION_GROUP_NAME": HtmlIds.ID_SUBMISSION_GROUP_NAME,
            "ID_SUBMISSION_GROUP_DESCRIPTION": HtmlIds.ID_SUBMISSION_GROUP_DESCRIPTION,
            "PROFILE_URL": reverse("recordtransfer:user_profile"),
            # Table-related context
            "PAGINATE_QUERY_NAME": QueryParameters.PAGINATE_QUERY_NAME,
            "ID_SUBMISSION_GROUP_TABLE": HtmlIds.ID_SUBMISSION_GROUP_TABLE,
            "SUBMISSION_GROUP_TABLE_URL": reverse("recordtransfer:submission_group_table"),
            "ID_SUBMISSION_TABLE": HtmlIds.ID_SUBMISSION_TABLE,
            "SUBMISSION_TABLE_URL": f"{reverse('recordtransfer:submission_table')}?{QueryParameters.SUBMISSION_GROUP_QUERY_NAME}={self.get_object().uuid}",
        }
        return context

    def get_form_kwargs(self) -> dict[str, Any]:
        """Pass User instance to form to initialize it."""
        kwargs = super().get_form_kwargs()
        kwargs["user"] = self.request.user
        return kwargs

    def form_valid(self, form: BaseModelForm) -> HttpResponse:
        """Handle valid form submission."""
        super().form_valid(form)
        response = render(
            self.request,
            self.template_name,
            self.get_context_data(),
        )
        return trigger_client_event(
            response,
            "showSuccess",
            {
                "value": gettext("Group updated"),
            },
        )

    def form_invalid(self, form: BaseModelForm) -> HttpResponse:
        """Handle invalid form submission."""
        response = super().form_invalid(form)
        return trigger_client_event(
            response,
            "showError",
            {
                "value": gettext("There was an error updating the group"),
            },
        )


def get_user_submission_groups(request: HttpRequest, user_id: int) -> JsonResponse:
    """Retrieve the groups associated with the current user."""
    if request.user.pk != user_id and not request.user.is_staff and not request.user.is_superuser:
        return JsonResponse(
            {"error": gettext("You do not have permission to view these groups.")},
            status=403,
        )

    submission_groups = SubmissionGroup.objects.filter(created_by=user_id)
    groups = [
        {"uuid": str(group.uuid), "name": group.name, "description": group.description}
        for group in submission_groups
    ]
    return JsonResponse(groups, safe=False)<|MERGE_RESOLUTION|>--- conflicted
+++ resolved
@@ -56,8 +56,6 @@
         context["metadata"] = context["submission"].metadata
         return context
 
-<<<<<<< HEAD
-=======
 
 @require_http_methods(["GET"])
 def submission_csv_export(request: HttpRequest, uuid: str) -> HttpResponse:
@@ -119,35 +117,11 @@
         related_submissions = Submission.objects.filter(
             part_of_group__in=submission_group_queryset, user=request.user
         )
->>>>>>> 8cfb8309
-
-class SubmissionCsvView(DetailView):
-    """Generates a CSV containing the submission and downloads that CSV."""
-
-    model = Submission
-
-    def get_object(self, queryset: Optional[QuerySet] = None) -> Submission:
-        """Retrieve the Submission object based on the UUID in the URL."""
-        if queryset is None:
-            queryset = self.get_queryset()
-
-        return get_object_or_404(queryset, uuid=self.kwargs.get("uuid"))
-
-    def get_queryset(self) -> QuerySet[SubmissionGroup]:
-        """Return queryset filtered by user permissions."""
-        queryset = super().get_queryset()
-
-        if self.request.user.is_staff:
-            return queryset
-        else:
-            return queryset.filter(user=self.request.user)
-
-    def get(self, request: HttpRequest, *args, **kwargs) -> HttpResponse:
-        """Handle GET request to generate and download the CSV."""
-        self.get_object()
-        queryset = self.get_queryset()
-        prefix = slugify(queryset.first().user.username) + "_export-"
-        return queryset.export_csv(version=ExportVersion.CAAIS_1_0, filename_prefix=prefix)
+
+    if not related_submissions.exists():
+        raise Http404("No submissions found in this group")
+
+    return related_submissions.export_csv(version=ExportVersion.CAAIS_1_0, filename_prefix=prefix)
 
 
 class SubmissionGroupDetailView(UpdateView):
