--- conflicted
+++ resolved
@@ -17,11 +17,7 @@
 from django.views.generic import CreateView, UpdateView
 from django_htmx.http import trigger_client_event
 
-<<<<<<< HEAD
-from recordtransfer.constants import FormFieldNames, HtmlIds, QueryParameters
-=======
-from recordtransfer.constants import HtmlIds, OtherValues, QueryParameters
->>>>>>> bf062397
+from recordtransfer.constants import FormFieldNames, HtmlIds, OtherValues, QueryParameters
 from recordtransfer.emails import send_user_account_updated
 from recordtransfer.enums import SiteSettingKey
 from recordtransfer.forms import (
@@ -72,6 +68,8 @@
                 ),
                 "ID_SUBMISSION_GROUP_TABLE": HtmlIds.ID_SUBMISSION_GROUP_TABLE,
                 "SUBMISSION_GROUP_TABLE_URL": reverse("recordtransfer:submission_group_table"),
+                "ID_SUBMISSION_TABLE": HtmlIds.ID_SUBMISSION_TABLE,
+                "SUBMISSION_TABLE_URL": reverse("recordtransfer:submission_table"),
             },
         }
 
@@ -96,46 +94,6 @@
         """Get the user object for the current request."""
         return cast(User, self.request.user)
 
-<<<<<<< HEAD
-    def get_context_data(self, **kwargs) -> dict[str, Any]:
-        """Add context data for the user profile view."""
-        context = super().get_context_data(**kwargs)
-        context.update(
-            {
-                "js_context": {
-                    # User profile form
-                    "ID_FIRST_NAME": HtmlIds.ID_FIRST_NAME,
-                    "ID_LAST_NAME": HtmlIds.ID_LAST_NAME,
-                    "ID_GETS_NOTIFICATION_EMAILS": HtmlIds.ID_GETS_NOTIFICATION_EMAILS,
-                    "ID_CURRENT_PASSWORD": HtmlIds.ID_CURRENT_PASSWORD,
-                    "ID_NEW_PASSWORD": HtmlIds.ID_NEW_PASSWORD,
-                    "ID_CONFIRM_NEW_PASSWORD": HtmlIds.ID_CONFIRM_NEW_PASSWORD,
-                    # Submission group form
-                    "ID_SUBMISSION_GROUP_NAME": HtmlIds.ID_SUBMISSION_GROUP_NAME,
-                    # Tables
-                    "PAGINATE_QUERY_NAME": QueryParameters.PAGINATE_QUERY_NAME,
-                    "ID_IN_PROGRESS_SUBMISSION_TABLE": HtmlIds.ID_IN_PROGRESS_SUBMISSION_TABLE,
-                    "IN_PROGRESS_SUBMISSION_TABLE_URL": reverse(
-                        "recordtransfer:in_progress_submission_table"
-                    ),
-                    "ID_SUBMISSION_GROUP_TABLE": HtmlIds.ID_SUBMISSION_GROUP_TABLE,
-                    "SUBMISSION_GROUP_TABLE_URL": reverse("recordtransfer:submission_group_table"),
-                    "ID_SUBMISSION_TABLE": HtmlIds.ID_SUBMISSION_TABLE,
-                    "SUBMISSION_TABLE_URL": reverse("recordtransfer:submission_table"),
-                },
-            }
-        )
-
-        return context
-
-    def get_form_kwargs(self) -> dict[str, Any]:
-        """Pass User instance to form to initialize it."""
-        kwargs = super().get_form_kwargs()
-        kwargs["instance"] = self.get_object()
-        return kwargs
-
-=======
->>>>>>> bf062397
     def form_valid(self, form: BaseModelForm) -> HttpResponse:
         """Handle valid form submission, return updated form and trigger success event in
         response.
