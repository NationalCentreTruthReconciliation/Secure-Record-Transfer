--- conflicted
+++ resolved
@@ -3,11 +3,6 @@
 import logging
 from typing import Any, Optional, cast
 
-<<<<<<< HEAD
-from django.conf import settings
-=======
-from django.contrib import messages
->>>>>>> 05410e19
 from django.contrib.auth import update_session_auth_hash
 from django.core.paginator import Paginator
 from django.db.models import QuerySet
@@ -24,7 +19,7 @@
 
 from recordtransfer.constants import HtmlIds, OtherValues, QueryParameters
 from recordtransfer.emails import send_user_account_updated
-<<<<<<< HEAD
+from recordtransfer.enums import SiteSettingKey
 from recordtransfer.forms import (
     SubmissionGroupForm,
     UserAccountInfoForm,
@@ -32,19 +27,11 @@
 )
 from recordtransfer.models import (
     InProgressSubmission,
-=======
-from recordtransfer.enums import SiteSettingKey
-from recordtransfer.forms import UserProfileForm
-from recordtransfer.forms.submission_group_form import SubmissionGroupForm
-from recordtransfer.models import (
-    InProgressSubmission,
     SiteSetting,
->>>>>>> 05410e19
     Submission,
     SubmissionGroup,
     User,
 )
-<<<<<<< HEAD
 
 LOGGER = logging.getLogger(__name__)
 
@@ -83,8 +70,6 @@
                 "SUBMISSION_GROUP_TABLE_URL": reverse("recordtransfer:submission_group_table"),
             },
         }
-=======
->>>>>>> 05410e19
 
         return render(request, "recordtransfer/profile.html", context)
 
