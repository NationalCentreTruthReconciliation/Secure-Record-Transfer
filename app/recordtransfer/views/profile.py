"""Views to manage user profile information and view their submission history."""

import logging
from typing import Any, Optional, cast

from django.core.paginator import Paginator
from django.db.models import QuerySet
from django.forms import BaseModelForm
from django.http import Http404, HttpRequest, HttpResponse
from django.shortcuts import get_object_or_404, render
from django.urls import reverse, reverse_lazy
from django.utils.html import escape
<<<<<<< HEAD
from django.utils.translation import gettext_lazy as _
=======
from django.utils.translation import gettext
>>>>>>> 3ae14a05
from django.views import View
from django.views.decorators.http import require_http_methods
from django.views.generic import CreateView, UpdateView
from django_htmx.http import trigger_client_event

from recordtransfer.constants import FormFieldNames, HtmlIds, OtherValues, QueryParameters
from recordtransfer.enums import SiteSettingKey
from recordtransfer.forms import (
    SubmissionGroupForm,
    UserAccountInfoForm,
    UserContactInfoForm,
)
from recordtransfer.models import (
    InProgressSubmission,
    SiteSetting,
    Submission,
    SubmissionGroup,
    User,
)

LOGGER = logging.getLogger(__name__)


class UserProfile(View):
    """Main profile page - handles GET requests only."""

    def get(self, request: HttpRequest) -> HttpResponse:
        """Render the user profile page."""
        user = cast(User, request.user)
        context = {
            "account_info_form": UserAccountInfoForm(instance=user),
            "contact_info_form": UserContactInfoForm(instance=user),
            "js_context": {
                # Account Info Form
                "ID_FIRST_NAME": HtmlIds.ID_FIRST_NAME,
                "ID_LAST_NAME": HtmlIds.ID_LAST_NAME,
                "ID_GETS_NOTIFICATION_EMAILS": HtmlIds.ID_GETS_NOTIFICATION_EMAILS,
                # Contact Info Form
                "id_province_or_state": HtmlIds.ID_CONTACT_INFO_PROVINCE_OR_STATE,
                "id_other_province_or_state": HtmlIds.ID_CONTACT_INFO_OTHER_PROVINCE_OR_STATE,
                "other_province_or_state_value": OtherValues.PROVINCE_OR_STATE,
                # Submission Group Form
                "ID_SUBMISSION_GROUP_NAME": HtmlIds.ID_SUBMISSION_GROUP_NAME,
                # Tables
                "PAGINATE_QUERY_NAME": QueryParameters.PAGINATE_QUERY_NAME,
                "ID_IN_PROGRESS_SUBMISSION_TABLE": HtmlIds.ID_IN_PROGRESS_SUBMISSION_TABLE,
                "IN_PROGRESS_SUBMISSION_TABLE_URL": reverse(
                    "recordtransfer:in_progress_submission_table"
                ),
                "ID_SUBMISSION_GROUP_TABLE": HtmlIds.ID_SUBMISSION_GROUP_TABLE,
                "SUBMISSION_GROUP_TABLE_URL": reverse("recordtransfer:submission_group_table"),
                "ID_SUBMISSION_TABLE": HtmlIds.ID_SUBMISSION_TABLE,
                "SUBMISSION_TABLE_URL": reverse("recordtransfer:submission_table"),
            },
        }

        return render(request, "recordtransfer/profile.html", context)


class BaseUserProfileUpdateView(UpdateView):
    """Base view for updating user profile information."""

    model = User
    success_url = reverse_lazy("recordtransfer:user_profile")
    update_success_message = _("Updated successfully")
    update_error_message = _("Could not update")

    def dispatch(self, request: HttpRequest, *args: Any, **kwargs: Any) -> HttpResponse:
        """Ensure requests are made with HTMX."""
        if not request.htmx:
            raise Http404("Page not found")
        return super().dispatch(request, *args, **kwargs)

    def get_object(self, queryset: Optional[QuerySet] = None) -> User:
        """Get the user object for the current request."""
        return cast(User, self.request.user)

    def form_valid(self, form: BaseModelForm) -> HttpResponse:
        """Handle valid form submission, return updated form and trigger success event in
        response.
        """
        try:
            super().form_valid(form)
<<<<<<< HEAD
            if form.cleaned_data.get("new_password"):
                update_session_auth_hash(self.request, form.instance)
                context = {
                    "subject": _("Password updated"),
                    "changed_item": _("password"),
                    "changed_status": _("updated"),
                }
                send_user_account_updated.delay(self.get_object(), context)

=======
>>>>>>> 3ae14a05
            context = self.get_context_data(form=form)
            response = self.render_to_response(context)
            return trigger_client_event(
                response, "showSuccess", {"value": self.update_success_message}
            )
        except Exception:
            LOGGER.exception("Failed to update user information for user %s", self.request.user.id)
            response = HttpResponse(status=500)
            return trigger_client_event(
                response, "showError", {"value": self.update_error_message}
            )

    def form_invalid(self, form: BaseModelForm) -> HttpResponse:
        """Handle invalid form submission."""
        super().form_invalid(form)
        context = self.get_context_data(form=form)
        response = self.render_to_response(context)
        return trigger_client_event(
            response, "showError", {"value": _("Please correct the errors below.")}
        )


class AccountInfoUpdateView(BaseUserProfileUpdateView):
    """View to update user account information such as name and notification preferences."""

    form_class = UserAccountInfoForm
    template_name = "includes/account_info_form.html"
    update_success_message = _("Account details updated.")
    update_error_message = _("Failed to update account information.")


class ContactInfoUpdateView(BaseUserProfileUpdateView):
    """View to update user contact information such as email and phone number."""

    form_class = UserContactInfoForm
    template_name = "includes/contact_info_form.html"
    update_success_message = _("Contact information updated.")
    update_error_message = _("Failed to update contact information.")


@require_http_methods(["GET", "DELETE"])
def delete_in_progress_submission(request: HttpRequest, uuid: str) -> HttpResponse:
    """Handle GET (show modal) and DELETE (delete submission) for in-progress submissions. Both
    requests must be made by HTMX, or else a 400 Error is returned.
    """
    if not request.htmx:
        return HttpResponse(status=400)

    try:
        in_progress = get_object_or_404(InProgressSubmission, uuid=uuid, user=request.user)

        if request.method == "GET":
            context = {"in_progress": in_progress}
            return render(request, "includes/delete_in_progress_submission_modal.html", context)

        # DELETE request
        in_progress.delete()
        response = HttpResponse(status=204)
        return trigger_client_event(
            response, "showSuccess", {"value": _("In-progress submission deleted.")}
        )
    except Http404:
        response = HttpResponse(status=404)
        return trigger_client_event(
            response, "showError", {"value": _("In-progress submission not found.")}
        )
    except Exception:
        response = HttpResponse(status=500)
        return trigger_client_event(
            response, "showError", {"value": _("Failed to delete in-progress submission.")}
        )


def _paginated_table_view(
    request: HttpRequest,
    queryset: QuerySet,
    template_name: str,
    target_id: str,
    paginate_url: str,
    extra_context: Optional[dict[str, Any]] = None,
) -> HttpResponse:
    """Define a generic function to render paginated tables. Request must be made by HTMX, or else
    a 400 Error is returned.
    """
    if not request.htmx:
        return HttpResponse(status=400)

    paginator = Paginator(queryset, SiteSetting.get_value_int(SiteSettingKey.PAGINATE_BY))
    page_num = request.GET.get(QueryParameters.PAGINATE_QUERY_NAME, 1)

    try:
        page_num = int(page_num)
    except (TypeError, ValueError):
        page_num = 1

    if page_num < 1:
        page_num = 1
    elif page_num > paginator.num_pages:
        page_num = paginator.num_pages

    context = {
        "page": paginator.get_page(page_num),
        "page_num": page_num,
        "target_id": target_id,
        "paginate_url": paginate_url,
        **(extra_context or {}),
    }

    return render(request, template_name, context)


def submission_group_table(request: HttpRequest) -> HttpResponse:
    """Render the submission group table with pagination."""
    sort_options = {
        "name": _("Group Name"),
        "description": _("Group Description"),
    }

    allowed_sorts = {
        "name": "name",
        "description": "description",
    }
    sort = request.GET.get("sort", "name")
    direction = request.GET.get("direction", "asc")
    order_field = allowed_sorts.get(sort, "name")
    if direction == "desc":
        order_field = f"-{order_field}"

    queryset = SubmissionGroup.objects.filter(created_by=request.user).order_by(order_field)
    return _paginated_table_view(
        request,
        queryset,
        "includes/submission_group_table.html",
        HtmlIds.ID_SUBMISSION_GROUP_TABLE,
        reverse("recordtransfer:submission_group_table"),
        extra_context={
            "current_sort": sort,
            "current_direction": direction,
            "sort_options": sort_options,
        },
    )


def in_progress_submission_table(request: HttpRequest) -> HttpResponse:
    """Render the in-progress submission table with pagination."""
    queryset = InProgressSubmission.objects.filter(user=request.user).order_by("-last_updated")
    return _paginated_table_view(
        request,
        queryset,
        "includes/in_progress_submission_table.html",
        HtmlIds.ID_IN_PROGRESS_SUBMISSION_TABLE,
        reverse("recordtransfer:in_progress_submission_table"),
    )


def submission_table(request: HttpRequest) -> HttpResponse:
    """Render the past submission table with pagination."""
    group_uuid = request.GET.get(QueryParameters.SUBMISSION_GROUP_QUERY_NAME)
    queryset = None
    context = {}
    if group_uuid:
        queryset = Submission.objects.filter(user=request.user, part_of_group__uuid=group_uuid)
        context["IN_GROUP"] = True
    else:
        queryset = Submission.objects.filter(user=request.user)

    queryset = queryset.order_by("-submission_date")

    return _paginated_table_view(
        request,
        queryset,
        "includes/submission_table.html",
        HtmlIds.ID_SUBMISSION_TABLE,
        reverse("recordtransfer:submission_table"),
        context,
    )


class SubmissionGroupModalCreateView(CreateView):
    """Renders a modal form to create a new submission group. Handles GET requests to show the
    modal and POST requests to create the submission group. Both requests must be made by HTMX.
    """

    model = SubmissionGroup
    form_class = SubmissionGroupForm
    template_name = "includes/new_submission_group_modal.html"
    success_message = _("Submission group created successfully.")

    def dispatch(self, request: HttpRequest, *args: Any, **kwargs: Any) -> HttpResponse:
        """Ensure requests are made with HTMX."""
        if not request.htmx:
            raise Http404("Page not found")
        return super().dispatch(request, *args, **kwargs)

    def get_form_kwargs(self) -> dict[str, Any]:
        """Pass User instance to form to initialize it."""
        kwargs = super().get_form_kwargs()
        kwargs["user"] = self.request.user
        return kwargs

    def form_valid(self, form: BaseModelForm) -> HttpResponse:
        """Handle valid form submission."""
        super().form_valid(form)
        referer = self.request.META.get("HTTP_REFERER", "")
        response = HttpResponse(status=201)

        if reverse("recordtransfer:submit") in referer:
            return trigger_client_event(
                response,
                "submissionGroupCreated",
                {
                    "message": self.success_message,
                    "status": "success",
                    "group": {
                        "uuid": str(self.object.uuid),
                        "name": self.object.name,
                        "description": self.object.description,
                    },
                },
            )

        return trigger_client_event(response, "showSuccess", {"value": self.success_message})


@require_http_methods(["GET", "DELETE"])
def delete_submission_group(request: HttpRequest, uuid: str) -> HttpResponse:
    """Handle GET (show delete confirmation modal) and DELETE (delete submission group). Both
    requests must be made by HTMX.
    """
    if not request.htmx:
        return HttpResponse(status=400)

    try:
        submission_group = get_object_or_404(SubmissionGroup, uuid=uuid, created_by=request.user)

        if request.method == "GET":
            context = {"submission_group": submission_group}
            return render(request, "includes/delete_submission_group_modal.html", context)

        submission_group.delete()
        response = HttpResponse(status=204)
        return trigger_client_event(
            response,
            "showSuccess",
            {
                "value": _('Submission group "%(name)s" deleted.')
                % {"name": escape(submission_group.name)},
            },
        )
    except Http404:
        response = HttpResponse(status=404)
        return trigger_client_event(
            response, "showError", {"value": _("Submission group not found.")}
        )
    except Exception:
        response = HttpResponse(status=500)
        return trigger_client_event(
            response, "showError", {"value": _("Failed to delete submission group.")}
        )


@require_http_methods(["GET"])
def assign_submission_group_modal(request: HttpRequest, uuid: str) -> HttpResponse:
    """Display a modal that shows the submission group currently assigned to a submission and all
    available submission groups which the submission can be assigned to.

    Args:
        request (HttpRequest): The HTTP request object.
        uuid (str): The UUID of the submission.
    """
    if not request.htmx:
        return HttpResponse(status=400)

    submission = get_object_or_404(Submission, uuid=uuid, user=request.user)
    groups = SubmissionGroup.objects.filter(created_by=request.user).order_by("name")

    context = {
        "groups": groups,
        "current_group": submission.part_of_group,
        "submission_title": submission.metadata.accession_title if submission.metadata else "",
        "submission_uuid": submission.uuid,
    }
    return render(request, "includes/assign_submission_group_modal.html", context)


@require_http_methods(["POST"])
def assign_submission_group(request: HttpRequest) -> HttpResponse:
    """Assign a submission to a submission group or unassign it."""
    if not request.htmx:
        return HttpResponse(status=400)

    try:
        submission_uuid = request.POST.get(FormFieldNames.SUBMISSION_UUID)
        group_uuid = request.POST.get(FormFieldNames.GROUP_UUID)
        unassign = FormFieldNames.UNASSIGN_GROUP in request.POST

        if not submission_uuid:
            raise ValueError("Submission UUID is required.")
        if not group_uuid and not unassign:
            raise ValueError("Group UUID is required.")

        try:
            submission = Submission.objects.get(uuid=submission_uuid, user=request.user)
            group = None
            # We only need the group if we are assigning to it
            if not unassign:
                group = SubmissionGroup.objects.get(uuid=group_uuid, created_by=request.user)
        except (Submission.DoesNotExist, SubmissionGroup.DoesNotExist):
            response = HttpResponse(status=404)
            return trigger_client_event(
                response, "showError", {"value": _("Submission or group not found")}
            )

        submission_title = (
            escape(submission.metadata.accession_title) if submission.metadata else ""
        )

        if unassign:
            return _handle_unassign_submission(submission, submission_title)

        assert group is not None, "Group should not be None in assign case"
        return _handle_assign_submission(submission, group, submission_title)

    except Exception:
        response = HttpResponse(status=500)
        return trigger_client_event(
            response,
            "showError",
            {"value": _("Failed to assign submission to group")},
        )


def _handle_unassign_submission(submission: Submission, submission_title: str) -> HttpResponse:
    """Handle unassigning a submission from its group."""
    original_group = submission.part_of_group

    # Early return for case where submission is not part of any group
    if not original_group:
        response = HttpResponse(status=400)
        return trigger_client_event(
            response,
            "showError",
            {
                "value": _('Submission "%(title)s" is not assigned to any group')
                % {"title": submission_title}
            },
        )

    submission.part_of_group = None
    submission.save()

    success_message = _('Submission "%(title)s" unassigned from group "%(group_name)s"') % {
        "title": submission_title,
        "group_name": escape(original_group.name),
    }

    response = HttpResponse(status=204)
    return trigger_client_event(response, "showSuccess", {"value": success_message})


def _handle_assign_submission(
    submission: Submission, group: SubmissionGroup, submission_title: str
) -> HttpResponse:
    """Handle assigning a submission to a group."""
    submission.part_of_group = group
    submission.save()

    success_message = _('Submission "%(title)s" assigned to group "%(group_name)s"') % {
        "title": submission_title,
        "group_name": escape(group.name) if group else "",
    }

    response = HttpResponse(status=204)
    return trigger_client_event(response, "showSuccess", {"value": success_message})<|MERGE_RESOLUTION|>--- conflicted
+++ resolved
@@ -10,11 +10,7 @@
 from django.shortcuts import get_object_or_404, render
 from django.urls import reverse, reverse_lazy
 from django.utils.html import escape
-<<<<<<< HEAD
 from django.utils.translation import gettext_lazy as _
-=======
-from django.utils.translation import gettext
->>>>>>> 3ae14a05
 from django.views import View
 from django.views.decorators.http import require_http_methods
 from django.views.generic import CreateView, UpdateView
@@ -98,18 +94,6 @@
         """
         try:
             super().form_valid(form)
-<<<<<<< HEAD
-            if form.cleaned_data.get("new_password"):
-                update_session_auth_hash(self.request, form.instance)
-                context = {
-                    "subject": _("Password updated"),
-                    "changed_item": _("password"),
-                    "changed_status": _("updated"),
-                }
-                send_user_account_updated.delay(self.get_object(), context)
-
-=======
->>>>>>> 3ae14a05
             context = self.get_context_data(form=form)
             response = self.render_to_response(context)
             return trigger_client_event(
