--- conflicted
+++ resolved
@@ -30,11 +30,9 @@
     "localhost",
 ]
 
-<<<<<<< HEAD
-=======
+
 EMAIL_BASE_URL = "http://localhost:8000"
 
->>>>>>> b3eb6ca4
 
 DEBUG_TOOLBAR_CONFIG = {
     "SHOW_TOOLBAR_CALLBACK": lambda request: True,
