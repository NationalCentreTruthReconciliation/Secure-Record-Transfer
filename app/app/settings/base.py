import os

from configuration import AcceptedFileTypes
from decouple import Csv, config
from django.utils.translation import gettext_lazy as _

BASE_DIR = os.path.dirname(os.path.dirname(os.path.dirname(os.path.abspath(__file__))))

TESTING = False

SECRET_KEY = config("SECRET_KEY", default="q9n%k!e3k8vuoo9vnromslji*hsczyj84krzz1$g=i$wp2r!s-")

FORM_RENDERER = "django.forms.renderers.TemplatesSetting"

INSTALLED_APPS = [
    "axes",
    "webpack_loader",
    "caais.apps.CaaisConfig",
    "clamav.apps.ClamavConfig",
    "recordtransfer.apps.RecordTransferConfig",
    "django.contrib.admin",
    "django.contrib.auth",
    "django.contrib.contenttypes",
    "django.contrib.sessions",
    "django.contrib.sites",
    "django.contrib.messages",
    "django.contrib.staticfiles",
    "django_countries",
    "django.forms",
    "formtools",
    "django_rq",
    "django_recaptcha",
    "django_htmx",
    "widget_tweaks",
]

AUTHENTICATION_BACKENDS = [
    # AxesStandaloneBackend should be the first backend in the AUTHENTICATION_BACKENDS list.
    "axes.backends.AxesStandaloneBackend",
    # Django ModelBackend is the default authentication backend.
    "django.contrib.auth.backends.ModelBackend",
]

MIDDLEWARE = [
    "django.middleware.security.SecurityMiddleware",
    "django.middleware.gzip.GZipMiddleware",
    "django.contrib.sessions.middleware.SessionMiddleware",
    "django.middleware.locale.LocaleMiddleware",
    "django.middleware.common.CommonMiddleware",
    "django.middleware.csrf.CsrfViewMiddleware",
    "django.contrib.auth.middleware.AuthenticationMiddleware",
    "django.contrib.messages.middleware.MessageMiddleware",
    "django.middleware.clickjacking.XFrameOptionsMiddleware",
<<<<<<< HEAD
    "django.middleware.locale.LocaleMiddleware",
    "recordtransfer.middleware.SaveUserLanguageMiddleware",  # After LocaleMiddleware
    "django.middleware.gzip.GZipMiddleware",
=======
>>>>>>> 1b02e0ee
    "django_htmx.middleware.HtmxMiddleware",
    # AxesMiddleware should be the last middleware in the MIDDLEWARE list.
    "axes.middleware.AxesMiddleware",
]

# Axes configuration
AXES_ENABLED = config("AXES_ENABLED", default=True, cast=bool)
AXES_FAILURE_LIMIT = config("AXES_FAILURE_LIMIT", default=5, cast=int)
AXES_WARNING_THRESHOLD = config("AXES_WARNING_THRESHOLD", default=3, cast=int)
AXES_COOLOFF_TIME = config("AXES_COOL_OFF_TIME", default=0.5, cast=float)  # in hours
AXES_LOCKOUT_PARAMETERS = [["username", "user_agent"]]
AXES_RESET_ON_SUCCESS = True
AXES_LOCKOUT_CALLABLE = "recordtransfer.views.account.lockout"
AXES_RESET_COOL_OFF_ON_FAILURE_DURING_LOCKOUT = False

ROOT_URLCONF = "app.urls"


TEMPLATES = [
    {
        "BACKEND": "django.template.backends.django.DjangoTemplates",
        "APP_DIRS": True,
        "OPTIONS": {
            "context_processors": [
                "django.template.context_processors.debug",
                "django.template.context_processors.request",
                "django.contrib.auth.context_processors.auth",
                "django.contrib.messages.context_processors.messages",
                "recordtransfer.context_processors.signup_status",
                "recordtransfer.context_processors.file_upload_status",
                "recordtransfer.context_processors.constants_context",
            ],
        },
    },
]

# Database primary key fields

DEFAULT_AUTO_FIELD = "django.db.models.AutoField"

# WSGI

WSGI_APPLICATION = "app.wsgi.application"

# Password validation
# https://docs.djangoproject.com/en/3.0/ref/settings/#auth-password-validators

AUTH_PASSWORD_VALIDATORS = [
    {
        "NAME": "django.contrib.auth.password_validation.UserAttributeSimilarityValidator",
    },
    {
        "NAME": "django.contrib.auth.password_validation.MinimumLengthValidator",
        "OPTIONS": {
            "min_length": 8,
        },
    },
    {
        "NAME": "django.contrib.auth.password_validation.CommonPasswordValidator",
    },
    {
        "NAME": "django.contrib.auth.password_validation.NumericPasswordValidator",
    },
]

LOGIN_REDIRECT_URL = "/"
LOGIN_URL = "/account/login/"

AUTH_USER_MODEL = "recordtransfer.User"

FILE_UPLOAD_HANDLERS = [
    "django.core.files.uploadhandler.MemoryFileUploadHandler",
    "django.core.files.uploadhandler.TemporaryFileUploadHandler",
]

# Internationalization
# https://docs.djangoproject.com/en/3.0/topics/i18n/

LANGUAGE_CODE = "en"

TIME_ZONE = config("TIME_ZONE", default="America/Winnipeg")

USE_I18N = True

LANGUAGES = [
    ("en", _("English")),
    ("fr", _("French")),
    ("hi", _("Hindi")),
]

LANGUAGE_COOKIE_NAME = "django_language"  # optional, included for clarity

USE_TZ = True

LOCALE_PATHS = [os.path.join(BASE_DIR, "locale")]

# django-countries configuration
# https://github.com/SmileyChris/django-countries

COUNTRIES_FIRST = [
    "CA",
    "US",
]

COUNTRIES_FLAG_URL = "flags/{code}.gif"

# Media and Static files (CSS, JavaScript, Images)

MEDIA_URL = "/media/"
STATIC_URL = "/static/"
MEDIA_ROOT = os.path.join(BASE_DIR, "media")
STATIC_ROOT = os.path.join(BASE_DIR, "static/")
FILE_UPLOAD_PERMISSIONS = 0o644

STATICFILES_FINDERS = [
    "django.contrib.staticfiles.finders.FileSystemFinder",
    "django.contrib.staticfiles.finders.AppDirectoriesFinder",
]

# Tell Django where to find Webpack-built assets

STATICFILES_DIRS = [
    os.path.join(os.path.dirname(BASE_DIR), "dist"),
]

# Storage settings
# Default STORAGES from Django documentation
# See: https://docs.djangoproject.com/en/4.2/ref/settings/#std-setting-STORAGES
STORAGES = {
    "default": {"BACKEND": "django.core.files.storage.FileSystemStorage"},
    "staticfiles": {"BACKEND": "django.contrib.staticfiles.storage.StaticFilesStorage"},
}

# CAAIS dates

CAAIS_UNKNOWN_DATE_TEXT = config("CAAIS_UNKNOWN_DATE_TEXT", cast=str, default="Unknown date")
CAAIS_UNKNOWN_START_DATE = config("CAAIS_UNKNOWN_START_DATE", cast=str, default="1800-01-01")
CAAIS_UNKNOWN_END_DATE = config("CAAIS_UNKNOWN_END_DATE", cast=str, default="2020-01-01")


# ClamAV Setup

CLAMAV_ENABLED = config("CLAMAV_ENABLED", cast=bool, default=True)
CLAMAV_HOST = config("CLAMAV_HOST", default="clamav")
CLAMAV_PORT = config("CLAMAV_PORT", cast=int, default=3310)

# Enable or disable the sign-up ability
SIGN_UP_ENABLED = config("SIGN_UP_ENABLED", default=True, cast=bool)

# Enable or disable the file upload ability
FILE_UPLOAD_ENABLED = config("FILE_UPLOAD_ENABLED", default=True, cast=bool)

# Checksum types
BAG_CHECKSUMS = config("BAG_CHECKSUMS", default="sha512", cast=Csv())

# Maximum upload thresholds
MAX_TOTAL_UPLOAD_SIZE_MB = config("MAX_TOTAL_UPLOAD_SIZE_MB", default=256, cast=int)
MAX_SINGLE_UPLOAD_SIZE_MB = config("MAX_SINGLE_UPLOAD_SIZE_MB", default=64, cast=int)
MAX_TOTAL_UPLOAD_COUNT = config("MAX_TOTAL_UPLOAD_COUNT", default=40, cast=int)


# Use Date widgets for record dates or use free text fields.
USE_DATE_WIDGETS = config("USE_DATE_WIDGETS", default=True, cast=bool)

APPROXIMATE_DATE_FORMAT = config("APPROXIMATE_DATE_FORMAT", default="[ca. {date}]")

# File types allowed to be uploaded. See documentation for how to customize this list.
ACCEPTED_FILE_FORMATS = config(
    "ACCEPTED_FILE_TYPES",
    cast=AcceptedFileTypes(),
    default="Archive:zip|Audio:mp3,wav,flac|Document:docx,odt,pdf,txt,html|Image:jpg,jpeg,png,gif|Spreadsheet:xlsx,csv|Video:mkv,mp4",
)

# Media file storage locations
UPLOAD_STORAGE_FOLDER = config(
    "UPLOAD_STORAGE_FOLDER", default=os.path.join(MEDIA_ROOT, "uploaded_files")
)
TEMP_STORAGE_FOLDER = config("TEMP_STORAGE_FOLDER", default=os.path.join(MEDIA_ROOT, "temp"))

# Upload session settings
UPLOAD_SESSION_EXPIRE_AFTER_INACTIVE_MINUTES = config(
    "UPLOAD_SESSION_EXPIRE_AFTER_INACTIVE_MINUTES", default=1440, cast=int
)

UPLOAD_SESSION_EXPIRING_REMINDER_MINUTES = config(
    "UPLOAD_SESSION_EXPIRING_REMINDER_MINUTES", default=480, cast=int
)

UPLOAD_SESSION_EXPIRED_CLEANUP_SCHEDULE = config(
    "UPLOAD_SESSION_EXPIRED_CLEANUP_SCHEDULE",
    default="0 2 * * *",
    cast=str,
)

IN_PROGRESS_SUBMISSION_EXPIRING_EMAIL_SCHEDULE = config(
    "IN_PROGRESS_SUBMISSION_EXPIRING_EMAIL_SCHEDULE",
    default="0 * * * *",
    cast=str,
)

FIXTURE_DIRS = [
    os.path.join(BASE_DIR, "fixtures"),
]

SELENIUM_TESTS_HEADLESS_MODE = config("SELENIUM_TESTS_HEADLESS_MODE", default=False, cast=bool)

WEBPACK_LOADER = {
    "DEFAULT": {
        "STATS_FILE": os.path.join(os.path.dirname(BASE_DIR), "dist", "webpack-stats.json"),
    },
}<|MERGE_RESOLUTION|>--- conflicted
+++ resolved
@@ -51,12 +51,9 @@
     "django.contrib.auth.middleware.AuthenticationMiddleware",
     "django.contrib.messages.middleware.MessageMiddleware",
     "django.middleware.clickjacking.XFrameOptionsMiddleware",
-<<<<<<< HEAD
     "django.middleware.locale.LocaleMiddleware",
     "recordtransfer.middleware.SaveUserLanguageMiddleware",  # After LocaleMiddleware
     "django.middleware.gzip.GZipMiddleware",
-=======
->>>>>>> 1b02e0ee
     "django_htmx.middleware.HtmxMiddleware",
     # AxesMiddleware should be the last middleware in the MIDDLEWARE list.
     "axes.middleware.AxesMiddleware",
