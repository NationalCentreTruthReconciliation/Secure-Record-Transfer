--- conflicted
+++ resolved
@@ -16,15 +16,8 @@
 """
 
 from django.contrib import admin
-<<<<<<< HEAD
-from django.contrib.auth import views as auth_views
 from django.urls import include, path
-from recordtransfer.views.account import AsyncPasswordResetView
-=======
-from django.contrib.auth.views import PasswordResetView
-from django.urls import include, path
-from recordtransfer.views.account import Login
->>>>>>> bc2dc1b1
+from recordtransfer.views.account import AsyncPasswordResetView, Login
 
 urlpatterns = [
     path("admin/django_rq/", include("django_rq.urls")),
@@ -37,13 +30,7 @@
     # Override the login view with redirect behavior
     path(
         "account/login/",
-<<<<<<< HEAD
-        auth_views.LoginView.as_view(
-            redirect_authenticated_user=True
-        ),
-=======
         Login.as_view(redirect_authenticated_user=True),
->>>>>>> bc2dc1b1
         name="login",
     ),
     path("account/", include("django.contrib.auth.urls")),
