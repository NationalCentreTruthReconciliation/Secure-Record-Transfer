"""app URL Configuration.

The `urlpatterns` list routes URLs to views. For more information please see:
    https://docs.djangoproject.com/en/3.0/topics/http/urls/

Examples:
Function views
    1. Add an import:  from my_app import views
    2. Add a URL to urlpatterns:  path('', views.home, name='home')
Class-based views
    1. Add an import:  from other_app.views import Home
    2. Add a URL to urlpatterns:  path('', Home.as_view(), name='home')
Including another URLconf
    1. Import the include() function: from django.urls import include, path
    2. Add a URL to urlpatterns:  path('blog/', include('blog.urls'))
"""
from django.conf import settings
from django.contrib import admin
from django.urls import include, path
from django.views.decorators.cache import cache_page
from django.views.i18n import JavaScriptCatalog
from recordtransfer.utils import get_js_translation_version
from recordtransfer.views.account import AsyncPasswordResetView, Login

urlpatterns = (
    path("i18n/", include("django.conf.urls.i18n")),
    path("admin/django_rq/", include("django_rq.urls")),
    path("admin/", admin.site.urls),
    path("", include("recordtransfer.urls")),
    path(
        "account/password_reset/",
        AsyncPasswordResetView.as_view(),
    ),
    # Override the login view with redirect behavior
    path(
        "account/login/",
        Login.as_view(),
        name="login",
    ),
    path("account/", include("django.contrib.auth.urls")),
<<<<<<< HEAD
    path(
        "jsi18n/",
        cache_page(86400, key_prefix="jsi18n-%s" % get_js_translation_version())(
            JavaScriptCatalog.as_view()
        ),
        name="javascript-catalog",
    ),
)
=======
]

if settings.DEBUG and not settings.TESTING:
    from debug_toolbar.toolbar import debug_toolbar_urls
    urlpatterns += debug_toolbar_urls()
>>>>>>> 3ef5433c
<|MERGE_RESOLUTION|>--- conflicted
+++ resolved
@@ -14,6 +14,7 @@
     1. Import the include() function: from django.urls import include, path
     2. Add a URL to urlpatterns:  path('blog/', include('blog.urls'))
 """
+
 from django.conf import settings
 from django.contrib import admin
 from django.urls import include, path
@@ -38,7 +39,6 @@
         name="login",
     ),
     path("account/", include("django.contrib.auth.urls")),
-<<<<<<< HEAD
     path(
         "jsi18n/",
         cache_page(86400, key_prefix="jsi18n-%s" % get_js_translation_version())(
@@ -47,10 +47,8 @@
         name="javascript-catalog",
     ),
 )
-=======
-]
 
 if settings.DEBUG and not settings.TESTING:
     from debug_toolbar.toolbar import debug_toolbar_urls
-    urlpatterns += debug_toolbar_urls()
->>>>>>> 3ef5433c
+
+    urlpatterns += debug_toolbar_urls()