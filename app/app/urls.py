--- conflicted
+++ resolved
@@ -22,20 +22,10 @@
 from recordtransfer.utils import get_js_translation_version
 from recordtransfer.views.account import AsyncPasswordResetView, Login
 
-<<<<<<< HEAD
 urlpatterns = [
     path("i18n/", include("django.conf.urls.i18n")),
-=======
-urlpatterns = (
->>>>>>> 8806ad96
     path("admin/django_rq/", include("django_rq.urls")),
     path("admin/", admin.site.urls),
-    path("", include("recordtransfer.urls")),
-    path(
-        "account/password_reset/",
-        AsyncPasswordResetView.as_view(),
-    ),
-    # Override the login view with redirect behavior
     path(
         "account/login/",
         Login.as_view(),
@@ -49,4 +39,4 @@
         ),
         name="javascript-catalog",
     ),
-)+]