''' Record Transfer application models '''
import os
from collections import OrderedDict
from pathlib import Path
import json
import logging
import shutil
import uuid
from typing import Union

import bagit
from django.contrib.auth.models import AbstractUser
from django.db import models
from django.template.loader import render_to_string
from django.urls import reverse
from django.utils import timezone
from django.utils.crypto import get_random_string
from django.utils.text import slugify
from django.utils.translation import gettext_lazy as _

from caais.export import ExportVersion
from caais.models import Metadata
from recordtransfer import settings
from recordtransfer.storage import OverwriteStorage, UploadedFileStorage


LOGGER = logging.getLogger(__name__)


class User(AbstractUser):
    ''' The main User object used to authenticate users
    '''
    gets_submission_email_updates = models.BooleanField(default=False)
    confirmed_email = models.BooleanField(default=False)
    gets_notification_emails = models.BooleanField(default=True)

    def get_full_name(self):
        return self.first_name + ' ' + self.last_name


class UploadSession(models.Model):
    ''' Represents a file upload session, that may or may not be split into
    multiple parallel uploads
    '''
    token = models.CharField(max_length=32)
    started_at = models.DateTimeField()

    @classmethod
    def new_session(cls):
        ''' Start a new upload session '''
        return cls(token=get_random_string(length=32), started_at=timezone.now())

    @property
    def upload_size(self):
        ''' Get total size (in bytes) of all uploaded files in this session
        '''
        return sum(f.file_upload.size for f in self.get_existing_file_set())

    def get_existing_file_set(self):
        ''' Get all files from the uploadedfile_set where the file exists
        '''
        return [f for f in self.uploadedfile_set.all() if f.exists]

    def number_of_files_uploaded(self):
        ''' Get the number of files associated with this session.

        Returns:
            (int): The number of files
        '''
        return len(self.uploadedfile_set.all())

    def remove_session_uploads(self, logger=None):
        ''' Remove uploaded files associated with this session.

        Args:
            logger: A logger object
        '''
        logger = logger or LOGGER
        existing_files = self.get_existing_file_set()
        if not existing_files:
            logger.info(msg=(
                'There are no existing uploaded files in the session {0}'\
                .format(self.token)
            ))
        else:
            logger.info(msg=(
                'Removing {0} uploaded files from the session {1}'\
                .format(len(existing_files), self.token)
            ))
            for uploaded_file in existing_files:
                uploaded_file.remove()

    def move_session_uploads(self, destination, logger=None):
        ''' Move uploaded files associated with this session to a destination directory.

        Args:
            destination (str): The destination directory
            logger: A logger object

        Returns:
            (tuple): A two tuple containing a list of the copied, and missing files
        '''
        return self._copy_session_uploads(destination, delete=True, logger=logger)

    def copy_session_uploads(self, destination, logger=None):
        ''' Copy uploaded files associated with this session to a destination directory. Files are
        not removed from their original location.

        Args:
            destination (str): The destination directory
            logger: A logger object

        Returns:
            (tuple): A two tuple containing a list of the copied, and missing files
        '''
        return self._copy_session_uploads(destination, delete=False, logger=logger)

    def _copy_session_uploads(self, destination, delete=True, logger=None):
        logger = logger or LOGGER

        destination_path = Path(destination)
        if not destination_path.exists():
            message = 'The destination path {0} does not exist!'
            logger.error(msg=message.format(destination))
            raise FileNotFoundError(message.format(destination))

        files = self.uploadedfile_set.all()

        if not files:
            logger.warning(msg=('No existing files found in the session {0}'.format(self.token)))
            return ([], [])

        verb = 'Moving' if delete else 'Copying'
        logger.info(msg=('{0} {1} temp files to {2}'.format(verb, len(files), destination)))
        copied = []
        missing = []
        for uploaded_file in files:
            source_path = uploaded_file.file_upload.path

            if not uploaded_file.exists:
                logger.error(msg=('File "{0}" was moved or deleted'.format(source_path)))
                missing.append(str(source_path))
                continue

            new_path = destination_path / uploaded_file.name
            logger.info(msg=('{0} {1} to {2}'.format(verb, source_path, new_path)))

            if delete:
                uploaded_file.move(new_path)
            else:
                uploaded_file.copy(new_path)

            copied.append(str(new_path))

        return (copied, missing)

    def __str__(self):
        return f'{self.token} ({self.started_at})'


def session_upload_location(instance, filename):
    if instance.session:
        return '{0}/{1}'.format(instance.session.token, filename)
    return 'NOSESSION/{0}'.format(filename)

class UploadedFile(models.Model):
    ''' Represents a file that a user uploaded during an upload session
    '''
    name = models.CharField(max_length=256, null=True, default='-')
    session = models.ForeignKey(UploadSession, on_delete=models.CASCADE, null=True)
    file_upload = models.FileField(null=True,
                                   storage=UploadedFileStorage,
                                   upload_to=session_upload_location)

    @property
    def exists(self):
        ''' Determine if the file this object represents exists on the file system.

        Returns:
            (bool): True if file exists, False otherwise
        '''
        return self.file_upload and self.file_upload.storage.exists(self.file_upload.name)

    def copy(self, new_path):
        ''' Copy this file to a new path.

        Args:
            new_path: The new path to copy this file to
        '''
        if self.file_upload:
            shutil.copy2(self.file_upload.path, new_path)

    def move(self, new_path):
        ''' Move this file to a new path. Marks this file as removed post-move.

        Args:
            new_path: The new path to move this file to
        '''
        if self.file_upload:
            shutil.move(self.file_upload.path, new_path)
            self.remove()

    def remove(self):
        ''' Delete the real file-system representation of this model.
        '''
        if self.file_upload:
            self.file_upload.delete(save=True)

    def __str__(self):
        if self.exists:
            return f'{self.name} | Session {self.session}'
        return f'{self.name} Removed! | Session {self.session}'


class SubmissionGroup(models.Model):
    ''' Represents a group of submissions.
    '''
    name = models.CharField(max_length=256, null=False)
    description = models.TextField(default='')
    created_by = models.ForeignKey(User, on_delete=models.SET_NULL, null=True)

    @property
    def number_of_submissions_in_group(self):
        return len(self.submission_set.all())

    def __str__(self):
        return f'{self.name} ({self.created_by})'


class Submission(models.Model):
    ''' The top-level object representing a user's submission.
    '''
<<<<<<< HEAD
    submission_date = models.DateTimeField()
    user = models.ForeignKey(User, on_delete=models.SET_NULL, null=True)
    metadata = models.OneToOneField(Metadata, on_delete=models.CASCADE, null=True, related_name='submission')
=======
    class ReviewStatus(models.TextChoices):
        ''' The status of the submission's review
        '''
        NOT_REVIEWED = 'NR', _('Not Reviewed')
        REVIEW_STARTED = 'RS', _('Review Started')
        REVIEW_COMPLETE = 'RC', _('Review Complete')

    submission_date = models.DateTimeField()
    user = models.ForeignKey(User, on_delete=models.SET_NULL, null=True)
    metadata = models.OneToOneField(Metadata, on_delete=models.CASCADE, null=True, related_name='submission')
    review_status = models.CharField(max_length=2, choices=ReviewStatus.choices,
                                     default=ReviewStatus.NOT_REVIEWED)
>>>>>>> ab12d9a7
    part_of_group = models.ForeignKey(SubmissionGroup, on_delete=models.SET_NULL, blank=True, null=True)
    upload_session = models.ForeignKey(UploadSession, null=True, on_delete=models.SET_NULL)
    uuid = models.UUIDField(default=uuid.uuid4)
    bag_name = models.CharField(max_length=256, null=True)

    @property
    def user_folder(self):
        return os.path.join(settings.BAG_STORAGE_FOLDER, slugify(self.user.username))

    @property
    def location(self):
        """ Get the location on the file system for the BagIt bag for this submission
        """
        return os.path.join(self.user_folder, self.bag_name)

    @property
    def extent_statements(self):
        """ Return the first extent statement for this submission. """
        for e in self.metadata.extent_statements.get_queryset().all():
<<<<<<< HEAD
            return e.quantity_and_unit_of_measure
        return ''

=======
            return e.quantity_and_type_of_units
        return ''

    def get_report(self):
        ''' Create an HTML report for this submission

        Returns:
            (str): A string containing the report markup
        '''
        report_metadata = self.metadata.get_caais_metadata()
        report_metadata['section_1']['status'] = self.ReviewStatus(self.review_status).label
        report_metadata['section_4']['appraisal_statement'] = self.appraisals.get_caais_metadata()
        return render_to_string('recordtransfer/report/metadata_report.html', context={
            'submission': self,
            'current_date': timezone.now(),
            'metadata': report_metadata,
        })

>>>>>>> ab12d9a7
    def get_admin_metadata_change_url(self):
        ''' Get the URL to change the metadata object in the admin
        '''
        view_name = 'admin:{0}_{1}_change'.format(self.metadata._meta.app_label, self.metadata._meta.model_name)
        return reverse(view_name, args=(self.metadata.pk,))

    def get_admin_change_url(self):
        ''' Get the URL to change this object in the admin
<<<<<<< HEAD
        '''
        view_name = 'admin:{0}_{1}_change'.format(self._meta.app_label, self._meta.model_name)
        return reverse(view_name, args=(self.pk,))

    def get_admin_report_url(self):
        ''' Get the URL to generate a report for this object in the admin
        '''
        view_name = 'admin:{0}_{1}_report'.format(self._meta.app_label, self._meta.model_name)
        return reverse(view_name, args=(self.pk,))

    def get_admin_zip_url(self):
        """ Get the URL to generate a zipped bag for this object in the admin """
        view_name = f'admin:{self._meta.app_label}_{self._meta.model_name}_zip'
        return reverse(view_name, args=(self.pk,))

    def __str__(self):
        return f'Submission by {self.user} at {self.submission_date}'
=======
        '''
        view_name = 'admin:{0}_{1}_change'.format(self._meta.app_label, self._meta.model_name)
        return reverse(view_name, args=(self.pk,))

    def get_admin_report_url(self):
        ''' Get the URL to generate a report for this object in the admin
        '''
        view_name = 'admin:{0}_{1}_report'.format(self._meta.app_label, self._meta.model_name)
        return reverse(view_name, args=(self.pk,))

    def get_admin_zip_url(self):
        """ Get the URL to generate a zipped bag for this object in the admin """
        view_name = f'admin:{self._meta.app_label}_{self._meta.model_name}_zip'
        return reverse(view_name, args=(self.pk,))

    def __str__(self):
        return f'Submission by {self.user} at {self.submission_date}'

    def flatten(self, version: ExportVersion = ExportVersion.CAAIS_1_0):
        new_row = self.metadata.flatten(version)
        new_row['status'] = self.ReviewStatus(self.review_status).label if self.review_status else ''
        new_row.update(self.appraisals.flatten(version))
        return new_row
>>>>>>> ab12d9a7

    def make_bag(self, algorithms: Union[str, list] = 'sha512', file_perms: str = '644',
                 logger=None):
        """ Create a BagIt bag on the file system for this Submission. The location of the BagIt bag
        is determined by self.location. Checks the validity of the Bag post-creation to ensure that
        integrity is maintained. The data payload files come from the UploadSession associated with
        this submission.

        Args:
            algorithms (Union[str, list]): The algorithms to generate the BagIt bag with
            file_perms (str): A string-based octal "chmod" number
            logger: A logger instance (optional)
        """
        logger = logger or LOGGER

        if not algorithms:
            raise ValueError('algorithms cannot be empty')

        if isinstance(algorithms, str):
            algorithms = [a.strip() for a in algorithms.split(',')]

        for algorithm in algorithms:
            if algorithm not in bagit.CHECKSUM_ALGOS:
                raise ValueError('{0} is not a valid checksum algorithm'.format(algorithm))

        if not os.path.exists(settings.BAG_STORAGE_FOLDER) or \
                not os.path.isdir(settings.BAG_STORAGE_FOLDER):
            LOGGER.error('The BAG_STORAGE_FOLDER "%s" does not exist!', settings.BAG_STORAGE_FOLDER)
            return {
                'missing_files': [], 'bag_created': False, 'bag_valid': False,
                'time_created': None
            }

        if not os.path.exists(self.user_folder) or not os.path.isdir(self.user_folder):
            os.mkdir(self.user_folder)
            LOGGER.info('Created new user folder at "%s"', self.user_folder)

        if os.path.exists(self.location):
            LOGGER.warning('A bag already exists at "%s"', self.location)
            return {
                'missing_files': [], 'bag_created': False, 'bag_valid': False,
                'time_created': None
            }

        os.mkdir(self.location)
        LOGGER.info('Created new bag folder at "%s"', self.user_folder)

        copied, missing = self.upload_session.copy_session_uploads(self.location, logger)

        if missing:
            LOGGER.error('One or more uploaded files is missing!')
            LOGGER.info('Removing bag at "%s" due to missing files', self.location)
            self.remove_bag()
            return {
                'missing_files': missing, 'bag_created': False, 'bag_valid': False,
                'time_created': None,
            }

        logger.info('Creating BagIt bag at "%s"', self.location)
        logger.info('Using these checksum algorithm(s): %s', ', '.join(algorithms))

<<<<<<< HEAD
        bagit_info = self.metadata.create_flat_representation(version=ExportVersion.CAAIS_1_0)
=======
        bagit_info = self.metadata.flatten()
        bagit_info.update(self.appraisals.flatten())
>>>>>>> ab12d9a7
        bag = bagit.make_bag(self.location, bagit_info, checksums=algorithms)

        logger.info('Setting file mode for bag payload files to %s', file_perms)
        perms = int(file_perms, 8)
        for payload_file in bag.payload_files():
            payload_file_path = os.path.join(self.location, payload_file)
            os.chmod(payload_file_path, perms)

        logger.info('Validating the bag created at "%s"', self.location)
        valid = bag.is_valid()

        if not valid:
            logger.error('Bag is INVALID!')
            logger.info('Removing bag at "%s" since it\'s invalid', self.location)
            self.remove_bag()
            return {
                'missing_files': [], 'bag_created': False, 'bag_valid': False,
                'time_created': None,
            }

        logger.info('Bag is VALID')
        current_time = timezone.now()

        return {
            'missing_files': [], 'bag_created': True, 'bag_valid': True,
            'time_created': current_time,
        }

    def remove_bag(self):
        """ Remove the BagIt bag if it exists. """
        if os.path.exists(self.location):
            os.unlink(self.location)
<<<<<<< HEAD
=======


class AppraisalManager(models.Manager):
    """ Custom manager for Appraisals """

    def flatten(self, version: ExportVersion = ExportVersion.CAAIS_1_0):
        if self.get_queryset().count() == 0:
            return {}

        appraisal_types = []
        appraisal_values = []
        appraisal_notes = []
        for appraisal in self.get_queryset().all():
            appraisal_types.append(appraisal.appraisal_type)
            appraisal_values.append(appraisal.statement)
            appraisal_notes.append(appraisal.note or 'NULL')

        if version == ExportVersion.CAAIS_1_0:
            return {
                'appraisalStatementType': '|'.join(appraisal_types),
                'appraisalStatementValue': '|'.join(appraisal_values),
                'appraisalStatementNote': '|'.join(appraisal_notes),
            }
        else:
            return {
                'appraisal': '|'.join([
                    f'Appraisal Type: {x}; Statement: {y}; Notes: {z}' if z != 'NULL' else
                    f'Appraisal Type: {x}; Statement: {y}' for
                    x, y, z in zip(appraisal_types, appraisal_values, appraisal_notes)
                ])
            }

    def get_caais_metadata(self):
        appraisals = []
        for appraisal in self.get_queryset().all():
            appraisals.append({
                'appraisal_statement_type': Appraisal.AppraisalType(appraisal.appraisal_type).label,
                'appraisal_statement_value': appraisal.statement,
                'appraisal_statement_note':  appraisal.note,
            })
        return appraisals


class Appraisal(models.Model):
    ''' An appraisal made by an administrator for a submission
    '''
    class AppraisalType(models.TextChoices):
        ''' The type of the appraisal being made '''
        ARCHIVAL_APPRAISAL = 'AP', _('Archival Appraisal')
        MONETARY_APPRAISAL = 'MP', _('Monetary Appraisal')

    objects = AppraisalManager()

    submission = models.ForeignKey(Submission, on_delete=models.CASCADE, related_name='appraisals')
    user = models.ForeignKey(User, on_delete=models.SET_NULL, null=True)

    appraisal_type = models.CharField(max_length=2, choices=AppraisalType.choices)
    appraisal_date = models.DateTimeField(auto_now=True)
    statement = models.TextField(null=False)
    note = models.TextField(default='', null=True)

    def to_serializable(self):
        obj = OrderedDict()
        obj['_id'] = self.id
        obj['appraisal_statement_type'] = str(self.AppraisalType(self.appraisal_type).label)
        obj['appraisal_statement_value'] = str(self.statement)
        obj['appraisal_statement_note'] = str(self.note)
        return obj

    def __str__(self):
        return f'{self.get_appraisal_type_display()} by {self.user} on {self.appraisal_date}'
>>>>>>> ab12d9a7


class Job(models.Model):
    ''' A background job executed by an admin user
    '''
    class JobStatus(models.TextChoices):
        ''' The status of the bag's review
        '''
        NOT_STARTED = 'NS', _('Not Started')
        IN_PROGRESS = 'IP', _('In Progress')
        COMPLETE = 'CP', _('Complete')
        FAILED = 'FD', _('Failed')

    start_time = models.DateTimeField()
    end_time = models.DateTimeField(null=True)
    name = models.CharField(max_length=256, null=True)
    description = models.TextField(null=True)
    user_triggered = models.ForeignKey(User, on_delete=models.SET_NULL, null=True)
    job_status = models.CharField(max_length=2, choices=JobStatus.choices,
                                  default=JobStatus.NOT_STARTED)
    attached_file = models.FileField(upload_to='jobs/zipped_bags', storage=OverwriteStorage,
                                     blank=True, null=True)
    submission = models.ForeignKey(Submission, on_delete=models.CASCADE, null=True, related_name="job")

    def get_admin_change_url(self):
        ''' Get the URL to change this object in the admin
        '''
        view_name = 'admin:{0}_{1}_change'.format(self._meta.app_label, self._meta.model_name)
        return reverse(view_name, args=(self.pk,))

    def get_admin_download_url(self):
        ''' Get the URL to download the attached file from the admin
        '''
        view_name = 'admin:{0}_{1}_download'.format(self._meta.app_label, self._meta.model_name)
        return reverse(view_name, args=(self.pk,))

    def __str__(self):
        return f'{self.name} (Created by {self.user_triggered})'


class SavedTransfer(models.Model):
    """ A saved transfer """
    user = models.ForeignKey(User, on_delete=models.CASCADE)
    last_updated = models.DateTimeField(unique=True)
    current_step = models.CharField(max_length=20, null=False)
    step_data = models.BinaryField(default=b'')

    def __str__(self):
        return f"Transfer of {self.last_updated} by {self.user}"<|MERGE_RESOLUTION|>--- conflicted
+++ resolved
@@ -1,8 +1,6 @@
 ''' Record Transfer application models '''
 import os
-from collections import OrderedDict
 from pathlib import Path
-import json
 import logging
 import shutil
 import uuid
@@ -11,7 +9,6 @@
 import bagit
 from django.contrib.auth.models import AbstractUser
 from django.db import models
-from django.template.loader import render_to_string
 from django.urls import reverse
 from django.utils import timezone
 from django.utils.crypto import get_random_string
@@ -230,24 +227,9 @@
 class Submission(models.Model):
     ''' The top-level object representing a user's submission.
     '''
-<<<<<<< HEAD
     submission_date = models.DateTimeField()
     user = models.ForeignKey(User, on_delete=models.SET_NULL, null=True)
     metadata = models.OneToOneField(Metadata, on_delete=models.CASCADE, null=True, related_name='submission')
-=======
-    class ReviewStatus(models.TextChoices):
-        ''' The status of the submission's review
-        '''
-        NOT_REVIEWED = 'NR', _('Not Reviewed')
-        REVIEW_STARTED = 'RS', _('Review Started')
-        REVIEW_COMPLETE = 'RC', _('Review Complete')
-
-    submission_date = models.DateTimeField()
-    user = models.ForeignKey(User, on_delete=models.SET_NULL, null=True)
-    metadata = models.OneToOneField(Metadata, on_delete=models.CASCADE, null=True, related_name='submission')
-    review_status = models.CharField(max_length=2, choices=ReviewStatus.choices,
-                                     default=ReviewStatus.NOT_REVIEWED)
->>>>>>> ab12d9a7
     part_of_group = models.ForeignKey(SubmissionGroup, on_delete=models.SET_NULL, blank=True, null=True)
     upload_session = models.ForeignKey(UploadSession, null=True, on_delete=models.SET_NULL)
     uuid = models.UUIDField(default=uuid.uuid4)
@@ -267,39 +249,23 @@
     def extent_statements(self):
         """ Return the first extent statement for this submission. """
         for e in self.metadata.extent_statements.get_queryset().all():
-<<<<<<< HEAD
             return e.quantity_and_unit_of_measure
         return ''
 
-=======
-            return e.quantity_and_type_of_units
-        return ''
-
-    def get_report(self):
-        ''' Create an HTML report for this submission
-
-        Returns:
-            (str): A string containing the report markup
-        '''
-        report_metadata = self.metadata.get_caais_metadata()
-        report_metadata['section_1']['status'] = self.ReviewStatus(self.review_status).label
-        report_metadata['section_4']['appraisal_statement'] = self.appraisals.get_caais_metadata()
-        return render_to_string('recordtransfer/report/metadata_report.html', context={
-            'submission': self,
-            'current_date': timezone.now(),
-            'metadata': report_metadata,
-        })
-
->>>>>>> ab12d9a7
     def get_admin_metadata_change_url(self):
         ''' Get the URL to change the metadata object in the admin
         '''
         view_name = 'admin:{0}_{1}_change'.format(self.metadata._meta.app_label, self.metadata._meta.model_name)
         return reverse(view_name, args=(self.metadata.pk,))
 
+    def get_admin_metadata_change_url(self):
+        ''' Get the URL to change the metadata object in the admin
+        '''
+        view_name = 'admin:{0}_{1}_change'.format(self.metadata._meta.app_label, self.metadata._meta.model_name)
+        return reverse(view_name, args=(self.metadata.pk,))
+
     def get_admin_change_url(self):
         ''' Get the URL to change this object in the admin
-<<<<<<< HEAD
         '''
         view_name = 'admin:{0}_{1}_change'.format(self._meta.app_label, self._meta.model_name)
         return reverse(view_name, args=(self.pk,))
@@ -317,31 +283,6 @@
 
     def __str__(self):
         return f'Submission by {self.user} at {self.submission_date}'
-=======
-        '''
-        view_name = 'admin:{0}_{1}_change'.format(self._meta.app_label, self._meta.model_name)
-        return reverse(view_name, args=(self.pk,))
-
-    def get_admin_report_url(self):
-        ''' Get the URL to generate a report for this object in the admin
-        '''
-        view_name = 'admin:{0}_{1}_report'.format(self._meta.app_label, self._meta.model_name)
-        return reverse(view_name, args=(self.pk,))
-
-    def get_admin_zip_url(self):
-        """ Get the URL to generate a zipped bag for this object in the admin """
-        view_name = f'admin:{self._meta.app_label}_{self._meta.model_name}_zip'
-        return reverse(view_name, args=(self.pk,))
-
-    def __str__(self):
-        return f'Submission by {self.user} at {self.submission_date}'
-
-    def flatten(self, version: ExportVersion = ExportVersion.CAAIS_1_0):
-        new_row = self.metadata.flatten(version)
-        new_row['status'] = self.ReviewStatus(self.review_status).label if self.review_status else ''
-        new_row.update(self.appraisals.flatten(version))
-        return new_row
->>>>>>> ab12d9a7
 
     def make_bag(self, algorithms: Union[str, list] = 'sha512', file_perms: str = '644',
                  logger=None):
@@ -403,12 +344,7 @@
         logger.info('Creating BagIt bag at "%s"', self.location)
         logger.info('Using these checksum algorithm(s): %s', ', '.join(algorithms))
 
-<<<<<<< HEAD
         bagit_info = self.metadata.create_flat_representation(version=ExportVersion.CAAIS_1_0)
-=======
-        bagit_info = self.metadata.flatten()
-        bagit_info.update(self.appraisals.flatten())
->>>>>>> ab12d9a7
         bag = bagit.make_bag(self.location, bagit_info, checksums=algorithms)
 
         logger.info('Setting file mode for bag payload files to %s', file_perms)
@@ -441,80 +377,6 @@
         """ Remove the BagIt bag if it exists. """
         if os.path.exists(self.location):
             os.unlink(self.location)
-<<<<<<< HEAD
-=======
-
-
-class AppraisalManager(models.Manager):
-    """ Custom manager for Appraisals """
-
-    def flatten(self, version: ExportVersion = ExportVersion.CAAIS_1_0):
-        if self.get_queryset().count() == 0:
-            return {}
-
-        appraisal_types = []
-        appraisal_values = []
-        appraisal_notes = []
-        for appraisal in self.get_queryset().all():
-            appraisal_types.append(appraisal.appraisal_type)
-            appraisal_values.append(appraisal.statement)
-            appraisal_notes.append(appraisal.note or 'NULL')
-
-        if version == ExportVersion.CAAIS_1_0:
-            return {
-                'appraisalStatementType': '|'.join(appraisal_types),
-                'appraisalStatementValue': '|'.join(appraisal_values),
-                'appraisalStatementNote': '|'.join(appraisal_notes),
-            }
-        else:
-            return {
-                'appraisal': '|'.join([
-                    f'Appraisal Type: {x}; Statement: {y}; Notes: {z}' if z != 'NULL' else
-                    f'Appraisal Type: {x}; Statement: {y}' for
-                    x, y, z in zip(appraisal_types, appraisal_values, appraisal_notes)
-                ])
-            }
-
-    def get_caais_metadata(self):
-        appraisals = []
-        for appraisal in self.get_queryset().all():
-            appraisals.append({
-                'appraisal_statement_type': Appraisal.AppraisalType(appraisal.appraisal_type).label,
-                'appraisal_statement_value': appraisal.statement,
-                'appraisal_statement_note':  appraisal.note,
-            })
-        return appraisals
-
-
-class Appraisal(models.Model):
-    ''' An appraisal made by an administrator for a submission
-    '''
-    class AppraisalType(models.TextChoices):
-        ''' The type of the appraisal being made '''
-        ARCHIVAL_APPRAISAL = 'AP', _('Archival Appraisal')
-        MONETARY_APPRAISAL = 'MP', _('Monetary Appraisal')
-
-    objects = AppraisalManager()
-
-    submission = models.ForeignKey(Submission, on_delete=models.CASCADE, related_name='appraisals')
-    user = models.ForeignKey(User, on_delete=models.SET_NULL, null=True)
-
-    appraisal_type = models.CharField(max_length=2, choices=AppraisalType.choices)
-    appraisal_date = models.DateTimeField(auto_now=True)
-    statement = models.TextField(null=False)
-    note = models.TextField(default='', null=True)
-
-    def to_serializable(self):
-        obj = OrderedDict()
-        obj['_id'] = self.id
-        obj['appraisal_statement_type'] = str(self.AppraisalType(self.appraisal_type).label)
-        obj['appraisal_statement_value'] = str(self.statement)
-        obj['appraisal_statement_note'] = str(self.note)
-        return obj
-
-    def __str__(self):
-        return f'{self.get_appraisal_type_display()} by {self.user} on {self.appraisal_date}'
->>>>>>> ab12d9a7
 
 
 class Job(models.Model):
