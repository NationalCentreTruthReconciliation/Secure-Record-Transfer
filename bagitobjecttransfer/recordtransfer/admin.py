--- conflicted
+++ resolved
@@ -1,17 +1,10 @@
-<<<<<<< HEAD
 """Custom administration code for the admin site."""
-=======
-"""Custom administration code for the admin site"""
->>>>>>> cb28311f
 
 import logging
 from pathlib import Path
 
 from caais.export import ExportVersion
-<<<<<<< HEAD
-=======
 from django.conf import settings
->>>>>>> cb28311f
 from django.contrib import admin, messages
 from django.contrib.admin.utils import unquote
 from django.contrib.auth.admin import UserAdmin, sensitive_post_parameters_m
@@ -25,10 +18,6 @@
 from django.utils.translation import gettext
 from pipeline.forms import PipelineFormMedia
 
-<<<<<<< HEAD
-from bagitobjecttransfer.settings.base import MEDIA_ROOT
-=======
->>>>>>> cb28311f
 from recordtransfer.emails import send_user_account_updated
 from recordtransfer.forms import (
     InlineSubmissionForm,
