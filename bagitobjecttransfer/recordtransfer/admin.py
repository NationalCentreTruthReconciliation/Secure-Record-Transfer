''' Custom administration code for the admin site '''
import csv
import logging
import os
import zipfile
from io import StringIO, BytesIO
from pathlib import Path
from typing import Union

import bagit
from django.contrib import admin, messages
from django.contrib.admin.utils import unquote
from django.contrib.auth.admin import UserAdmin, sensitive_post_parameters_m
from django.db.models import Q
from django.db.models.signals import pre_delete
from django.dispatch import receiver
from django.http import HttpResponse, HttpResponseRedirect
from django.urls import reverse, path
from django.utils import timezone
from django.utils.html import format_html
from django.utils.safestring import mark_safe
from django.utils.translation import gettext

from caais.export import ExportVersion
from recordtransfer.emails import send_user_account_updated
from recordtransfer.forms import InlineSubmissionGroupForm, SubmissionForm, \
<<<<<<< HEAD
    InlineSubmissionForm, UploadSessionForm, UploadedFileForm, InlineUploadedFileForm
from recordtransfer.jobs import create_downloadable_bag
from recordtransfer.models import User, UploadSession, UploadedFile, SubmissionGroup, \
    Submission, Job
=======
    InlineSubmissionForm, AppraisalForm, InlineAppraisalFormSet, UploadSessionForm, \
    UploadedFileForm, InlineUploadedFileForm
from recordtransfer.jobs import create_downloadable_bag
from recordtransfer.models import User, UploadSession, UploadedFile, SubmissionGroup, Appraisal, \
    Submission, Job
from recordtransfer.settings import ALLOW_BAG_CHANGES
>>>>>>> ab12d9a7

from bagitobjecttransfer.settings.base import MEDIA_ROOT


LOGGER = logging.getLogger(__name__)


def linkify(field_name):
    ''' Converts a foreign key value into clickable links.

    If field_name is 'parent', link text will be str(obj.parent)
    Link will be admin url for the admin url for obj.parent.id:change
    '''
    def _linkify(obj):
        try:
            linked_obj = getattr(obj, field_name)
            if not linked_obj:
                return '-'

            app_label = linked_obj._meta.app_label
            model_name = linked_obj._meta.model_name
            view_name = f'admin:{app_label}_{model_name}_change'
            link_url = reverse(view_name, args=[linked_obj.pk])
            return format_html('<a href="{}">{}</a>', link_url, linked_obj)

        except AttributeError:
            return '-'

    _linkify.short_description = field_name.replace('_', ' ') # Sets column name
    return _linkify


def export_submission_csv(queryset, version: ExportVersion, filename_prefix: str = None):
    ''' Export one or more submissions to a CSV file

    Args:
        queryset: The set of one or more submissions
        version: The version of CSV to export
        filename_prefix: The prefix of the file to create. If none specifed, one
            is created

    Returns:
        HttpResponse: A text/csv response to download the CSV file
    '''
    csv_file = StringIO()
    writer = csv.writer(csv_file)
    for i, submission in enumerate(queryset, 0):
<<<<<<< HEAD
        new_row = submission.metadata.create_flat_representation(version)
=======
        new_row = submission.flatten(version)
>>>>>>> ab12d9a7
        # Write the headers on the first loop
        if i == 0:
            writer.writerow(new_row.keys())
        writer.writerow(new_row.values())
    csv_file.seek(0)

    response = HttpResponse(csv_file, content_type='text/csv')
    local_time = timezone.localtime(timezone.now()).strftime(r'%Y%m%d_%H%M%S')
    if not filename_prefix:
        version_bits = str(version).split('_')
        filename_prefix = '{0}_v{1}_'.format(version_bits[0], '.'.join([str(x) for x in version_bits[1:]]))
    filename = f"{filename_prefix}{local_time}.csv"
    response['Content-Disposition'] = f'attachment; filename={filename}'
    csv_file.close()
    return response


@receiver(pre_delete, sender=Job)
def job_file_delete(sender, instance, **kwargs):
    """ FileFields are not deleted automatically after Django 1.11, instead this receiver does it."""
    instance.attached_file.delete(False)


class ReadOnlyAdmin(admin.ModelAdmin):
    ''' A model admin that does not allow any editing/changing/ or deletions

    Permissions:
        - add: Not allowed
        - change: Not allowed
        - delete: Not allowed
    '''
    readonly_fields = []

    def get_readonly_fields(self, request, obj=None):
        return list(self.readonly_fields) + \
               [field.name for field in obj._meta.fields] + \
               [field.name for field in obj._meta.many_to_many]

    def has_add_permission(self, request):
        return False

    def has_change_permission(self, request, obj=None):
        return False

    def has_delete_permission(self, request, obj=None):
        return False


@admin.register(UploadedFile)
class UploadedFileAdmin(ReadOnlyAdmin):
    ''' Admin for the UploadedFile model

    Permissions:
        - add: Not allowed
        - change: Not allowed
        - delete: Not allowed
    '''
    class Media:
        js = ("recordtransfer/js/hideMediaLink.js",)

    change_form_template = 'admin/readonly_change_form.html'

    form = UploadedFileForm

    actions = [
        'clean_temp_files',
    ]

    list_display = [
        'name',
        'exists',
        linkify('session'),
    ]

    ordering = [
        '-session',
        'name'
    ]

    def clean_temp_files(self, request, queryset):
        ''' Remove temporary files stored on the file system by the uploaded
        files
        '''
        for uploaded_file in queryset:
            uploaded_file.remove()
    clean_temp_files.short_description = gettext('Remove temp files on filesystem')


class UploadedFileInline(admin.TabularInline):
    ''' Inline admin for the UploadedFile model. Used to view the files
    associated with an upload session

    Permission:
        - add: Not allowed
        - change: Not allowed
        - delete: Not allowed
    '''
    form = InlineUploadedFileForm
    model = UploadedFile
    max_num = 0
    show_change_link = True

    def has_add_permission(self, request, obj=None):
        return False

    def has_change_permission(self, request, obj=None):
        return False

    def has_delete_permission(self, request, obj=None):
        return False


@admin.register(UploadSession)
class UploadSessionAdmin(ReadOnlyAdmin):
    ''' Admin for the UploadSession model

    Permissions:
        - add: Not allowed
        - change: Not allowed
        - delete: Not allowed
    '''
    change_form_template = 'admin/readonly_change_form.html'

    form = UploadSessionForm

    inlines = [
        UploadedFileInline,
    ]

    list_display = [
        'token',
        'started_at',
        'number_of_files_uploaded'
    ]

    ordering = [
        '-started_at',
    ]


class SubmissionInline(admin.TabularInline):
    ''' Inline admin for the Submission model.

    Permissions:
        - add: Not allowed
        - change: Not allowed - go to Submission page for change ability
        - delete: Only by superusers
    '''
    model = Submission
    max_num = 0
    show_change_link = True
    form = InlineSubmissionForm

    ordering = ['-submission_date']

    def has_add_permission(self, request, obj=None):
        return False

    def has_change_permission(self, request, obj=None):
        return False

    def has_delete_permission(self, request, obj=None):
        return obj and request.user.is_superuser


@admin.register(SubmissionGroup)
class SubmissionGroupAdmin(ReadOnlyAdmin):
    ''' Admin for the SubmissionGroup model. Submissions can be viewed in-line.

    Permissions:
        - add: Not allowed
        - change: Not allowed
        - delete: Only by superusers
    '''

    list_display = [
        'name',
        linkify('created_by'),
        'number_of_submissions_in_group',
    ]

    inlines = [
        SubmissionInline
    ]

    search_fields = [
        'name',
        'uuid',
    ]

    ordering = [
        '-created_by',
    ]

    actions = [
        'export_caais_csv',
        'export_atom_2_6_csv',
        'export_atom_2_3_csv',
        'export_atom_2_2_csv',
        'export_atom_2_1_csv',
    ]

    def has_add_permission(self, request):
        return False

    def has_change_permission(self, request, obj=None):
        return False

    def has_delete_permission(self, request, obj=None):
        return obj and request.user.is_superuser

    def export_caais_csv(self, request, queryset):
        related_submissions = Submission.objects.filter(part_of_group__in=queryset)
        return export_submission_csv(related_submissions, ExportVersion.CAAIS_1_0)
    export_caais_csv.short_description = 'Export CAAIS 1.0 CSV for Submissions in Selected'

    def export_atom_2_6_csv(self, request, queryset):
        related_submissions = Submission.objects.filter(part_of_group__in=queryset)
        return export_submission_csv(related_submissions, ExportVersion.ATOM_2_6)
    export_atom_2_6_csv.short_description = 'Export AtoM 2.6 Accession CSV for Submissions in Selected'

    def export_atom_2_3_csv(self, request, queryset):
        related_submissions = Submission.objects.filter(part_of_group__in=queryset)
        return export_submission_csv(related_submissions, ExportVersion.ATOM_2_3)
    export_atom_2_3_csv.short_description = 'Export AtoM 2.3 Accession CSV for Submissions in Selected'

    def export_atom_2_2_csv(self, request, queryset):
        related_submissions = Submission.objects.filter(part_of_group__in=queryset)
        return export_submission_csv(related_submissions, ExportVersion.ATOM_2_2)
    export_atom_2_2_csv.short_description = 'Export AtoM 2.2 Accession CSV for Submissions in Selected'

    def export_atom_2_1_csv(self, request, queryset):
        related_submissions = Submission.objects.filter(part_of_group__in=queryset)
        return export_submission_csv(related_submissions, ExportVersion.ATOM_2_1)
    export_atom_2_1_csv.short_description = 'Export AtoM 2.1 Accession CSV for Submissions in Selected'


class SubmissionGroupInline(admin.TabularInline):
    ''' Inline admin for viewing submission groups.

    Permissions:
        - add: Not allowed
        - change: Not allowed - go to SubmissionGroup page for change ability
        - delete: Not allowed - go to SubmissionGroup page for delete ability
    '''
    model = SubmissionGroup
    max_num = 0
    show_change_link = True

    form = InlineSubmissionGroupForm

    def has_add_permission(self, request, obj=None):
        return False

    def has_change_permission(self, request, obj=None):
        return False

    def has_delete_permission(self, request, obj=None):
        return False


<<<<<<< HEAD
=======
@admin.register(Appraisal)
class AppraisalAdmin(admin.ModelAdmin):
    ''' Admin for the Appraisal model

    Permissions:
        - add: Not allowed (must be done from the Appraisal inline)
        - change: Allowed if editor created the appraisal
        - delete: Allowed if editor created the appraisal, or if editor is a superuser
    '''
    form = AppraisalForm

    actions = [
        'delete_selected'
    ]

    list_display = [
        'appraisal_type',
        'appraisal_date',
        linkify('user'),
        linkify('submission'),
    ]

    ordering = [
        '-appraisal_date',
    ]

    readonly_fields = [
        'user',
        'appraisal_date'
    ]

    def has_add_permission(self, request):
        return False

    def has_change_permission(self, request, obj=None):
        return obj and request.user == obj.user

    def has_delete_permission(self, request, obj=None):
        return request.user.is_superuser or (obj and request.user == obj.user)


class AppraisalInline(admin.TabularInline):
    ''' Inline admin for the Appraisal model. Used to edit Appraisals associated
    with a Submission. Deletions are not allowed.

    Permissions:
        - add: Allowed
        - change: Not allowed - go to Appraisal page for change ability
        - delete: Not allowed - go to Appraisal page for delete ability
    '''
    model = Appraisal
    max_num = 64
    extra = 0
    show_change_link = True

    form = AppraisalForm
    formset = InlineAppraisalFormSet

    def __init__(self, *args, **kwargs):
        super().__init__(*args, **kwargs)
        self.can_delete = False

    def has_add_permission(self, request, obj=None):
        return True

    def has_change_permission(self, request, obj=None):
        return False

    def has_delete_permission(self, request, obj=None):
        return False

    def get_formset(self, request, obj=None, **kwargs):
        formset = super().get_formset(request, obj, **kwargs)
        formset.request = request
        return formset


>>>>>>> ab12d9a7
@admin.register(Submission)
class SubmissionAdmin(admin.ModelAdmin):
    ''' Admin for the Submission model.

    Permissions:
        - add: Not allowed
        - change: Allowed
        - delete: Only by superusers
    '''
    change_form_template = 'admin/submission_change_form.html'

    form = SubmissionForm

    actions = [
<<<<<<< HEAD
=======
        'export_caais_reports',
>>>>>>> ab12d9a7
        'export_caais_csv',
        'export_atom_2_6_csv',
        'export_atom_2_3_csv',
        'export_atom_2_2_csv',
        'export_atom_2_1_csv',
<<<<<<< HEAD
=======
        'export_reports',
>>>>>>> ab12d9a7
    ]

    search_fields = [
        'id',
        'metadata__accession_title',
    ]

    list_display = [
        'submission_date',
        'id',
<<<<<<< HEAD
        'uuid',
=======
        'review_status',
>>>>>>> ab12d9a7
        'number_of_files_uploaded',
        linkify('user'),
        linkify('metadata'),
    ]

    ordering = [
        '-submission_date',
    ]

    readonly_fields = [
        'submission_date',
        'user',
        'upload_session',
        'part_of_group',
<<<<<<< HEAD
        'uuid',
=======
>>>>>>> ab12d9a7
    ]


    def number_of_files_uploaded(self, obj):
        if not obj.upload_session:
            return 0
        return obj.upload_session.number_of_files_uploaded()

    def has_add_permission(self, request):
        return False

    def has_change_permission(self, request, obj=None):
        return True

    def has_delete_permission(self, request, obj=None):
        return obj and request.user.is_superuser

    def get_urls(self):
<<<<<<< HEAD
        ''' Add extra views to admin '''
        return [
            path(
                '<path:object_id>/zip/',
                self.admin_site.admin_view(self.create_zipped_bag),
                name=f'{self.model._meta.app_label}_{self.model._meta.model_name}_zip',
            ),
        ] + super().get_urls()

    def changeform_view(self, request, object_id=None, form_url='', extra_context=None):
        job = Job.objects.get_queryset().filter(Q(user_triggered=request.user) & Q(submission_id=object_id)).first()
        if extra_context is None:
            extra_context = {}
        extra_context['has_generated_bag'] = job is not None
        if job is not None:
            extra_context['generated_bag_url'] = job.get_admin_download_url()
        return super().changeform_view(request, object_id, form_url, extra_context)

    def create_zipped_bag(self, request, object_id):
        ''' Start a background job to create a downloadable bag
=======
        ''' Add report/ view to admin
        '''
        urls = super().get_urls()
        info = self.model._meta.app_label, self.model._meta.model_name
        report_url = [
            path('<path:object_id>/report/',
                 self.admin_site.admin_view(self.view_report),
                 name='%s_%s_report' % info),
            path('<path:object_id>/zip/',
                 self.admin_site.admin_view(self.create_zipped_bag),
                 name='%s_%s_zip' % info),
        ]
        return report_url + urls

    def changeform_view(self, request, object_id=None, form_url='', extra_context=None):
        job = Job.objects.get_queryset().filter(Q(user_triggered=request.user) & Q(submission_id=object_id)).first()
        if extra_context is None:
            extra_context = {}
        extra_context['has_generated_bag'] = job is not None
        if job is not None:
            extra_context['generated_bag_url'] = job.get_admin_download_url()
        return super().changeform_view(request, object_id, form_url, extra_context)

    def view_report(self, request, object_id):
        ''' Redirect to the submission's report if the submission exists
>>>>>>> ab12d9a7

        Args:
            request: The originating request
            object_id: The ID for the submission
        '''
        submission = Submission.objects.filter(id=object_id).first()
<<<<<<< HEAD
=======
        if submission:
            return HttpResponse(submission.get_report())
        # Error response
        msg = gettext('Submission with ID “%(key)s” doesn’t exist. Perhaps it was deleted?') % {
            'key': object_id,
        }
        self.message_user(request, msg, messages.WARNING)
        url = reverse('admin:index', current_app=self.admin_site.name)
        return HttpResponseRedirect(url)

    def export_reports(self, request, queryset):
        ''' Download an application/x-zip-compressed file containing reports
        for each of the selected submissions.

        Args:
            request: The originating request
            queryset: One or more submissions
        '''
        zipf = BytesIO()
        with zipfile.ZipFile(zipf, 'w', zipfile.ZIP_DEFLATED, False) as zipped_reports:
            for submission in queryset:
                if submission and submission.metadata:
                    report = submission.get_report()
                    zipped_reports.writestr(f'{submission.bag_name}.html', report)
        zipf.seek(0)
        response = HttpResponse(zipf, content_type='application/x-zip-compressed')
        response['Content-Disposition'] = 'attachment; filename=exported-submission-reports.zip'
        zipf.close()
        return response
    export_reports.short_description = 'Export CAAIS submission reports for Selected'

    def save_related(self, request, form, formsets, change):
        ''' Update Submission in case an Appraisal is added. Deleting inline Appraisals
        is not allowed, so the case of deleting from the formset is not handled.
        '''
        for formset in formsets:
            if formset.model != Appraisal:
                continue

            obj = form.instance
            appraisals = formset.save(commit=False)

            if not appraisals:
                continue

            for appraisal in appraisals:
                appraisal.user = request.user
                appraisal.save()

            obj.save()
            formset.save_m2m()
        super().save_related(request, form, formsets, change)

    def create_zipped_bag(self, request, object_id):
        ''' Start a background job to create a downloadable bag

        Args:
            request: The originating request
            object_id: The ID for the submission
        '''
        submission = Submission.objects.filter(id=object_id).first()
>>>>>>> ab12d9a7

        if submission and submission.upload_session:
            create_downloadable_bag.delay(submission, request.user)

            self.message_user(request, mark_safe(gettext((
                'A downloadable bag is being generated. Visit the <a href="{url}">jobs page</a> for '
                'the status of the bag generation, or check the Submission page for a download link'
            )).format(url=reverse('admin:recordtransfer_job_changelist'))))

            return HttpResponseRedirect(submission.get_admin_change_url())

        elif submission and not submission.upload_session:
            self.message_user(request, gettext((
                'There are no files associated with this submission, it is not possible to '
                'create a Bag'
            )), messages.WARNING)

            return HttpResponseRedirect(submission.get_admin_change_url())

        # Error response
        msg = gettext(f"Submission with ID '{object_id}' doesn't exist. Perhaps it was deleted?")
        self.message_user(request, msg, messages.ERROR)
        admin_url = reverse('admin:index', current_app=self.admin_site.name)
        return HttpResponseRedirect(admin_url)

    def export_caais_csv(self, request, queryset):
        return export_submission_csv(queryset, ExportVersion.CAAIS_1_0)
    export_caais_csv.short_description = 'Export CAAIS 1.0 CSV for Selected'

    def export_atom_2_6_csv(self, request, queryset):
        return export_submission_csv(queryset, ExportVersion.ATOM_2_6)
    export_atom_2_6_csv.short_description = 'Export AtoM 2.6 Accession CSV for Selected'

    def export_atom_2_3_csv(self, request, queryset):
        return export_submission_csv(queryset, ExportVersion.ATOM_2_3)
    export_atom_2_3_csv.short_description = 'Export AtoM 2.3 Accession CSV for Selected'

    def export_atom_2_2_csv(self, request, queryset):
        return export_submission_csv(queryset, ExportVersion.ATOM_2_2)
    export_atom_2_2_csv.short_description = 'Export AtoM 2.2 Accession CSV for Selected'

    def export_atom_2_1_csv(self, request, queryset):
        return export_submission_csv(queryset, ExportVersion.ATOM_2_1)
    export_atom_2_1_csv.short_description = 'Export AtoM 2.1 Accession CSV for Selected'


@admin.register(Job)
class JobAdmin(ReadOnlyAdmin):
    ''' Admin for the Job model. Adds a view to download the file associated
    with the job, if there is a file. The file download view can be accessed at
    code:`job/<id>/download/`

    Permissions:
        - add: Not allowed
        - change: Not allowed
        - delete: Only if current user created job
    '''
    change_form_template = 'admin/job_change_form.html'

    list_display = [
        'name',
        'start_time',
        'user_triggered',
        'job_status',
    ]

    ordering = [
        '-start_time'
    ]

    def has_add_permission(self, request):
        return False

    def has_delete_permission(self, request, obj=None):
        return obj and (request.user == obj.user_triggered or request.user.is_superuser)

    def get_urls(self):
        ''' Add download/ view to admin
        '''
        urls = super().get_urls()
        info = self.model._meta.app_label, self.model._meta.model_name
        report_url = [
            path('<path:object_id>/download/',
                 self.admin_site.admin_view(self.download_file),
                 name='%s_%s_download' % info),
        ]
        return report_url + urls

    def download_file(self, request, object_id):
        ''' Download an application/x-zip-compressed file for the job, if the
        file and the job exist

        Args:
            request: The originating request
            object_id: The ID for the job
        '''
        job = Job.objects.filter(id=object_id).first()
        if job and job.attached_file:
            file_path = Path(MEDIA_ROOT) / job.attached_file.name
            file_handle = open(file_path, "rb")
            response = HttpResponse(file_handle, content_type='application/x-zip-compressed')
            response['Content-Disposition'] = f'attachment; filename="{file_path.name}"'
            return response
        if job:
            msg = gettext('Could not find a file attached to the Job with ID “%(key)s”') % {
                'key': object_id
            }
            self.message_user(request, msg, messages.WARNING)
            return HttpResponseRedirect('../')
        # Error response
        msg = gettext('Job with ID “%(key)s” doesn’t exist. Perhaps it was deleted?') % {
            'key': object_id,
        }
        self.message_user(request, msg, messages.WARNING)
        url = reverse('admin:index', current_app=self.admin_site.name)
        return HttpResponseRedirect(url)

    def get_fields(self, request, obj=None):
        ''' Hide the attached file field, the user is not allowed to interact
        directly with it. If a user wants this file, they should use the
        download/ view.
        '''
        fields = list(super().get_fields(request, obj))
        exclude_set = set()
        if obj:
            exclude_set.add('attached_file')
        return [f for f in fields if f not in exclude_set]


@admin.register(User)
class CustomUserAdmin(UserAdmin):
    ''' Admin for the User model.

    Permissions:
        - change: Allowed if editing own account, or if editor is a superuser
        - delete: Allowed by superusers
    '''
    fieldsets = (
        *UserAdmin.fieldsets, # original form fieldsets, expanded
        (                     # New fieldset added on to the bottom
            'Email Updates',  # Group heading of your choice. set to None for a blank space
            {
                'fields': (
                    'gets_submission_email_updates',
                ),
            },
        ),
    )

    inlines = [
        SubmissionInline,
        SubmissionGroupInline,
    ]

    def has_change_permission(self, request, obj=None):
        if not obj:
            return True
        return obj and (request.user.is_superuser or obj == request.user)

    def has_delete_permission(self, request, obj=None):
        return obj and request.user.is_superuser

    @sensitive_post_parameters_m
    def user_change_password(self, request, id, form_url=''):
        """ Send a notification email when a user's password is changed. """
        response = super().user_change_password(request, id, form_url)
        user = self.get_object(request, unquote(id))
        form = self.change_password_form(user, request.POST)
        if form.is_valid() and request.method == 'POST':
            context = {
                'subject': gettext("Password updated"),
                'changed_item': gettext("password"),
                'changed_status': gettext("updated")
            }
            send_user_account_updated.delay(user, context)
        return response

    def save_model(self, request, obj, form, change):
        ''' Enforce superuser permissions checks and send notification emails
        for other account updates
        '''
        if change and obj.is_superuser and not request.user.is_superuser:
            messages.set_level(request, messages.ERROR)
            msg = 'Non-superusers cannot modify superuser accounts.'
            self.message_user(request, msg, messages.ERROR)
        else:
            super().save_model(request, obj, form, change)
            if change and (not obj.is_active or "is_superuser" in form.changed_data or \
                           "is_staff" in form.changed_data):
                if not obj.is_active:
                    context = {
                        'subject': gettext("Account Deactivated"),
                        'changed_item': gettext("account"),
                        'changed_status': gettext("deactivated")
                    }
                else:
                    context = {
                        'subject': gettext("Account updated"),
                        'changed_item': gettext("account"),
                        'changed_status': gettext("updated"),
                        'changed_list': self._get_changed_message(form.changed_data, obj)
                    }

                send_user_account_updated.delay(obj, context)

    def _get_changed_message(self, changed_data: list, user: User):
        """ Generate a list of changed status message for certain account details. """
        message_list = []
        if "is_superuser" in changed_data:
            if user.is_superuser:
                message_list.append(
                    gettext("Superuser privileges have been added to your account.")
                )
            else:
                message_list.append(
                    gettext("Superuser privileges have been removed from your account.")
                )
        if "is_staff" in changed_data:
            if user.is_staff:
                message_list.append(
                    gettext("Staff privileges have been added to your account.")
                )
            else:
                message_list.append(
                    gettext("Staff privileges have been removed from your account.")
                )
        return message_list<|MERGE_RESOLUTION|>--- conflicted
+++ resolved
@@ -1,13 +1,9 @@
 ''' Custom administration code for the admin site '''
 import csv
 import logging
-import os
-import zipfile
-from io import StringIO, BytesIO
+from io import StringIO
 from pathlib import Path
-from typing import Union
-
-import bagit
+
 from django.contrib import admin, messages
 from django.contrib.admin.utils import unquote
 from django.contrib.auth.admin import UserAdmin, sensitive_post_parameters_m
@@ -24,19 +20,10 @@
 from caais.export import ExportVersion
 from recordtransfer.emails import send_user_account_updated
 from recordtransfer.forms import InlineSubmissionGroupForm, SubmissionForm, \
-<<<<<<< HEAD
     InlineSubmissionForm, UploadSessionForm, UploadedFileForm, InlineUploadedFileForm
 from recordtransfer.jobs import create_downloadable_bag
 from recordtransfer.models import User, UploadSession, UploadedFile, SubmissionGroup, \
     Submission, Job
-=======
-    InlineSubmissionForm, AppraisalForm, InlineAppraisalFormSet, UploadSessionForm, \
-    UploadedFileForm, InlineUploadedFileForm
-from recordtransfer.jobs import create_downloadable_bag
-from recordtransfer.models import User, UploadSession, UploadedFile, SubmissionGroup, Appraisal, \
-    Submission, Job
-from recordtransfer.settings import ALLOW_BAG_CHANGES
->>>>>>> ab12d9a7
 
 from bagitobjecttransfer.settings.base import MEDIA_ROOT
 
@@ -84,11 +71,7 @@
     csv_file = StringIO()
     writer = csv.writer(csv_file)
     for i, submission in enumerate(queryset, 0):
-<<<<<<< HEAD
         new_row = submission.metadata.create_flat_representation(version)
-=======
-        new_row = submission.flatten(version)
->>>>>>> ab12d9a7
         # Write the headers on the first loop
         if i == 0:
             writer.writerow(new_row.keys())
@@ -350,86 +333,6 @@
         return False
 
 
-<<<<<<< HEAD
-=======
-@admin.register(Appraisal)
-class AppraisalAdmin(admin.ModelAdmin):
-    ''' Admin for the Appraisal model
-
-    Permissions:
-        - add: Not allowed (must be done from the Appraisal inline)
-        - change: Allowed if editor created the appraisal
-        - delete: Allowed if editor created the appraisal, or if editor is a superuser
-    '''
-    form = AppraisalForm
-
-    actions = [
-        'delete_selected'
-    ]
-
-    list_display = [
-        'appraisal_type',
-        'appraisal_date',
-        linkify('user'),
-        linkify('submission'),
-    ]
-
-    ordering = [
-        '-appraisal_date',
-    ]
-
-    readonly_fields = [
-        'user',
-        'appraisal_date'
-    ]
-
-    def has_add_permission(self, request):
-        return False
-
-    def has_change_permission(self, request, obj=None):
-        return obj and request.user == obj.user
-
-    def has_delete_permission(self, request, obj=None):
-        return request.user.is_superuser or (obj and request.user == obj.user)
-
-
-class AppraisalInline(admin.TabularInline):
-    ''' Inline admin for the Appraisal model. Used to edit Appraisals associated
-    with a Submission. Deletions are not allowed.
-
-    Permissions:
-        - add: Allowed
-        - change: Not allowed - go to Appraisal page for change ability
-        - delete: Not allowed - go to Appraisal page for delete ability
-    '''
-    model = Appraisal
-    max_num = 64
-    extra = 0
-    show_change_link = True
-
-    form = AppraisalForm
-    formset = InlineAppraisalFormSet
-
-    def __init__(self, *args, **kwargs):
-        super().__init__(*args, **kwargs)
-        self.can_delete = False
-
-    def has_add_permission(self, request, obj=None):
-        return True
-
-    def has_change_permission(self, request, obj=None):
-        return False
-
-    def has_delete_permission(self, request, obj=None):
-        return False
-
-    def get_formset(self, request, obj=None, **kwargs):
-        formset = super().get_formset(request, obj, **kwargs)
-        formset.request = request
-        return formset
-
-
->>>>>>> ab12d9a7
 @admin.register(Submission)
 class SubmissionAdmin(admin.ModelAdmin):
     ''' Admin for the Submission model.
@@ -444,19 +347,11 @@
     form = SubmissionForm
 
     actions = [
-<<<<<<< HEAD
-=======
-        'export_caais_reports',
->>>>>>> ab12d9a7
         'export_caais_csv',
         'export_atom_2_6_csv',
         'export_atom_2_3_csv',
         'export_atom_2_2_csv',
         'export_atom_2_1_csv',
-<<<<<<< HEAD
-=======
-        'export_reports',
->>>>>>> ab12d9a7
     ]
 
     search_fields = [
@@ -467,11 +362,7 @@
     list_display = [
         'submission_date',
         'id',
-<<<<<<< HEAD
         'uuid',
-=======
-        'review_status',
->>>>>>> ab12d9a7
         'number_of_files_uploaded',
         linkify('user'),
         linkify('metadata'),
@@ -486,10 +377,7 @@
         'user',
         'upload_session',
         'part_of_group',
-<<<<<<< HEAD
         'uuid',
-=======
->>>>>>> ab12d9a7
     ]
 
 
@@ -508,7 +396,6 @@
         return obj and request.user.is_superuser
 
     def get_urls(self):
-<<<<<<< HEAD
         ''' Add extra views to admin '''
         return [
             path(
@@ -529,103 +416,12 @@
 
     def create_zipped_bag(self, request, object_id):
         ''' Start a background job to create a downloadable bag
-=======
-        ''' Add report/ view to admin
-        '''
-        urls = super().get_urls()
-        info = self.model._meta.app_label, self.model._meta.model_name
-        report_url = [
-            path('<path:object_id>/report/',
-                 self.admin_site.admin_view(self.view_report),
-                 name='%s_%s_report' % info),
-            path('<path:object_id>/zip/',
-                 self.admin_site.admin_view(self.create_zipped_bag),
-                 name='%s_%s_zip' % info),
-        ]
-        return report_url + urls
-
-    def changeform_view(self, request, object_id=None, form_url='', extra_context=None):
-        job = Job.objects.get_queryset().filter(Q(user_triggered=request.user) & Q(submission_id=object_id)).first()
-        if extra_context is None:
-            extra_context = {}
-        extra_context['has_generated_bag'] = job is not None
-        if job is not None:
-            extra_context['generated_bag_url'] = job.get_admin_download_url()
-        return super().changeform_view(request, object_id, form_url, extra_context)
-
-    def view_report(self, request, object_id):
-        ''' Redirect to the submission's report if the submission exists
->>>>>>> ab12d9a7
 
         Args:
             request: The originating request
             object_id: The ID for the submission
         '''
         submission = Submission.objects.filter(id=object_id).first()
-<<<<<<< HEAD
-=======
-        if submission:
-            return HttpResponse(submission.get_report())
-        # Error response
-        msg = gettext('Submission with ID “%(key)s” doesn’t exist. Perhaps it was deleted?') % {
-            'key': object_id,
-        }
-        self.message_user(request, msg, messages.WARNING)
-        url = reverse('admin:index', current_app=self.admin_site.name)
-        return HttpResponseRedirect(url)
-
-    def export_reports(self, request, queryset):
-        ''' Download an application/x-zip-compressed file containing reports
-        for each of the selected submissions.
-
-        Args:
-            request: The originating request
-            queryset: One or more submissions
-        '''
-        zipf = BytesIO()
-        with zipfile.ZipFile(zipf, 'w', zipfile.ZIP_DEFLATED, False) as zipped_reports:
-            for submission in queryset:
-                if submission and submission.metadata:
-                    report = submission.get_report()
-                    zipped_reports.writestr(f'{submission.bag_name}.html', report)
-        zipf.seek(0)
-        response = HttpResponse(zipf, content_type='application/x-zip-compressed')
-        response['Content-Disposition'] = 'attachment; filename=exported-submission-reports.zip'
-        zipf.close()
-        return response
-    export_reports.short_description = 'Export CAAIS submission reports for Selected'
-
-    def save_related(self, request, form, formsets, change):
-        ''' Update Submission in case an Appraisal is added. Deleting inline Appraisals
-        is not allowed, so the case of deleting from the formset is not handled.
-        '''
-        for formset in formsets:
-            if formset.model != Appraisal:
-                continue
-
-            obj = form.instance
-            appraisals = formset.save(commit=False)
-
-            if not appraisals:
-                continue
-
-            for appraisal in appraisals:
-                appraisal.user = request.user
-                appraisal.save()
-
-            obj.save()
-            formset.save_m2m()
-        super().save_related(request, form, formsets, change)
-
-    def create_zipped_bag(self, request, object_id):
-        ''' Start a background job to create a downloadable bag
-
-        Args:
-            request: The originating request
-            object_id: The ID for the submission
-        '''
-        submission = Submission.objects.filter(id=object_id).first()
->>>>>>> ab12d9a7
 
         if submission and submission.upload_session:
             create_downloadable_bag.delay(submission, request.user)
