--- conflicted
+++ resolved
@@ -909,43 +909,8 @@
             session = UploadSession.new_session()
             session.save()
 
-<<<<<<< HEAD
-            new_file = UploadedFile(session=session, file_upload=_file, name=_file.name)
-            new_file.save()
-
-        return JsonResponse({"uploadSessionToken": session.token, "issues": issues}, status=200)
-
-    except Exception as exc:
-        LOGGER.error(msg=("Uncaught exception in uploadfiles view: {0}".format(str(exc))))
-        return JsonResponse(
-            {
-                "error": gettext("500 Internal Server Error"),
-                "verboseError": gettext("500 Internal Server Error"),
-            },
-            status=500,
-        )
-
-
-@require_http_methods(["GET"])
-def accept_file(request):
-    """Check whether the file is allowed to be uploaded by inspecting the file's extension. The
-    allowed file extensions are set using the ACCEPTED_FILE_FORMATS setting.
-
-    Args:
-        request: The request sent by the user. This request should either be a GET or a POST
-            request, with the name of the file in the **filename** parameter.
-
-    Returns:
-        JsonResponse: If the file is allowed to be uploaded, 'accepted' will be True. Otherwise,
-            'accepted' is False and both 'error' and 'verboseError' are set.
-    """
-    # Ensure required parameters are set
-    for required in ("filename", "filesize"):
-        if required not in request.GET:
-=======
         _file = request.FILES.get("file")
         if not _file:
->>>>>>> 217b63fa
             return JsonResponse(
                 {
                     "uploadSessionToken": session.token,
@@ -953,9 +918,6 @@
                 },
                 status=422,
             )
-<<<<<<< HEAD
-        if not request.GET.get(required, None):
-=======
 
         file_check = accept_file(_file.name, _file.size)
         if not file_check["accepted"]:
@@ -975,7 +937,6 @@
             check_for_malware(_file)
         except ValidationError as exc:
             LOGGER.error("Malware was found in the file %s", _file.name, exc_info=exc)
->>>>>>> 217b63fa
             return JsonResponse(
                 {
                     "file": _file.name,
@@ -983,33 +944,12 @@
                     "uploadSessionToken": session.token,
                     "error": gettext(f'Malware was detected in the file "{_file.name}"'),
                 },
-                status=422,
-            )
-
-<<<<<<< HEAD
-    filename = request.GET["filename"]
-    filesize = request.GET["filesize"]
-    token = request.headers.get("Upload-Session-Token", None)
-
-    try:
-        file_check = _accept_file(filename, filesize)
-        if not file_check["accepted"]:
-            return JsonResponse(file_check, status=200)
-
-        if token:
-            session = UploadSession.objects.filter(token=token).first()
-            if session:
-                session_check = _accept_session(filename, filesize, session)
-                if not session_check["accepted"]:
-                    return JsonResponse(session_check, status=200)
-
-        # The contents of the file are not known here, so it is not necessary to
-        # call _accept_content()
-=======
+                status=400,
+            )
+
         uploaded_file = UploadedFile(session=session, file_upload=_file, name=_file.name)
         uploaded_file.save()
         file_url = uploaded_file.get_file_access_url()
->>>>>>> 217b63fa
 
         return JsonResponse(
             {
@@ -1022,11 +962,7 @@
         )
 
     except Exception as exc:
-<<<<<<< HEAD
-        LOGGER.error("Uncaught exception in checkfile view: %s", exc)
-=======
         LOGGER.error("Uncaught exception in upload_file view: %s", str(exc), exc_info=exc)
->>>>>>> 217b63fa
         return JsonResponse(
             {
                 "error": gettext("There was an internal server error. Please try again."),
