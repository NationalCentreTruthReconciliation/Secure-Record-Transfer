import logging
import pickle
import re
from typing import Any, ClassVar, Optional, Union, cast

from caais.export import ExportVersion
from caais.models import RightsType, SourceRole, SourceType
from clamav.scan import check_for_malware
from django.conf import settings
from django.contrib import messages
from django.contrib.auth import login, update_session_auth_hash
from django.contrib.auth.mixins import UserPassesTestMixin
from django.core.exceptions import ValidationError
from django.core.paginator import Paginator
from django.db.models.base import Model as Model
from django.forms import BaseModelForm
from django.http import (
    Http404,
    HttpRequest,
    HttpResponse,
    HttpResponseForbidden,
    HttpResponseNotFound,
    HttpResponseRedirect,
    JsonResponse,
    QueryDict,
)
from django.shortcuts import get_object_or_404, redirect
from django.urls import reverse, reverse_lazy
from django.utils import timezone
from django.utils.encoding import force_str
from django.utils.http import urlsafe_base64_decode
from django.utils.text import slugify
from django.utils.translation import gettext
from django.views.decorators.http import require_http_methods
from django.views.generic import (
    CreateView,
    DetailView,
    FormView,
    TemplateView,
    UpdateView,
    View,
)
from formtools.wizard.views import SessionWizardView

from recordtransfer.caais import map_form_to_metadata
from recordtransfer.constants import (
    FORMTITLE,
    GROUPS_PAGE,
    ID_CONFIRM_NEW_PASSWORD,
    ID_CURRENT_PASSWORD,
    ID_DISPLAY_GROUP_DESCRIPTION,
    ID_FIRST_NAME,
    ID_GETS_NOTIFICATION_EMAILS,
    ID_LAST_NAME,
    ID_NEW_PASSWORD,
    ID_SOURCE_INFO_ENTER_MANUAL_SOURCE_INFO,
    ID_SOURCE_INFO_OTHER_SOURCE_ROLE,
    ID_SOURCE_INFO_OTHER_SOURCE_TYPE,
    ID_SOURCE_INFO_SOURCE_ROLE,
    ID_SOURCE_INFO_SOURCE_TYPE,
    ID_SUBMISSION_GROUP_DESCRIPTION,
    ID_SUBMISSION_GROUP_NAME,
    ID_SUBMISSION_GROUP_SELECTION,
    IN_PROGRESS_PAGE,
    INFOMESSAGE,
    SUBMISSIONS_PAGE,
    TEMPLATEREF,
)
from recordtransfer.emails import (
    send_submission_creation_failure,
    send_submission_creation_success,
    send_thank_you_for_your_transfer,
    send_user_account_updated,
    send_user_activation_email,
    send_your_transfer_did_not_go_through,
)
from recordtransfer.enums import TransferStep
from recordtransfer.forms import SignUpForm, UserProfileForm
from recordtransfer.forms.submission_group_form import SubmissionGroupForm
from recordtransfer.models import (
    InProgressSubmission,
    Submission,
    SubmissionGroup,
    UploadedFile,
    UploadSession,
    User,
)
from recordtransfer.tokens import account_activation_token
from recordtransfer.utils import get_human_readable_file_count, get_human_readable_size

LOGGER = logging.getLogger(__name__)


class Index(TemplateView):
    """The homepage."""

    template_name = "recordtransfer/home.html"


def media_request(request: HttpRequest, path: str) -> HttpResponse:
    """Respond to whether a media request is allowed or not."""
    if not request.user.is_authenticated:
        return HttpResponseForbidden("You do not have permission to access this resource.")

    if not path:
        return HttpResponseNotFound("The requested resource could not be found")

    user = request.user
    if not user.is_staff:
        return HttpResponseForbidden("You do not have permission to access this resource.")

    response = HttpResponse(headers={"X-Accel-Redirect": settings.MEDIA_URL + path.lstrip("/")})

    # Nginx will assign its own headers for the following:
    del response["Content-Type"]
    del response["Content-Disposition"]
    del response["Accept-Ranges"]
    del response["Set-Cookie"]
    del response["Cache-Control"]
    del response["Expires"]

    return response


class TransferSent(TemplateView):
    """The page a user sees when they finish a transfer."""

    template_name = "recordtransfer/transfersent.html"


class SystemErrorPage(TemplateView):
    """The page a user sees when there is some system error."""

    template_name = "recordtransfer/systemerror.html"


class UserProfile(UpdateView):
    """View to show two things:
    - The user's profile information
    - A list of the Submissions a user has created via transfer.
    """

    template_name = "recordtransfer/profile.html"
    paginate_by = 10
    form_class = UserProfileForm
    success_url = reverse_lazy("recordtransfer:userprofile")
    success_message = gettext("Preferences updated")
    password_change_success_message = gettext("Password updated")
    error_message = gettext("There was an error updating your preferences. Please try again.")

    def get_object(self, queryset=None):
        return self.request.user

    def get_context_data(self, **kwargs) -> dict[str, Any]:
        """Add context data for the user profile view."""
        context = super().get_context_data(**kwargs)

        # Paginate InProgressSubmission
        in_progress_submissions = InProgressSubmission.objects.filter(
            user=self.request.user
        ).order_by("-last_updated")
        in_progress_paginator = Paginator(in_progress_submissions, self.paginate_by)
        in_progress_page_number = self.request.GET.get(IN_PROGRESS_PAGE, 1)
        context["in_progress_page_obj"] = in_progress_paginator.get_page(in_progress_page_number)

        # Paginate Submission
        user_submissions = Submission.objects.filter(user=self.request.user).order_by(
            "-submission_date"
        )
        submissions_paginator = Paginator(user_submissions, self.paginate_by)
        submissions_page_number = self.request.GET.get(SUBMISSIONS_PAGE, 1)
        context["submissions_page_obj"] = submissions_paginator.get_page(submissions_page_number)

        # Paginate SubmissionGroup
        submission_groups = SubmissionGroup.objects.filter(created_by=self.request.user).order_by(
            "name"
        )
        groups_paginator = Paginator(submission_groups, self.paginate_by)
        groups_page_number = self.request.GET.get(GROUPS_PAGE, 1)
        context["groups_page_obj"] = groups_paginator.get_page(groups_page_number)

        context.update(
            {
                # Form field element IDs
                "js_context": {
                    "ID_FIRST_NAME": ID_FIRST_NAME,
                    "ID_LAST_NAME": ID_LAST_NAME,
                    "ID_GETS_NOTIFICATION_EMAILS": ID_GETS_NOTIFICATION_EMAILS,
                    "ID_CURRENT_PASSWORD": ID_CURRENT_PASSWORD,
                    "ID_NEW_PASSWORD": ID_NEW_PASSWORD,
                    "ID_CONFIRM_NEW_PASSWORD": ID_CONFIRM_NEW_PASSWORD,
                },
                # Pagination
                "IN_PROGRESS_PAGE": IN_PROGRESS_PAGE,
                "SUBMISSIONS_PAGE": SUBMISSIONS_PAGE,
                "GROUPS_PAGE": GROUPS_PAGE,
            }
        )

        return context

    def get_form_kwargs(self) -> dict[str, Any]:
        """Pass User instance to form to initialize it."""
        kwargs = super().get_form_kwargs()
        kwargs["instance"] = self.get_object()
        return kwargs

    def form_valid(self, form: BaseModelForm) -> HttpResponse:
        """Handle valid form submission."""
        response = super().form_valid(form)
        message = self.success_message
        if form.cleaned_data.get("new_password"):
            update_session_auth_hash(self.request, form.instance)
            message = self.password_change_success_message

            context = {
                "subject": gettext("Password updated"),
                "changed_item": gettext("password"),
                "changed_status": gettext("updated"),
            }
            send_user_account_updated.delay(self.get_object(), context)

        messages.success(self.request, message)
        return response

    def form_invalid(self, form: BaseModelForm) -> HttpResponse:
        """Handle invalid form submission."""
        messages.error(
            self.request,
            self.error_message,
        )
        profile_form = cast(UserProfileForm, form)
        profile_form.reset_form()
        return super().form_invalid(profile_form)


class About(TemplateView):
    """About the application."""

    template_name = "recordtransfer/about.html"

    def get_context_data(self, **kwargs):
        context = super().get_context_data(**kwargs)
        context["accepted_files"] = settings.ACCEPTED_FILE_FORMATS
        context["max_total_upload_size"] = settings.MAX_TOTAL_UPLOAD_SIZE
        context["max_single_upload_size"] = settings.MAX_SINGLE_UPLOAD_SIZE
        context["max_total_upload_count"] = settings.MAX_TOTAL_UPLOAD_COUNT
        return context


class ActivationSent(TemplateView):
    """The page a user sees after creating an account."""

    template_name = "recordtransfer/activationsent.html"


class ActivationComplete(TemplateView):
    """The page a user sees when their account has been activated."""

    template_name = "recordtransfer/activationcomplete.html"


class ActivationInvalid(TemplateView):
    """The page a user sees if their account could not be activated."""

    template_name = "recordtransfer/activationinvalid.html"


class CreateAccount(FormView):
    """Allows a user to create a new account with the SignUpForm. When the form is submitted
    successfully, send an email to that user with a link that lets them activate their account.
    """

    template_name = "recordtransfer/signupform.html"
    form_class = SignUpForm
    success_url = reverse_lazy("recordtransfer:activationsent")

    def form_valid(self, form):
        new_user = form.save(commit=False)
        new_user.is_active = False
        new_user.gets_submission_email_updates = False
        new_user.save()
        send_user_activation_email.delay(new_user)
        return super().form_valid(form)


def activate_account(request, uidb64, token):
    try:
        uid = force_str(urlsafe_base64_decode(uidb64))
        user = User.objects.get(pk=uid)
    except (TypeError, ValueError, OverflowError, User.DoesNotExist):
        user = None

    if user is not None and account_activation_token.check_token(user, token):
        user.is_active = True
        user.confirmed_email = True
        user.save()
        login(request, user)
        return HttpResponseRedirect(reverse("recordtransfer:accountcreated"))

    return HttpResponseRedirect(reverse("recordtransfer:activationinvalid"))


class TransferFormWizard(SessionWizardView):
    """A multi-page form for collecting user metadata and uploading files. Uses a form wizard. For
    more info, visit this link: https://django-formtools.readthedocs.io/en/latest/wizard.html.
    """

    _TEMPLATES: ClassVar[dict[TransferStep, dict[str, str]]] = {
        TransferStep.ACCEPT_LEGAL: {
            TEMPLATEREF: "recordtransfer/transferform_legal.html",
            FORMTITLE: gettext("Legal Agreement"),
        },
        TransferStep.CONTACT_INFO: {
            TEMPLATEREF: "recordtransfer/transferform_standard.html",
            FORMTITLE: gettext("Contact Information"),
            INFOMESSAGE: gettext(
                "Enter your contact information in case you need to be contacted by one of our "
                "archivists regarding your transfer"
            ),
        },
        TransferStep.SOURCE_INFO: {
            TEMPLATEREF: "recordtransfer/transferform_sourceinfo.html",
            FORMTITLE: gettext("Source Information (Optional)"),
            INFOMESSAGE: gettext(
                "Select Yes if you would like to manually enter source information"
            ),
        },
        TransferStep.RECORD_DESCRIPTION: {
            TEMPLATEREF: "recordtransfer/transferform_standard.html",
            FORMTITLE: gettext("Record Description"),
            INFOMESSAGE: gettext("Provide a brief description of the records you're transferring"),
        },
        TransferStep.RIGHTS: {
            TEMPLATEREF: "recordtransfer/transferform_rights.html",
            FORMTITLE: gettext("Record Rights"),
            INFOMESSAGE: gettext(
                "Enter any associated rights that apply to the records. Add as many rights "
                "sections as you like using the + More button. You may enter another type of "
                "rights if the dropdown does not contain the type of rights you're looking for."
            ),
        },
        TransferStep.OTHER_IDENTIFIERS: {
            TEMPLATEREF: "recordtransfer/transferform_formset.html",
            FORMTITLE: gettext("Other Identifiers (Optional)"),
            INFOMESSAGE: gettext(
                "This step is optional, if you do not have any other IDs associated with the "
                "records, go to the next step"
            ),
        },
        TransferStep.GROUP_TRANSFER: {
            TEMPLATEREF: "recordtransfer/transferform_group.html",
            FORMTITLE: gettext("Assign Transfer to Group (Optional)"),
            INFOMESSAGE: gettext(
                "If this transfer belongs in a group with other transfers you have made or will "
                "make, select the group it belongs in in the dropdown below, or create a new group"
            ),
        },
        TransferStep.UPLOAD_FILES: {
            TEMPLATEREF: "recordtransfer/transferform_dropzone.html",
            FORMTITLE: gettext("Upload Files"),
            INFOMESSAGE: gettext(
                "Add any final notes you would like to add, and upload your files"
            ),
        },
        TransferStep.FINAL_NOTES: {
            TEMPLATEREF: "recordtransfer/transferform_standard.html",
            FORMTITLE: gettext("Final Notes"),
            INFOMESSAGE: gettext("Add any final notes that may not have fit in previous steps"),
<<<<<<< HEAD
        },
        TransferStep.REVIEW: {
            TEMPLATEREF: "recordtransfer/transferform_review.html",
            FORMTITLE: gettext("Review"),
            INFOMESSAGE: gettext("Review the information you've entered before submitting"),
=======
>>>>>>> ae5aea29
        },
    }

    def __init__(self, *args, **kwargs):
        super().__init__(*args, **kwargs)
        self.submission_group_uuid = None
        self.in_progress_submission = None
        self.in_progress_uuid = None

    @property
    def current_step(self) -> TransferStep:
        """Returns the current step as a TransferStep enum value."""
        current = self.steps.current
        try:
            return TransferStep(current)  # Converts string to enum
        except ValueError as exc:
            LOGGER.error("Invalid step name: %s", current)
            raise Http404("Invalid step name") from exc

    def dispatch(self, request: HttpRequest, *args, **kwargs) -> HttpResponse:
        """Dispatch the request to the appropriate handler method."""
        result = self.validate_transfer_request(request)
        if isinstance(result, HttpResponse):
            return result
        return super().dispatch(request, *args, **kwargs)

    def validate_transfer_request(self, request: HttpRequest) -> Optional[HttpResponse]:
        """Validate the transfer request and return an appropriate response if invalid."""
        self.in_progress_uuid = request.GET.get("transfer_uuid")

        # Handle no transfer UUID case
        if not self.in_progress_uuid:
            self.submission_group_uuid = request.GET.get("group_uuid")
            return None

        # Handle transfer UUID case
        try:
            self.in_progress_submission = InProgressSubmission.objects.filter(
                user=request.user, uuid=self.in_progress_uuid
            ).first()
        except ValidationError:
            LOGGER.error("Invalid UUID %s", self.in_progress_uuid)
            return redirect("recordtransfer:transfer")

        if not self.in_progress_submission:
            LOGGER.error(
                "Expected at least 1 saved transfer for user %s and ID %s, found 0",
                request.user,
                self.in_progress_uuid,
            )
            return redirect("recordtransfer:transfer")

        return None

    def get(self, request, *args, **kwargs):
        if self.in_progress_submission:
            self.load_transfer_data(self.in_progress_submission)
            return self.render(self.get_form())

        return super().get(self, request, *args, **kwargs)

    def post(self, request: HttpRequest, *args, **kwargs) -> HttpResponse:
        """Handle POST request to save a transfer."""
        # User is not saving the form, so continue with the normal form submission
        if not request.POST.get("save_form_step", None):
            return super().post(request, *args, **kwargs)

        past_data = self.storage.data
        current_data = TransferFormWizard.format_step_data(self.current_step, request.POST)

        title = None
        if isinstance(current_data, dict):
            title = current_data.get("accession_title")
        if not title:
            title = self.get_form_value(TransferStep.RECORD_DESCRIPTION, "accession_title")

        data = {
            "save_form_step": self.current_step,
            "form_data": {"past": past_data, "current": current_data},
            "submission": self.in_progress_submission,
            "title": title,
        }

        try:
            self.save_transfer(data)
            messages.success(request, gettext("Transfer saved successfully."))
        except Exception:
            messages.error(request, gettext("There was an error saving the transfer."))
        return redirect("recordtransfer:userprofile")

    def render_goto_step(self, *args, **kwargs) -> HttpResponse:
        """Save current step data before going back to a previous step."""
        form = self.get_form(data=self.request.POST, files=self.request.FILES)
        self.storage.set_step_data(self.steps.current, self.process_step(form))
        self.storage.set_step_files(self.steps.current, self.process_step_files(form))
        return super().render_goto_step(*args, **kwargs)

    def render_next_step(self, form, **kwargs):
        """Render next step of form. Overrides parent method to clear errors from the form."""
        # get the form instance based on the data from the storage backend
        # (if available).
        next_step = self.steps.next
        new_form = self.get_form(
            next_step,
            data=self.storage.get_step_data(next_step),
            files=self.storage.get_step_files(next_step),
        )
        ##########################
        # This part is different from the parent class. We need to clear the errors from the form
        new_form.errors.clear()
        ##########################

        # change the stored current step
        self.storage.current_step = next_step
        return self.render(new_form, **kwargs)

    def load_transfer_data(self, transfer: InProgressSubmission) -> None:
        """Load the transfer data from an InProgressSubmission instance."""
        self.storage.data = pickle.loads(transfer.step_data)["past"]
        self.storage.current_step = transfer.current_step

    @classmethod
    def format_step_data(cls, step: TransferStep, data: QueryDict) -> Union[dict, list[dict]]:
        """Format form data for the current step to be saved for later.

        Args:
            step: The current step of the form.
            data: The data from the form.

        Returns:
            The formatted step data. If this step represents a formset, the return object will be a
            list of dicts, otherwise, it will be a dict.
        """
        pattern = re.compile("^" + re.escape(step.value) + r"-(?:(?P<index>\d+)-)?(?P<field>.+)$")

        formatted_data = []
        is_formset = False

        for key, value in data.items():
            match_obj = pattern.match(key)

            if not match_obj:
                continue

            field: str = match_obj.group("field")
            index: str = match_obj.group("index")

            if field in {
                "MIN_NUM_FORMS",
                "MAX_NUM_FORMS",
                "TOTAL_FORMS",
                "INITIAL_FORMS",
            }:
                continue

            if index:
                index_num = int(index)
                is_formset = True
            else:
                index_num = 0

            while len(formatted_data) <= index_num:
                formatted_data.append({})

            formatted_data[index_num][field] = value

        if is_formset:
            # Remove any empty dictionaries if there were any created without data
            return [data for data in formatted_data if data]

        return formatted_data[0]

    def save_transfer(self, data: dict) -> None:
        """Save the current state of a transfer.

        Args:
            user: The user who is saving the transfer.
            data: The form data containing the submission data to save.
            `data` is a dictionary containing the following:
                - save_form_step: The current step of the form.
                - step_data: The past and current data of the form.
                - submission (optional): The in-progress submission model object to update.
                - title: The accession title of the submission.

        Returns:
            A JSON response indicating the result of the save operation.
        """
        submission = data.get("submission")
        form_data = data.get("form_data")
        save_form_step = data.get("save_form_step")
        title = data.get("title")

        if not form_data or not save_form_step:
            raise ValueError("Missing form data or save form step")

        if submission:
            submission.last_updated = timezone.now()
        else:
            submission = InProgressSubmission()

        submission.current_step = save_form_step.value
        submission.user = self.request.user
        submission.step_data = pickle.dumps(form_data)
        submission.title = title
        submission.save()

    def get_form_value(self, step: TransferStep, field: str) -> Optional[str]:
        """Get the value of a field in a form step.

        Args:
            step: The step of the form to get the field value from.
            field: The field to get the value of.

        Returns:
            The value of the field in the form step, or None if the is not populated.
        """
        step_data = self.storage.get_step_data(step.value) or {}
        return step_data.get(f"{step.value}-{field}")

    def get_template_names(self):
        """Retrieve the name of the template for the current step."""
        return [self._TEMPLATES[self.current_step][TEMPLATEREF]]

    def get_name_of_user(self, user: User) -> str:
        """Get the name of a user.

        Tries to get the name from the User object first, and falls back to using the form data
        submitted in the contact info.
        """
        if user:
            if user.first_name and user.last_name:
                return f"{user.first_name} {user.last_name}"
            elif user.first_name:
                return user.first_name
            elif user.last_name:
                return user.last_name
        return self.get_form_value(TransferStep.CONTACT_INFO, "contact_name") or ""

    def get_form_initial(self, step: str) -> dict:
        """Populate the initial state of the form.

        Populate form with saved transfer data if a "resume" request was received. Fills in the
        user's name and email automatically where possible.
        """
        initial = (self.initial_dict or {}).get(step, {})

        if self.in_progress_submission and step == self.in_progress_submission.current_step:
            initial = pickle.loads(self.in_progress_submission.step_data)["current"]

        if step == TransferStep.CONTACT_INFO.value and isinstance(self.request.user, User):
            initial["contact_name"] = self.get_name_of_user(self.request.user)
            initial["email"] = str(self.request.user.email)

        return initial

    def get_form_kwargs(self, step: Optional[str] = None) -> dict:
        """Add data to inject when initializing the form."""
        kwargs = super().get_form_kwargs(step)

        if step == TransferStep.GROUP_TRANSFER.value:
            kwargs["user"] = self.request.user

        elif step == TransferStep.SOURCE_INFO.value:
            source_type, _ = SourceType.objects.get_or_create(name="Individual")
            source_role, _ = SourceRole.objects.get_or_create(name="Donor")
            kwargs["defaults"] = {
                "source_name": self.get_name_of_user(self.request.user),  # type: ignore
                "source_type": source_type,
                "source_role": source_role,
            }

        return kwargs

    def get_context_data(self, form, **kwargs):
        """Retrieve context data for the current form template.

        Args:
            form: The form to display to the user.

        Returns:
            dict: A dictionary of context data to be used to render the form template.
        """
        context = super().get_context_data(form, **kwargs)

        context.update({"form_title": self._TEMPLATES[self.current_step][FORMTITLE]})

        if INFOMESSAGE in self._TEMPLATES[self.current_step]:
            context.update({"info_message": self._TEMPLATES[self.current_step][INFOMESSAGE]})

        if self.current_step == TransferStep.GROUP_TRANSFER:
            context.update(
                {
                    "IS_NEW": True,
                    "new_group_form": SubmissionGroupForm(),
                    "ID_SUBMISSION_GROUP_NAME": ID_SUBMISSION_GROUP_NAME,
                    "ID_SUBMISSION_GROUP_DESCRIPTION": ID_SUBMISSION_GROUP_DESCRIPTION,
                    "ID_DISPLAY_GROUP_DESCRIPTION": ID_DISPLAY_GROUP_DESCRIPTION,
                    "ID_SUBMISSION_GROUP_SELECTION": ID_SUBMISSION_GROUP_SELECTION,
                    "DEFAULT_GROUP_ID": self.submission_group_uuid,
                    "MODAL_MODE": True,
                }
            )

        elif self.current_step == TransferStep.RIGHTS:
            all_rights = RightsType.objects.all().exclude(name="Other")
            context.update({"rights": all_rights, "NUM_EXTRA_FORMS": self.num_extra_forms})

        elif self.current_step == TransferStep.SOURCE_INFO:
            all_roles = SourceRole.objects.all().exclude(name="Other")
            all_types = SourceType.objects.all().exclude(name="Other")

            other_role = SourceRole.objects.filter(name="Other").first()
            other_type = SourceType.objects.filter(name="Other").first()

            context.update(
                {
                    "js_context": {
                        "id_enter_manual_source_info": ID_SOURCE_INFO_ENTER_MANUAL_SOURCE_INFO,
                        "id_source_type": ID_SOURCE_INFO_SOURCE_TYPE,
                        "id_other_source_type": ID_SOURCE_INFO_OTHER_SOURCE_TYPE,
                        "id_source_role": ID_SOURCE_INFO_SOURCE_ROLE,
                        "id_other_source_role": ID_SOURCE_INFO_OTHER_SOURCE_ROLE,
                        "other_role_id": other_role.pk if other_role else 0,
                        "other_type_id": other_type.pk if other_type else 0,
                    },
                    "source_roles": all_roles,
                    "source_types": all_types,
                }
            )

        elif self.current_step == TransferStep.OTHER_IDENTIFIERS:
            context.update({"NUM_EXTRA_FORMS": self.num_extra_forms})

        elif self.current_step == TransferStep.UPLOAD_FILES:
            context.update(
                {
                    # For use in template
                    "MAX_TOTAL_UPLOAD_SIZE": settings.MAX_TOTAL_UPLOAD_SIZE,
                    "MAX_SINGLE_UPLOAD_SIZE": settings.MAX_SINGLE_UPLOAD_SIZE,
                    "MAX_TOTAL_UPLOAD_COUNT": settings.MAX_TOTAL_UPLOAD_COUNT,
                    # For use in JS
                    "js_context": {
                        "MAX_TOTAL_UPLOAD_SIZE": settings.MAX_TOTAL_UPLOAD_SIZE,
                        "MAX_SINGLE_UPLOAD_SIZE": settings.MAX_SINGLE_UPLOAD_SIZE,
                        "MAX_TOTAL_UPLOAD_COUNT": settings.MAX_TOTAL_UPLOAD_COUNT,
                        "ACCEPTED_FILE_FORMATS": [
                            f".{format}"
                            for formats in settings.ACCEPTED_FILE_FORMATS.values()
                            for format in formats
                        ],
                    },
                }
            )

        return context

    @property
    def num_extra_forms(self) -> int:
        """Compute the number of extra forms to generate if current step uses a formset."""
        num_extra_forms = 1
        if self.current_step in [TransferStep.RIGHTS, TransferStep.OTHER_IDENTIFIERS]:
            num_forms = len(self.get_form_initial(self.current_step.value))
            num_extra_forms = 0 if num_forms > 0 else 1
        return num_extra_forms

    def get_all_cleaned_data(self):
        """Clean data, and populate CAAIS fields that are deferred to being created until after the
        submission is completed.
        """
        cleaned_data = super().get_all_cleaned_data()
        self.set_quantity_and_unit_of_measure(cleaned_data)
        return cleaned_data

    def set_quantity_and_unit_of_measure(self, cleaned_data):
        """Create a summary for the quantity_and_unit_of_measure from the type of files submitted.

        Args:
            cleaned_data (dict): The cleaned data submitted by the user

        Returns:
            (None): The cleaned form data is modified in-place
        """
        if not settings.FILE_UPLOAD_ENABLED:
            return

        session = UploadSession.objects.filter(token=cleaned_data["session_token"]).first()

        size = get_human_readable_size(session.upload_size, base=1024, precision=2)

        count = get_human_readable_file_count(
            [f.name for f in session.get_existing_file_set()],
            settings.ACCEPTED_FILE_FORMATS,
            LOGGER,
        )

        cleaned_data["quantity_and_unit_of_measure"] = gettext("{0}, totalling {1}").format(
            count, size
        )

    def done(self, form_list, **kwargs):
        """Retrieve all of the form data, and creates a Submission from it.

        Returns:
            HttpResponseRedirect: Redirects the user to their User Profile page.
        """
        try:
            form_data = self.get_all_cleaned_data()

            submission = Submission.objects.create(
                user=self.request.user, raw_form=pickle.dumps(form_data)
            )

            LOGGER.info("Mapping form data to CAAIS metadata")
            submission.metadata = map_form_to_metadata(form_data)

<<<<<<< HEAD
            if settings.FILE_UPLOAD_ENABLED and (
                upload_session := UploadSession.objects.filter(
                    token=form_data["session_token"]
                ).first()
            ):
                submission.upload_session = upload_session
                submission.upload_session.move_uploads_to_permanent_storage()
=======
            if settings.FILE_UPLOAD_ENABLED:
                token = form_data["session_token"]
                LOGGER.info("Fetching session with the token %s", token)
                submission.upload_session = UploadSession.objects.filter(token=token).first()
>>>>>>> ae5aea29
            else:
                LOGGER.info(
                    (
                        "No file upload session will be linked to submission due to "
                        "FILE_UPLOAD_ENABLED=false"
                    )
                )

            submission.part_of_group = self.get_submission_group(form_data)

            LOGGER.info("Saving Submission with UUID %s", str(submission.uuid))
            submission.save()

            send_submission_creation_success.delay(form_data, submission)
            send_thank_you_for_your_transfer.delay(form_data, submission)

            return HttpResponseRedirect(reverse("recordtransfer:transfersent"))

        except Exception as exc:
            LOGGER.error("Encountered error creating Submission object", exc_info=exc)

            send_your_transfer_did_not_go_through.delay(form_data, self.request.user)
            send_submission_creation_failure.delay(form_data, self.request.user)

            return HttpResponseRedirect(reverse("recordtransfer:systemerror"))

    def get_submission_group(self, cleaned_form_data: dict) -> Optional[SubmissionGroup]:
        """Get a submission group to associate the submission with, depending on how the user
        filled out the submission group section of the form.
        """
        group = None

        group_id = cleaned_form_data["group_id"]
        if group_id:
            try:
                group = SubmissionGroup.objects.get(uuid=group_id, created_by=self.request.user)
                LOGGER.info('Associating Submission with "%s" SubmissionGroup', group.name)

            except SubmissionGroup.DoesNotExist as exc:
                LOGGER.error(
                    "Could not find SubmissionGroup with UUID %s",
                    group_id,
                    exc_info=exc,
                )
        else:
            LOGGER.info("Not associating submission with a group")

        return group


def get_in_progress_submission(user: User, uuid: str) -> Optional[InProgressSubmission]:
    """Retrieve an in-progress submission for a given user and UUID."""
    return InProgressSubmission.objects.filter(user=user, uuid=uuid).first()


@require_http_methods(["POST"])
def upload_file(request: HttpRequest) -> JsonResponse:
    """Upload a single file to the server, and return a token representing the file upload
    session. If a token is passed in the request header using the Upload-Session-Token header, the
    uploaded file will be added to the corresponding session.

    The file type is checked against this application's ACCEPTED_FILE_FORMATS setting, if the
    file is not an accepted type, an error message is returned.

    Args:
        request: The POST request sent by the user.

    Returns:
        JsonResponse: If the upload was successful, the session token is returned in
        'upload_session_token'. If not successful, the error description is returned in 'error'.
    """
    try:
        headers = request.headers
        session_token = headers.get("Upload-Session-Token")
        session = (
            UploadSession.objects.filter(token=session_token).first() if session_token else None
        )
        if not session:
            session = UploadSession.new_session()
            session.save()
<<<<<<< HEAD
=======
        else:
            session = UploadSession.objects.filter(token=headers["Upload-Session-Token"]).first()
            if session is None:
                session = UploadSession.new_session()
                session.save()

        issues = []
        for _file in request.FILES.dict().values():
            file_check = _accept_file(_file.name, _file.size)
            if not file_check["accepted"]:
                _file.close()
                issues.append({"file": _file.name, **file_check})
                continue
>>>>>>> ae5aea29

        _file = request.FILES.get("file")
        if not _file:
            return JsonResponse(
                {
                    "uploadSessionToken": session.token,
                    "error": gettext("No file was uploaded"),
                },
                status=400,
            )

        file_check = _accept_file(_file.name, _file.size)
        if not file_check["accepted"]:
            return JsonResponse(
                {"file": _file.name, "uploadSessionToken": session.token, **file_check},
                status=400,
            )

<<<<<<< HEAD
        session_check = _accept_session(_file.name, _file.size, session)
        if not session_check["accepted"]:
            return JsonResponse(
                {"file": _file.name, "uploadSessionToken": session.token, **session_check},
                status=400,
            )

        try:
            check_for_malware(_file)
        except ValidationError as exc:
            LOGGER.error("Malware was found in the file %s", _file.name, exc_info=exc)
            return JsonResponse(
                {
                    "file": _file.name,
                    "accepted": False,
                    "uploadSessionToken": session.token,
                    "error": gettext(f'Malware was detected in the file "{_file.name}"'),
                },
                status=400,
            )
=======
            except ValidationError as exc:
                LOGGER.error("Malware was found in the file %s", _file.name, exc_info=exc)
                _file.close()
                issues.append(
                    {
                        "file": _file.name,
                        "accepted": False,
                        "error": gettext("Malware detected in file"),
                        "verboseError": gettext(
                            f'Malware was detected in the file "{_file.name}"'
                        ),
                    }
                )
                continue
>>>>>>> ae5aea29

        uploaded_file = UploadedFile(session=session, file_upload=_file, name=_file.name)
        uploaded_file.save()
        file_url = uploaded_file.get_file_access_url()

<<<<<<< HEAD
        return JsonResponse(
            {
                "file": _file.name,
                "accepted": True,
                "uploadSessionToken": session.token,
                "url": file_url,
            },
            status=200,
        )

    except Exception as exc:
        LOGGER.error(msg=("Uncaught exception in upload_file view: %s", exc))
=======
        return JsonResponse({"uploadSessionToken": session.token, "issues": issues}, status=200)

    except Exception as exc:
        LOGGER.error(msg=("Uncaught exception in uploadfiles view: {0}".format(str(exc))))
>>>>>>> ae5aea29
        return JsonResponse(
            {
                "error": gettext("There was an internal server error. Please try again."),
            },
            status=500,
        )


@require_http_methods(["GET", "POST"])
def accept_file(request):
    """Check whether the file is allowed to be uploaded by inspecting the file's extension. The
    allowed file extensions are set using the ACCEPTED_FILE_FORMATS setting.

    Args:
        request: The request sent by the user. This request should either be a GET or a POST
            request, with the name of the file in the **filename** parameter.

    Returns:
        JsonResponse: If the file is allowed to be uploaded, 'accepted' will be True. Otherwise,
            'accepted' is False and both 'error' and 'verboseError' are set.
    """
    # Ensure required parameters are set
    request_params = request.POST if request.method == "POST" else request.GET
    for required in ("filename", "filesize"):
        if required not in request_params:
            return JsonResponse(
                {
                    "accepted": False,
                    "error": gettext("Could not find {0} parameter in request").format(required),
                },
                status=400,
            )
        if not request_params[required]:
            return JsonResponse(
                {
                    "accepted": False,
                    "error": gettext("{0} parameter cannot be empty").format(required),
                },
                status=400,
            )

    filename = request_params["filename"]
    filesize = request_params["filesize"]
    token = request.headers.get("Upload-Session-Token", None)

    try:
        file_check = _accept_file(filename, filesize)
        if not file_check["accepted"]:
            return JsonResponse(file_check, status=200)

        if token:
            session = UploadSession.objects.filter(token=token).first()
            if session:
                session_check = _accept_session(filename, filesize, session)
                if not session_check["accepted"]:
                    return JsonResponse(session_check, status=200)

        # The contents of the file are not known here, so it is not necessary to
        # call _accept_content()

        return JsonResponse({"accepted": True}, status=200)

    except Exception as exc:
        LOGGER.error(msg=("Uncaught exception in checkfile view: {0}".format(str(exc))))
        return JsonResponse(
            {
                "accepted": False,
                "error": gettext("500 Internal Server Error"),
                "verboseError": gettext("500 Internal Server Error"),
            },
            status=500,
        )


def _accept_file(filename: str, filesize: Union[str, int]) -> dict:
    """Determine if a new file should be accepted. Does not check the file's
    contents, only its name and its size.

    These checks are applied:
    - The file name is not empty
    - The file has an extension
    - The file's extension exists in ACCEPTED_FILE_FORMATS
    - The file's size is an integer greater than zero
    - The file's size is less than or equal to the maximum allowed size for one file

    Args:
        filename (str): The name of the file
        filesize (Union[str, int]): A string or integer representing the size of
            the file (in bytes)

    Returns:
        (dict): A dictionary containing an 'accepted' key that contains True if
            the session is valid, or False if not. The dictionary also contains
            an 'error' and 'verboseError' key if 'accepted' is False.
    """

    def mib_to_bytes(m):
        return m * 1024**2

    def bytes_to_mib(b):
        return b / 1024**2

    # Check extension exists
    name_split = filename.split(".")
    if len(name_split) == 1:
        return {
            "accepted": False,
            "error": gettext("File is missing an extension."),
            "verboseError": gettext('The file "{0}" does not have a file extension').format(
                filename
            ),
        }

    # Check extension is allowed
    extension = name_split[-1].lower()
    extension_accepted = False
    for _, accepted_extensions in settings.ACCEPTED_FILE_FORMATS.items():
        for accepted_extension in accepted_extensions:
            if extension == accepted_extension.lower():
                extension_accepted = True
                break

    if not extension_accepted:
        return {
            "accepted": False,
            "error": gettext('Files with "{0}" extension are not allowed.').format(extension),
            "verboseError": gettext('The file "{0}" has an invalid extension (.{1})').format(
                filename, extension
            ),
        }

    # Check filesize is an integer
    size = filesize
    try:
        size = int(filesize)
        if size < 0:
            raise ValueError("File size cannot be negative")
    except ValueError:
        return {
            "accepted": False,
            "error": gettext("File size is invalid."),
            "verboseError": gettext('The file "{0}" has an invalid size ({1})').format(
                filename, size
            ),
        }

    # Check file has some contents (i.e., non-zero size)
    if size == 0:
        return {
            "accepted": False,
            "error": gettext("File is empty."),
            "verboseError": gettext('The file "{0}" is empty').format(filename),
        }

    # Check file size is less than the maximum allowed size for a single file
    max_single_size = min(
        settings.MAX_SINGLE_UPLOAD_SIZE,
        settings.MAX_TOTAL_UPLOAD_SIZE,
    )
    max_single_size_bytes = mib_to_bytes(max_single_size)
    size_mib = bytes_to_mib(size)
    if size > max_single_size_bytes:
        return {
            "accepted": False,
            "error": gettext("File is too big ({0:.2f}MiB). Max filesize: {1}MiB").format(
                size_mib, max_single_size
            ),
            "verboseError": gettext(
                'The file "{0}" is too big ({1:.2f}MiB). Max filesize: {2}MiB'
            ).format(filename, size_mib, max_single_size),
        }

    # All checks succeded
    return {"accepted": True}


def _accept_session(filename: str, filesize: Union[str, int], session: UploadSession) -> dict:
    """Determine if a new file should be accepted as part of the session.

    These checks are applied:
    - The session has room for more files according to the MAX_TOTAL_UPLOAD_COUNT
    - The session has room for more files according to the MAX_TOTAL_UPLOAD_SIZE
    - A file with the same name has not already been uploaded

    Args:
        filename (str): The name of the file
        filesize (Union[str, int]): A string or integer representing the size of
            the file (in bytes)
        session (UploadSession): The session files are being uploaded to

    Returns:
        (dict): A dictionary containing an 'accepted' key that contains True if
            the session is valid, or False if not. The dictionary also contains
            an 'error' and 'verboseError' key if 'accepted' is False.
    """
    if not session:
        return {"accepted": True}

    def mib_to_bytes(m):
        return m * 1024**2

    # Check number of files is within allowed total
    if session.number_of_files_uploaded() >= settings.MAX_TOTAL_UPLOAD_COUNT:
        return {
            "accepted": False,
            "error": gettext("You can not upload anymore files."),
            "verboseError": gettext(
                'The file "{0}" would push the total file count past the '
                "maximum number of files ({1})"
            ).format(filename, settings.MAX_TOTAL_UPLOAD_SIZE),
        }

    # Check total size of all files plus current one is within allowed size
    max_size = max(
        settings.MAX_SINGLE_UPLOAD_SIZE,
        settings.MAX_TOTAL_UPLOAD_SIZE,
    )
    max_remaining_size_bytes = mib_to_bytes(max_size) - session.upload_size
    if int(filesize) > max_remaining_size_bytes:
        return {
            "accepted": False,
            "error": gettext("Maximum total upload size ({0} MiB) exceeded").format(max_size),
            "verboseError": gettext(
<<<<<<< HEAD
                'The file "{0}" would push the total transfer size past the ' "{1}MiB max"
=======
                'The file "{0}" would push the total transfer size past the {1}MiB max'
>>>>>>> ae5aea29
            ).format(filename, max_size),
        }

    # Check that a file with this name has not already been uploaded
    filename_list = session.uploadedfile_set.all().values_list("name", flat=True)
    if filename in filename_list:
        return {
            "accepted": False,
            "error": gettext("A file with the same name has already been uploaded."),
            "verboseError": gettext('A file with the name "{0}" has already been uploaded').format(
                filename
            ),
        }

    # All checks succeded
    return {"accepted": True}


@require_http_methods(["GET"])
def list_uploaded_files(request: HttpRequest, session_token: str) -> JsonResponse:
    """Get a list of metadata for files that have been uploaded in a given upload session.

    Args:
        request: The HTTP request
        session_token: The upload session token from the URL

    Returns:
        JsonResponse: A JSON response containing the list of uploaded files and their details,
        or an error message if the session is not found.
    """
    session = UploadSession.objects.filter(token=session_token).first()
    if not session:
        # Create a new session if one is not found
        session = UploadSession.new_session()
        session.save()
        return JsonResponse(
            {"error": gettext("Upload session not found"), "uploadSessionToken": session.token},
            status=404,
        )

    files = []
    for uploaded_file in session.uploadedfile_set.all():
        files.append(
            {
                "name": uploaded_file.name,
                "size": uploaded_file.file_upload.size,
                "url": uploaded_file.get_file_access_url(),
            }
        )

    response_data = {"files": files, "uploadSessionToken": session.token}

    return JsonResponse(response_data, safe=False, status=200)


@require_http_methods(["DELETE", "GET"])
def uploaded_file(request: HttpRequest, session_token: str, file_name: str) -> HttpResponse:
    """Get or delete a file that has been uploaded in a given upload session.

    Args:
        request: The HTTP request
        session_token: The upload session token from the URL
        filename: The name of the file to delete

    Returns:
        HttpResponse:
            In the case of deletion, returns a 204 response when successfully deleted. In the case
            of getting a file, redirects to the file's media path in development, or returns an
            X-Accel-Redirect to the file's media path if in production.
    """
    session = UploadSession.objects.filter(token=session_token).first()
    if not session:
        return JsonResponse({"error": gettext("Upload session not found")}, status=404)

    uploaded_file: UploadedFile = session.uploadedfile_set.filter(name=file_name).first()
    if not uploaded_file:
        return JsonResponse({"error": gettext("File not found in upload session")}, status=404)

    if request.method == "DELETE":
        uploaded_file.delete()
        # 204: No content (i.e., deletion succeeded, no message needed)
        return HttpResponse(status=204)

    elif settings.DEBUG:
        try:
            return HttpResponseRedirect(uploaded_file.get_file_media_url())
        except FileNotFoundError:
            return HttpResponseNotFound()

    else:
        try:
            response = HttpResponse(
                headers={"X-Accel-Redirect": uploaded_file.get_file_media_url()}
            )
        except FileNotFoundError:
            return HttpResponseNotFound()

        # Nginx will assign its own headers for the following:
        del response["Content-Type"]
        del response["Content-Disposition"]
        del response["Accept-Ranges"]
        del response["Set-Cookie"]
        del response["Cache-Control"]
        del response["Expires"]

        return response


class DeleteTransfer(TemplateView):
    """View to handle the deletion of an in-progress submission."""

    template_name = "recordtransfer/transfer_delete.html"
    success_message = gettext("In-progress submission deleted")
    error_message = gettext("There was an error deleting the in-progress submission")
    model = InProgressSubmission
    context_object_name = "transfer"

    def get_object(self, queryset=None) -> InProgressSubmission:
        """Retrieve the InProgressSubmission object based on the UUID in the URL."""
        return get_object_or_404(InProgressSubmission, uuid=self.kwargs.get("uuid"))

    def get_context_data(self, **kwargs):
        context = super().get_context_data(**kwargs)
        context[self.context_object_name] = self.get_object()
        return context

    def post(self, request, *args, **kwargs):
        try:
            uuid = self.kwargs["uuid"]
            submission = InProgressSubmission.objects.filter(
                user=self.request.user, uuid=uuid
            ).first()
            if submission:
                submission.delete()
                messages.success(request, self.success_message)
            else:
                LOGGER.error("Could not find in-progress submission with UUID %s", uuid)
                messages.error(request, self.error_message)
        except KeyError:
            LOGGER.error("No UUID provided for deletion")
        return redirect("recordtransfer:userprofile")


class SubmissionDetail(UserPassesTestMixin, DetailView):
    """Generates a report for a given submission."""

    model = Submission
    template_name = "recordtransfer/submission_detail.html"
    context_object_name = "submission"

    def get_object(self, queryset=None) -> Submission:
        """Retrieve the Submission object based on the UUID in the URL."""
        return get_object_or_404(Submission, uuid=self.kwargs.get("uuid"))

    def test_func(self) -> bool:
        """Check if the user is the creator of the submission group or is a staff member."""
        return self.request.user.is_staff or self.get_object().user == self.request.user

    def handle_no_permission(self):
        return HttpResponseForbidden("You do not have permission to access this page.")

    def get_context_data(self, **kwargs: Any) -> dict[str, Any]:
        context = super().get_context_data(**kwargs)
        context["current_date"] = timezone.now()
        context["metadata"] = context["submission"].metadata
        return context


class SubmissionCsv(UserPassesTestMixin, View):
    """Generates a CSV containing the submission and downloads that CSV."""

    def get_object(self):
        self.get_queryset().first()

    def get_queryset(self):
        uuid = self.kwargs["uuid"]
        try:
            return Submission.objects.filter(uuid=str(uuid))
        except Submission.DoesNotExist:
            raise Http404

    def test_func(self):
        submission = self.get_object()
        # Check if the user is the creator of the submission or is a staff member
        return self.request.user.is_staff or submission.user == self.request.user

    def get(self, request, *args, **kwargs):
        queryset = self.get_queryset()
        prefix = slugify(queryset.first().user.username) + "_export-"
        return queryset.export_csv(version=ExportVersion.CAAIS_1_0, filename_prefix=prefix)


class SubmissionGroupDetailView(UserPassesTestMixin, UpdateView):
    """Displays the associated submissions for a given submission group, and allows modification
    of submission group details.
    """

    model = SubmissionGroup
    form_class = SubmissionGroupForm
    template_name = "recordtransfer/submission_group_show_create.html"
    context_object_name = "group"
    success_message = gettext("Group updated")
    error_message = gettext("There was an error updating the group")

    def get_object(self):
        return get_object_or_404(SubmissionGroup, uuid=self.kwargs.get("uuid"))

    def test_func(self):
        """Check if the user is the creator of the submission group or is a staff member."""
        return self.request.user.is_staff or self.get_object().created_by == self.request.user

    def handle_no_permission(self) -> HttpResponseForbidden:
        return HttpResponseForbidden("You do not have permission to access this page.")

    def get_context_data(self, **kwargs: Any) -> dict[str, Any]:
        """Pass submissions associated with the group to the template."""
        context = super().get_context_data(**kwargs)
        context["submissions"] = Submission.objects.filter(part_of_group=self.get_object())
        context["IS_NEW"] = False
        context["ID_SUBMISSION_GROUP_NAME"] = ID_SUBMISSION_GROUP_NAME
        context["ID_SUBMISSION_GROUP_DESCRIPTION"] = ID_SUBMISSION_GROUP_DESCRIPTION
        context["MODAL_MODE"] = False
        return context

    def get_form_kwargs(self) -> dict[str, Any]:
        """Pass User instance to form to initialize it."""
        kwargs = super().get_form_kwargs()
        kwargs["user"] = self.request.user
        return kwargs

    def form_valid(self, form: BaseModelForm) -> HttpResponse:
        """Handle valid form submission."""
        response = super().form_valid(form)
        messages.success(self.request, self.success_message)
        return response

    def form_invalid(self, form: BaseModelForm) -> HttpResponse:
        """Handle invalid form submission."""
        messages.error(
            self.request,
            self.error_message,
        )
        return super().form_invalid(form)

    def get_success_url(self) -> str:
        """Redirect back to the same page after updating the group."""
        return self.request.path


class SubmissionGroupCreateView(UserPassesTestMixin, CreateView):
    """Creates a new submission group."""

    model = SubmissionGroup
    form_class = SubmissionGroupForm
    template_name = "recordtransfer/submission_group_show_create.html"
    success_message = gettext("Group created")
    error_message = gettext("There was an error creating the group")

    def test_func(self):
        """Check if the user is authenticated."""
        return self.request.user.is_authenticated

    def handle_no_permission(self) -> HttpResponseForbidden:
        return HttpResponseForbidden("You do not have permission to access this page.")

    def get_context_data(self, **kwargs: Any) -> dict[str, Any]:
        context = super().get_context_data(**kwargs)
        context["IS_NEW"] = True
        context["ID_SUBMISSION_GROUP_NAME"] = ID_SUBMISSION_GROUP_NAME
        context["ID_SUBMISSION_GROUP_DESCRIPTION"] = ID_SUBMISSION_GROUP_DESCRIPTION
        context["MODAL_MODE"] = False
        return context

    def get_form_kwargs(self) -> dict[str, Any]:
        """Pass User instance to form to initialize it."""
        kwargs = super().get_form_kwargs()
        kwargs["user"] = self.request.user
        return kwargs

    def form_valid(self, form: BaseModelForm) -> HttpResponse:
        """Handle valid form submission."""
        response = super().form_valid(form)
        referer = self.request.headers.get("referer", "")
        if "transfer" in referer:
            return JsonResponse(
                {
                    "message": self.success_message,
                    "status": "success",
                    "group": {
                        "uuid": str(self.object.uuid),
                        "name": self.object.name,
                        "description": self.object.description,
                    },
                },
                status=200,
            )
        messages.success(self.request, self.success_message)
        return response

    def form_invalid(self, form: BaseModelForm) -> HttpResponse:
        """Handle invalid form submission."""
        referer = self.request.headers.get("referer", "")
        error_message = next(iter(form.errors.values()))[0]
        if "transfer" in referer:
            return JsonResponse({"message": error_message, "status": "error"}, status=400)
        messages.error(
            self.request,
            self.error_message,
        )
        return super().form_invalid(form)


def get_user_submission_groups(request: HttpRequest, user_id: int) -> JsonResponse:
    """Retrieve the groups associated with the current user."""
    if request.user.pk != user_id and not request.user.is_staff and not request.user.is_superuser:
        return JsonResponse(
            {"error": gettext("You do not have permission to view these groups.")},
            status=403,
        )

    submission_groups = SubmissionGroup.objects.filter(created_by=user_id)
    groups = [
        {"uuid": str(group.uuid), "name": group.name, "description": group.description}
        for group in submission_groups
    ]
    return JsonResponse(groups, safe=False)<|MERGE_RESOLUTION|>--- conflicted
+++ resolved
@@ -367,14 +367,11 @@
             TEMPLATEREF: "recordtransfer/transferform_standard.html",
             FORMTITLE: gettext("Final Notes"),
             INFOMESSAGE: gettext("Add any final notes that may not have fit in previous steps"),
-<<<<<<< HEAD
         },
         TransferStep.REVIEW: {
             TEMPLATEREF: "recordtransfer/transferform_review.html",
             FORMTITLE: gettext("Review"),
             INFOMESSAGE: gettext("Review the information you've entered before submitting"),
-=======
->>>>>>> ae5aea29
         },
     }
 
@@ -790,7 +787,6 @@
             LOGGER.info("Mapping form data to CAAIS metadata")
             submission.metadata = map_form_to_metadata(form_data)
 
-<<<<<<< HEAD
             if settings.FILE_UPLOAD_ENABLED and (
                 upload_session := UploadSession.objects.filter(
                     token=form_data["session_token"]
@@ -798,12 +794,6 @@
             ):
                 submission.upload_session = upload_session
                 submission.upload_session.move_uploads_to_permanent_storage()
-=======
-            if settings.FILE_UPLOAD_ENABLED:
-                token = form_data["session_token"]
-                LOGGER.info("Fetching session with the token %s", token)
-                submission.upload_session = UploadSession.objects.filter(token=token).first()
->>>>>>> ae5aea29
             else:
                 LOGGER.info(
                     (
@@ -884,22 +874,6 @@
         if not session:
             session = UploadSession.new_session()
             session.save()
-<<<<<<< HEAD
-=======
-        else:
-            session = UploadSession.objects.filter(token=headers["Upload-Session-Token"]).first()
-            if session is None:
-                session = UploadSession.new_session()
-                session.save()
-
-        issues = []
-        for _file in request.FILES.dict().values():
-            file_check = _accept_file(_file.name, _file.size)
-            if not file_check["accepted"]:
-                _file.close()
-                issues.append({"file": _file.name, **file_check})
-                continue
->>>>>>> ae5aea29
 
         _file = request.FILES.get("file")
         if not _file:
@@ -918,7 +892,6 @@
                 status=400,
             )
 
-<<<<<<< HEAD
         session_check = _accept_session(_file.name, _file.size, session)
         if not session_check["accepted"]:
             return JsonResponse(
@@ -939,28 +912,11 @@
                 },
                 status=400,
             )
-=======
-            except ValidationError as exc:
-                LOGGER.error("Malware was found in the file %s", _file.name, exc_info=exc)
-                _file.close()
-                issues.append(
-                    {
-                        "file": _file.name,
-                        "accepted": False,
-                        "error": gettext("Malware detected in file"),
-                        "verboseError": gettext(
-                            f'Malware was detected in the file "{_file.name}"'
-                        ),
-                    }
-                )
-                continue
->>>>>>> ae5aea29
 
         uploaded_file = UploadedFile(session=session, file_upload=_file, name=_file.name)
         uploaded_file.save()
         file_url = uploaded_file.get_file_access_url()
 
-<<<<<<< HEAD
         return JsonResponse(
             {
                 "file": _file.name,
@@ -973,12 +929,6 @@
 
     except Exception as exc:
         LOGGER.error(msg=("Uncaught exception in upload_file view: %s", exc))
-=======
-        return JsonResponse({"uploadSessionToken": session.token, "issues": issues}, status=200)
-
-    except Exception as exc:
-        LOGGER.error(msg=("Uncaught exception in uploadfiles view: {0}".format(str(exc))))
->>>>>>> ae5aea29
         return JsonResponse(
             {
                 "error": gettext("There was an internal server error. Please try again."),
@@ -1202,11 +1152,7 @@
             "accepted": False,
             "error": gettext("Maximum total upload size ({0} MiB) exceeded").format(max_size),
             "verboseError": gettext(
-<<<<<<< HEAD
-                'The file "{0}" would push the total transfer size past the ' "{1}MiB max"
-=======
                 'The file "{0}" would push the total transfer size past the {1}MiB max'
->>>>>>> ae5aea29
             ).format(filename, max_size),
         }
 
