--- conflicted
+++ resolved
@@ -12,25 +12,10 @@
         <div class="main-graphic-text">
             {% trans "Securely Send Your Records to the NCTR" %}
         </div>
-<<<<<<< HEAD
-        <div class="hero-button">
-            <a href="{% url 'recordtransfer:transfer' %}">
-                {% trans "Submit Your Records" %}
-            </a>
-        </div>
-        <br>
-        {% if not user.is_authenticated and SIGN_UP_ENABLED %}
-        <div class="hero-button">
-            <a href="{% url 'recordtransfer:createaccount' %}">
-                {% trans "Sign Up Now" %}
-            </a>
-        </div>
-        {% endif %}
-=======
         <div class="hero-button-container">
             <div class="hero-button">
                 <a href="{% url 'recordtransfer:transfer' %}">
-                    {% trans "Start a New Transfer" %}
+                    {% trans "Submit Your Records" %}
                 </a>
             </div>
             {% if not user.is_authenticated and SIGN_UP_ENABLED %}
@@ -46,7 +31,6 @@
             </div>
             {% endif %}
         </div>
->>>>>>> 3fdeace1
     </div>
 </div>
 {% endblock %}
