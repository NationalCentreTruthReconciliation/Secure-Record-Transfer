--- conflicted
+++ resolved
@@ -11,7 +11,6 @@
             <script src="https://cdnjs.cloudflare.com/ajax/libs/jqueryui/1.12.1/jquery-ui.min.js"></script>
             <script src="{% static 'base.bundle.js' %}"></script>
         {% endblock javascript %}
-<<<<<<< HEAD
         {# Fonts #}
         <link rel="preconnect" href="https://fonts.googleapis.com">
         <link rel="preconnect" href="https://fonts.gstatic.com" crossorigin>
@@ -19,21 +18,13 @@
         {# Icons #}
         <link rel="stylesheet" href="https://cdnjs.cloudflare.com/ajax/libs/font-awesome/5.15.4/css/all.min.css">
         {# CSS #}
+        {% block stylesheet %}
         <link rel="stylesheet"
               type="text/css"
               href="https://cdnjs.cloudflare.com/ajax/libs/jqueryui/1.12.1/jquery-ui.min.css">
         <link rel="stylesheet" href="{% static 'base.css' %}">
+        {% endblock stylesheet %}
         {# Favicon #}
-=======
-        <!-- CSS -->
-        {% block stylesheet %}
-            <link rel="stylesheet"
-                type="text/css"
-                href="https://cdnjs.cloudflare.com/ajax/libs/jqueryui/1.12.1/jquery-ui.min.css">
-            <link rel="stylesheet" href="{% static 'base.css' %}">
-        {% endblock stylesheet %}
-        <!-- Favicon -->
->>>>>>> 9af43808
         <link rel="shortcut icon"
               type="image/png"
               href="{% static "recordtransfer/img/favicon.ico" %}" />
