--- conflicted
+++ resolved
@@ -144,13 +144,8 @@
 
     def test_no_files_uploaded(self) -> None:
         """Test that a 400 is returned if no files are uploaded."""
-<<<<<<< HEAD
-        response = self.client.post(reverse("recordtransfer:uploadfile"), {})
-        self.assertEqual(response.status_code, 422)
-=======
         response = self.client.post(self.url, {})
         self.assertEqual(response.status_code, 400)
->>>>>>> ba3ebe14
 
     def test_same_session_used(self) -> None:
         """Test that the same session is used if the token is provided."""
