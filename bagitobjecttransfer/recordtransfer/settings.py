''' Application-specific settings for the recordtransfer app '''
from decouple import config

# Enable or disable the sign-up ability

SIGN_UP_ENABLED = config('SIGN_UP_ENABLED', default=True, cast=bool)

# Enable or disable the file upload ability

FILE_UPLOAD_ENABLED = config('FILE_UPLOAD_ENABLED', default=True, cast=bool)

# The location where bags will be stored

BAG_STORAGE_FOLDER = config('BAG_STORAGE_FOLDER')

# The location where uploaded files are stored temporarily

UPLOAD_STORAGE_FOLDER = config('UPLOAD_STORAGE_FOLDER')

# Whether to allow updating BagIt bags

ALLOW_BAG_CHANGES = config('ALLOW_BAG_CHANGES', default=True, cast=bool)

# Email Usernames

DO_NOT_REPLY_USERNAME = config('DO_NOT_REPLY_USERNAME', default='do-not-reply')
ARCHIVIST_EMAIL = config('ARCHIVIST_EMAIL')

# Checksum types

BAG_CHECKSUMS = [
    algorithm.strip() for algorithm in config('BAG_CHECKSUMS', default='sha512').split(',')
]

# Maximum upload thresholds

MAX_TOTAL_UPLOAD_SIZE = config('MAX_TOTAL_UPLOAD_SIZE', default=256, cast=int)
MAX_SINGLE_UPLOAD_SIZE = config('MAX_SINGLE_UPLOAD_SIZE', default=64, cast=int)
MAX_TOTAL_UPLOAD_COUNT = config('MAX_TOTAL_UPLOAD_COUNT', default=40, cast=int)

# Use Date widgets for record dates or use free text fields.

USE_DATE_WIDGETS = config('USE_DATE_WIDGETS', default=True, cast=bool)

# CLAMAV configuration.

CLAMAV_ENABLED = config('CLAMAV_ENABLED', default=True, cast=bool)
CLAMAV_HOST = config('CLAMAV_HOST', default=None)
CLAMAV_PORT = config('CLAMAV_PORT', default=3310, cast=int)

# Maximum number of saved transfers per user.

MAX_SAVED_TRANSFER_COUNT = config('MAX_SAVED_TRANSFER_COUNT', default=2, cast=int)

<<<<<<< HEAD
# Defaults to use in place of form data, or to supplement form data with when converted to CAAIS
# metadata

CAAIS_DEFAULT_REPOSITORY = config('CAAIS_DEFAULT_REPOSITORY', default='')
CAAIS_DEFAULT_ACCESSION_TITLE = config('CAAIS_DEFAULT_ACCESSION_TITLE', default='')
CAAIS_DEFAULT_ARCHIVAL_UNIT = config('CAAIS_DEFAULT_ARCHIVAL_UNIT', default='')
CAAIS_DEFAULT_ACQUISITION_METHOD = config('CAAIS_DEFAULT_ACQUISITION_METHOD', default='')
CAAIS_DEFAULT_DISPOSITION_AUTHORITY = config('CAAIS_DEFAULT_DISPOSITION_AUTHORITY', default='')
CAAIS_DEFAULT_STATUS = config('CAAIS_DEFAULT_STATUS', default='')
CAAIS_DEFAULT_SOURCE_CONFIDENTIALITY = config('CAAIS_DEFAULT_SOURCE_CONFIDENTIALITY', default='')
CAAIS_DEFAULT_PRELIMINARY_CUSTODIAL_HISTORY = config('CAAIS_DEFAULT_PRELIMINARY_CUSTODIAL_HISTORY', default='')
CAAIS_DEFAULT_DATE_OF_MATERIALS = config('CAAIS_DEFAULT_DATE_OF_MATERIALS', default='')
CAAIS_DEFAULT_EXTENT_TYPE = config('CAAIS_DEFAULT_EXTENT_TYPE', default='')
CAAIS_DEFAULT_QUANTITY_AND_UNIT_OF_MEASURE = config('CAAIS_DEFAULT_QUANTITY_AND_UNIT_OF_UNITS', default='')
CAAIS_DEFAULT_CONTENT_TYPE = config('CAAIS_DEFAULT_CONTENT_TYPE', default='')
CAAIS_DEFAULT_CARRIER_TYPE = config('CAAIS_DEFAULT_CARRIER_TYPE', default='')
CAAIS_DEFAULT_EXTENT_NOTE = config('CAAIS_DEFAULT_EXTENT_NOTE', default='')
CAAIS_DEFAULT_PRELIMINARY_SCOPE_AND_CONTENT = config('CAAIS_DEFAULT_PRELIMINARY_SCOPE_AND_CONTENT', default='')
CAAIS_DEFAULT_LANGUAGE_OF_MATERIAL = config('CAAIS_DEFAULT_LANGUAGE_OF_MATERIAL', default='')
CAAIS_DEFAULT_STORAGE_LOCATION = config('CAAIS_DEFAULT_STORAGE_LOCATION', default='')
CAAIS_DEFAULT_PRESERVATION_REQUIREMENTS_TYPE = config('CAAIS_DEFAULT_PRESERVATION_REQUIREMENTS_TYPE', default='')
CAAIS_DEFAULT_PRESERVATION_REQUIREMENTS_VALUE = config('CAAIS_DEFAULT_PRESERVATION_REQUIREMENTS_VALUE', default='')
CAAIS_DEFAULT_PRESERVATION_REQUIREMENTS_NOTE = config('CAAIS_DEFAULT_PRESERVATION_REQUIREMENTS_NOTE', default='')
CAAIS_DEFAULT_APPRAISAL_TYPE = config('CAAIS_DEFAULT_APPRAISAL_TYPE', default='')
CAAIS_DEFAULT_APPRAISAL_VALUE = config('CAAIS_DEFAULT_APPRAISAL_VALUE', default='')
CAAIS_DEFAULT_APPRAISAL_NOTE = config('CAAIS_DEFAULT_APPRAISAL_NOTE', default='')
CAAIS_DEFAULT_ASSOCIATED_DOCUMENTATION_TYPE = config('CAAIS_DEFAULT_ASSOCIATED_DOCUMENTATION_TYPE', default='')
CAAIS_DEFAULT_ASSOCIATED_DOCUMENTATION_TITLE = config('CAAIS_DEFAULT_ASSOCIATED_DOCUMENTATION_TITLE', default='')
CAAIS_DEFAULT_ASSOCIATED_DOCUMENTATION_NOTE = config('CAAIS_DEFAULT_ASSOCIATED_DOCUMENTATION_NOTE', default='')
CAAIS_DEFAULT_GENERAL_NOTE = config('CAAIS_DEFAULT_GENERAL_NOTE', default='')
CAAIS_DEFAULT_RULES_OR_CONVENTIONS = config('CAAIS_DEFAULT_RULES_OR_CONVENTIONS', default='')
CAAIS_DEFAULT_LANGUAGE_OF_ACCESSION_RECORD = config('CAAIS_DEFAULT_LANGUAGE_OF_ACCESSION_RECORD', default='')

# Special variables for default "Submission" type event when metadata is first created
CAAIS_DEFAULT_SUBMISSION_EVENT_TYPE = config('CAAIS_DEFAULT_EVENT_TYPE', default='Transfer Submitted')
CAAIS_DEFAULT_SUBMISSION_EVENT_AGENT = config('CAAIS_DEFAULT_EVENT_TYPE', default='')
CAAIS_DEFAULT_SUBMISSION_EVENT_NOTE = config('CAAIS_DEFAULT_EVENT_TYPE', default='')

# Special variables for default "Creation" type event when metadata is first created
CAAIS_DEFAULT_CREATION_TYPE = config('CAAIS_DEFAULT_CREATION_TYPE', default='Creation')
CAAIS_DEFAULT_CREATION_AGENT = config('CAAIS_DEFAULT_CREATION_AGENT', default='')
CAAIS_DEFAULT_CREATION_NOTE = config('CAAIS_DEFAULT_CREATION_NOTE', default='')
=======
# Default data to inject into metadata, after the user enters their own metadata

DEFAULT_DATA = {
    'section_1': {
        'accession_identifier': 'Not assigned',
        'repository': 'NCTR',
        'archival_unit': 'NCTR Archives',
        'acquisition_method': 'Digital Transfer',
    },
    'section_2': {
    },
    'section_3': {
        'extent_statement_type': 'Extent received',
        'extent_statement_note': 'Files counted automatically by application',
    },
    'section_4': {
        'storage_location': 'Placeholder',
        'material_assessment_statement_type': 'Physical Condition',
        'material_assessment_statement_value': 'Record is digital, physical assessment is not possible'
    },
    'section_5': {
        'event_type': 'Digital Object Transfer',
        'event_agent': 'NCTR Record Transfer Portal',
    },
    'section_6': {
    },
    'section_7': {
        'rules_or_conventions': 'Canadian Archival Accession Information Standards v1.0',
        'action_type': 'Creation',
        'action_agent': 'NCTR Record Transfer Portal',
        'language_of_accession_record': 'en',
    }
}
>>>>>>> ab12d9a7


APPROXIMATE_DATE_FORMAT = config('APPROXIMATE_DATE_FORMAT', default='[ca. {date}]')

# File types allowed to be uploaded to the backend. Do not use periods before the extension, and
# ensure that all file extensions are lowercase.

ACCEPTED_FILE_FORMATS = {
    'Archive': [
        'zip',
    ],
    'Audio': [
        'acc',
        'flac',
        'm4a',
        'mp3',
        'ogg',
        'wav',
        'wma',
    ],
    'Document': [
        'doc',
        'docx',
        'odt',
        'pdf',
        'rtf',
        'txt',
        'html',
    ],
    'Image': [
        'jpg',
        'jpeg',
        'gif',
        'png',
    ],
    'Presentation': [
        'ppt',
        'pptx',
        'pps',
        'ppsx',
    ],
    'Spreadsheet': [
        'xls',
        'xlsx',
        'csv',
    ],
    'Video': [
        'avi',
        'mkv',
        'mov',
        'mp4',
        'mpeg4',
        'mpg',
        'wmv',
    ],
}<|MERGE_RESOLUTION|>--- conflicted
+++ resolved
@@ -52,7 +52,16 @@
 
 MAX_SAVED_TRANSFER_COUNT = config('MAX_SAVED_TRANSFER_COUNT', default=2, cast=int)
 
-<<<<<<< HEAD
+# Default data to inject into metadata, after the user enters their own metadata
+
+CLAMAV_ENABLED = config('CLAMAV_ENABLED', default=True, cast=bool)
+CLAMAV_HOST = config('CLAMAV_HOST', default=None)
+CLAMAV_PORT = config('CLAMAV_PORT', default=3310, cast=int)
+
+# Maximum number of saved transfers per user.
+
+MAX_SAVED_TRANSFER_COUNT = config('MAX_SAVED_TRANSFER_COUNT', default=2, cast=int)
+
 # Defaults to use in place of form data, or to supplement form data with when converted to CAAIS
 # metadata
 
@@ -95,41 +104,6 @@
 CAAIS_DEFAULT_CREATION_TYPE = config('CAAIS_DEFAULT_CREATION_TYPE', default='Creation')
 CAAIS_DEFAULT_CREATION_AGENT = config('CAAIS_DEFAULT_CREATION_AGENT', default='')
 CAAIS_DEFAULT_CREATION_NOTE = config('CAAIS_DEFAULT_CREATION_NOTE', default='')
-=======
-# Default data to inject into metadata, after the user enters their own metadata
-
-DEFAULT_DATA = {
-    'section_1': {
-        'accession_identifier': 'Not assigned',
-        'repository': 'NCTR',
-        'archival_unit': 'NCTR Archives',
-        'acquisition_method': 'Digital Transfer',
-    },
-    'section_2': {
-    },
-    'section_3': {
-        'extent_statement_type': 'Extent received',
-        'extent_statement_note': 'Files counted automatically by application',
-    },
-    'section_4': {
-        'storage_location': 'Placeholder',
-        'material_assessment_statement_type': 'Physical Condition',
-        'material_assessment_statement_value': 'Record is digital, physical assessment is not possible'
-    },
-    'section_5': {
-        'event_type': 'Digital Object Transfer',
-        'event_agent': 'NCTR Record Transfer Portal',
-    },
-    'section_6': {
-    },
-    'section_7': {
-        'rules_or_conventions': 'Canadian Archival Accession Information Standards v1.0',
-        'action_type': 'Creation',
-        'action_agent': 'NCTR Record Transfer Portal',
-        'language_of_accession_record': 'en',
-    }
-}
->>>>>>> ab12d9a7
 
 
 APPROXIMATE_DATE_FORMAT = config('APPROXIMATE_DATE_FORMAT', default='[ca. {date}]')
