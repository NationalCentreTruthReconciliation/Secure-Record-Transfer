#pylint: disable=consider-using-f-string
import logging
import os
import re

from django.apps import AppConfig
from django.core.exceptions import ImproperlyConfigured

from bagit import CHECKSUM_ALGOS

from recordtransfer import settings


LOGGER = logging.getLogger(__name__)


def verify_email_settings():
    ''' Verify the settings:

    - DO_NOT_REPLY_USERNAME
    - ARCHIVIST_EMAIL

    Throws an ImproperlyConfigured exception if either of these are empty.
    '''
    if not settings.DO_NOT_REPLY_USERNAME:
        raise ImproperlyConfigured(
            'The DO_NOT_REPLY_USERNAME setting is empty'
        )
    if not settings.ARCHIVIST_EMAIL:
        raise ImproperlyConfigured(
            'The ARCHIVIST_EMAIL setting is empty'
        )


def verify_date_format():
    ''' Verify the setting:

    - APPROXIMATE_DATE_FORMAT

    Throws an ImproperlyConfigured exception if the setting does not contain
    "{date}"
    '''
    if r'{date}' not in settings.APPROXIMATE_DATE_FORMAT:
        raise ImproperlyConfigured((
            'The APPROXIMATE_DATE_FORMAT (currently: {0}) does not contain '
            '{{date}}'
        ).format(settings.APPROXIMATE_DATE_FORMAT))


def verify_checksum_settings():
    ''' Verify the setting:

    - BAG_CHECKSUMS

    Throws an ImproperlyConfigured exception if the setting is not valid.
    '''
    if not settings.BAG_CHECKSUMS:
        raise ImproperlyConfigured(
            'No checksums found in the BAG_CHECKSUMS setting. Choose one '
            'or more checksum algorithms to generate checksums for when '
            'creating a BagIt bag, separated by commas (i.e., "sha1,sha256")'
        )
    not_found = [a for a in settings.BAG_CHECKSUMS if a not in CHECKSUM_ALGOS]
    if not_found:
        not_supported = ', '.join(not_found)
        supported = ', '.join(CHECKSUM_ALGOS)
        raise ImproperlyConfigured((
            'These algorithm(s) found in the BAG_CHECKSUMS setting are NOT '
            'supported: {0}. The algorithms that ARE supported are: {1}.'
        ).format(not_supported, supported))


def verify_storage_folder_settings():
    ''' Verify the settings:

    - BAG_STORAGE_FOLDER
    - UPLOAD_STORAGE_FOLDER

    Creates the directories if they do not exist. Raises an ImproperlyConfigured
    exception if the directories could not be created, or if they already exist
    but as file.
    '''
    for setting_name in [
            'BAG_STORAGE_FOLDER',
            'UPLOAD_STORAGE_FOLDER',
        ]:
        directory = getattr(settings, setting_name)

        if os.path.exists(directory) and os.path.isfile(directory):
            raise ImproperlyConfigured((
                'The {0} at {1} is a file. Remove this file or change the {0} '
                'to a different folder'
            ).format(setting_name, directory))

        if not os.path.exists(directory):
            try:
                os.makedirs(directory, exist_ok=True)
                LOGGER.info('Created %s at %s', setting_name, directory)
            except PermissionError as exc:
                raise ImproperlyConfigured((
                    'Could not create the {0} at the path {1}. Ensure '
                    'permissions are configured so that this folder can be '
                    'created, or create it manually.'
                ).format(setting_name, directory)) from exc


def verify_max_upload_size():
    ''' Verify the settings:

    - MAX_TOTAL_UPLOAD_SIZE
    - MAX_SINGLE_UPLOAD_SIZE
    - MAX_TOTAL_UPLOAD_COUNT

    Throws an ImproperlyConfigured exception if any are less than or equal to
    zero, or if the single upload size is greater than the total upload size.
    '''
    for setting_name in [
            'MAX_TOTAL_UPLOAD_SIZE',
            'MAX_SINGLE_UPLOAD_SIZE',
            'MAX_TOTAL_UPLOAD_COUNT',
        ]:
        value = getattr(settings, setting_name)

        if not isinstance(value, int):
            raise ImproperlyConfigured((
                'The {0} setting is the wrong type (currently: {1}), should be '
                'int'
            ).format(setting_name, type(value)))

        if value == 0:
            raise ImproperlyConfigured((
                'The {0} setting is set to ZERO, it cannot be less than 1'
            ).format(setting_name))

        if value < 0:
            raise ImproperlyConfigured((
                'The {0} setting is negative (currently: {1}), it cannot be '
                'less than 1'
            ).format(setting_name, value))

    max_total_size = settings.MAX_TOTAL_UPLOAD_SIZE
    max_single_size = settings.MAX_SINGLE_UPLOAD_SIZE
    if max_total_size < max_single_size:
        raise ImproperlyConfigured((
            'The MAX_TOTAL_UPLOAD_SIZE setting (currently: {0}) cannot be less '
            'than the MAX_SINGLE_UPLOAD_SIZE setting (currently: {1})'
        ).format(max_total_size, max_single_size))


def verify_accepted_file_formats():
    ''' Verify the setting:

    - ACCEPTED_FILE_FORMATS

    Throws an ImproperlyConfigured exception if there are any issues with the
    formatting of the setting or the file extensions in the setting.
    '''
    formats = settings.ACCEPTED_FILE_FORMATS

    if not isinstance(formats, dict):
        raise ImproperlyConfigured((
            'The ACCEPTED_FILE_FORMATS setting is the wrong type (currently: '
            '{0}), should be dict'
        ).format(type(formats)))

    if not formats:
        raise ImproperlyConfigured('The ACCEPTED_FILE_FORMATS setting is empty')

    inverted_formats = {}

    for group_name, extensions in formats.items():
        if not isinstance(extensions, list):
            raise ImproperlyConfigured((
                'The extension collection for the "{0}" group of the '
                'ACCEPTED_FILE_FORMATS settings is the wrong type '
                '(currently: {1}), should be list'
            ).format(group_name, type(extensions)))

        for i, extension in enumerate(extensions, 0):
            if not isinstance(extension, str):
                raise ImproperlyConfigured((
                    'The extension at index {0} in the "{1}" group of the '
                    'ACCEPTED_FILE_FORMATS settings is the wrong type '
                    '(currently: {2}), should be str'
                ).format(i, group_name, type(extension)))

            if extension[0] == '.':
                raise ImproperlyConfigured((
                    'The file extension "{0}" in the "{1}" group of the '
                    'ACCEPTED_FILE_FORMATS setting starts with a period (.), '
                    'file extensions should not start with periods'
                ).format(extension, group_name))

            match_obj = re.match(r'^[a-z0-9][\.a-z0-9]*[a-z0-9]$', extension)
            if not match_obj:
                raise ImproperlyConfigured((
                    'The file extension "{0}" in the "{1}" group of the '
                    'ACCEPTED_FILE_FORMATS setting is invalid. File extensions '
                    'may only contain lowercase letters and numbers, and MAY '
                    'contain periods EXCEPT at the start and end of the '
                    'extension name'
                ).format(extension, group_name))

            if extension in inverted_formats:
                last_seen_group = inverted_formats[extension]

                if last_seen_group == group_name:
                    raise ImproperlyConfigured((
                        'The file extension "{0}" appears more than once in '
                        'the "{1}" group of the ACCEPTED_FILE_FORMATS setting. '
                        'Ensure each extension appears only once across all '
                        'groups'
                    ).format(extension, group_name))

                raise ImproperlyConfigured((
                    'The file extension "{0}" appears across more than one '
                    'group in the ACCEPTED_FILE_FORMATS setting (appears in '
                    'the "{1}" and "{2}" groups). Ensure each extension '
                    'appears only once across all groups'
                ).format(extension, group_name, last_seen_group))

            inverted_formats[extension] = group_name


def verify_caais_defaults():
    ''' Verifies the setting:

    - CAAIS_DEFAULT_SUBMISSION_EVENT_TYPE
    - CAAIS_DEFAULT_CREATION_TYPE

    Ensures that all required defaults exist, raises an ImproperlyConfigured
    exception if a default does not exist.
    '''
    if not settings.CAAIS_DEFAULT_SUBMISSION_EVENT_TYPE:
        raise ImproperlyConfigured('CAAIS_DEFAULT_SUBMISSION_EVENT_TYPE is not set')
    if not settings.CAAIS_DEFAULT_CREATION_TYPE:
        raise ImproperlyConfigured('CAAIS_DEFAULT_CREATION_TYPE is not set')


def verify_saved_transfer_settings():
    """ Verifies the setting

    - MAX_SAVED_TRANSFER_COUNT

    Ensure the setting is a non-negative integer, raises an ImproperlyConfigured exception if not.
    """
    max_transfer = settings.MAX_SAVED_TRANSFER_COUNT
    if max_transfer < 0:
        raise ImproperlyConfigured(
            'The MAX_SAVED_TRANSFER_COUNT must be non-negative integer, but is currently {}'.format(max_transfer)
        )


def verify_saved_transfer_settings():
    """ Verifies the setting

    - MAX_SAVED_TRANSFER_COUNT

    Ensure the setting is a non-negative integer, raises an ImproperlyConfigured exception if not.
    """
    max_transfer = settings.MAX_SAVED_TRANSFER_COUNT
    if max_transfer < 0:
        raise ImproperlyConfigured(
            'The MAX_SAVED_TRANSFER_COUNT must be non-negative integer, but is currently {}'.format(max_transfer)
        )


class RecordTransferConfig(AppConfig):
    ''' Top-level application config for the recordtransfer app
    '''

    name = 'recordtransfer'

    def ready(self):
        try:
            verify_email_settings()
            verify_date_format()
            verify_checksum_settings()
            verify_storage_folder_settings()
            verify_max_upload_size()
            verify_accepted_file_formats()
<<<<<<< HEAD
            verify_caais_defaults()
=======
            verify_default_data()
>>>>>>> ab12d9a7
            verify_saved_transfer_settings()

        except AttributeError as exc:
            match_obj = re.search(
                r'has no attribute ["\'](.+)["\']', str(exc), re.IGNORECASE
            )
            if match_obj:
                setting_name = match_obj.group(1)
                raise ImproperlyConfigured((
                    'The {0} setting is not defined in recordtransfer.settings!'
                ).format(setting_name)) from exc
            raise exc<|MERGE_RESOLUTION|>--- conflicted
+++ resolved
@@ -279,11 +279,7 @@
             verify_storage_folder_settings()
             verify_max_upload_size()
             verify_accepted_file_formats()
-<<<<<<< HEAD
             verify_caais_defaults()
-=======
-            verify_default_data()
->>>>>>> ab12d9a7
             verify_saved_transfer_settings()
 
         except AttributeError as exc:
