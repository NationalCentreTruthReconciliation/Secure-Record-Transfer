--- conflicted
+++ resolved
@@ -504,53 +504,12 @@
 
 
 class RecordDescriptionForm(TransferForm):
-<<<<<<< HEAD
-    """The Description Information portion of the form.
-
-    Contains fields from Section 3 of CAAIS.
-    """
-=======
     """The Description Information portion of the form. Contains fields from Section 3 of CAAIS."""
 
     class Meta:
         """Meta information for the form."""
 
         transfer_step = TransferStep.RECORD_DESCRIPTION
-
-    def clean(self) -> dict:
-        """Clean form data, and create a date_of_materials field derived from the start and end
-        date fields.
-        """
-        cleaned_data = super().clean()
-
-        err = False
-
-        if not settings.USE_DATE_WIDGETS:
-            start_date_text = cleaned_data["start_date_of_material_text"]
-            end_date_text = cleaned_data["end_date_of_material_text"]
-
-        else:
-            start_date = cleaned_data.get("start_date_of_material")
-            end_date = cleaned_data.get("end_date_of_material")
-
-            err = False
-
-            if not start_date:
-                self.add_error("start_date_of_material", "Start date was not valid")
-                err = True
-
-            if not end_date:
-                self.add_error("end_date_of_material", "End date was not valid")
-                err = True
-
-            if start_date and end_date and end_date < start_date:
-                self.add_error("end_date_of_material", "End date cannot be before start date")
-                err = True
-
-            if not err:
-                start_date_text = start_date.strftime(r"%Y-%m-%d")
-                end_date_text = end_date.strftime(r"%Y-%m-%d")
->>>>>>> 0b7f216e
 
     def clean(self) -> dict:
         """Form date as approximate if user chose to mark the date as approximate."""
