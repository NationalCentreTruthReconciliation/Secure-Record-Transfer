''' Forms specific to transferring files with a new submission '''
from captcha.widgets import ReCaptchaV2Invisible
from django import forms
from django.db.models import Case, When, Value, CharField
from django.forms import BaseFormSet
from django.utils.translation import gettext

from captcha.fields import ReCaptchaField
from django_countries.fields import CountryField
from django_countries.widgets import CountrySelectWidget

from caais.models import SourceType, SourceRole, RightsType
from recordtransfer.settings import USE_DATE_WIDGETS


class TransferForm(forms.Form):
    required_css_class = 'required-field'


class AcceptLegal(TransferForm):
    def clean(self):
        cleaned_data = super().clean()
        if not cleaned_data['agreement_accepted']:
            self.add_error('agreement_accepted', 'You must accept before continuing')

    agreement_accepted = forms.BooleanField(
        required=True,
        widget=forms.CheckboxInput(),
        label=gettext('I accept these terms'),
    )


class ContactInfoForm(TransferForm):
    ''' The Contact Information portion of the form. Contains fields from Section 2 of CAAIS '''
    def clean(self):
        cleaned_data = super().clean()
        region = cleaned_data['province_or_state']
        if region.lower() == 'other' and not cleaned_data['other_province_or_state']:
            self.add_error('other_province_or_state',
                           'This field must be filled out if "Other" province or state is selected')
        elif region.lower() == '':
            self.add_error('province_or_state',
                           'You must select a province or state, use "Other" to enter a custom location')
        return cleaned_data

    contact_name = forms.CharField(
        max_length=64,
        min_length=2,
        required=True,
        label=gettext('Contact name'),
    )

    job_title = forms.CharField(
        max_length=64,
        min_length=2,
        required=False,
        label=gettext('Job title'),
    )

    organization = forms.CharField(
        max_length=64,
        min_length=2,
        required=False,
        label=gettext('Organization'),
    )

    phone_number = forms.RegexField(
        regex=r'^\+\d\s\(\d{3}\)\s\d{3}-\d{4}$',
        error_messages={
            'required': gettext('This field is required.'),
            'invalid': gettext('Phone number must look like "+1 (999) 999-9999"')
        },
        widget=forms.TextInput(attrs={
            'placeholder': '+1 (999) 999-9999',
            'class': 'reduce-form-field-width',
        }),
        label=gettext('Phone number'),
    )

    email = forms.EmailField(
        label=gettext('Email'),
    )

    address_line_1 = forms.CharField(
        max_length=100,
        required=True,
        widget=forms.TextInput(attrs={
            'placeholder': gettext('Street, and street number')
        }),
        label=gettext('Address line 1'),
    )

    address_line_2 = forms.CharField(
        max_length=100,
        required=False,
        widget=forms.TextInput(attrs={
            'placeholder': gettext('Unit Number, RPO, PO BOX... (optional)')
        }),
        label=gettext('Address line 2'),
    )

    city = forms.CharField(
        max_length=100,
        required=True,
        label=gettext('City'),
    )

    province_or_state = forms.ChoiceField(
        required=True,
        widget=forms.Select(
            attrs={
                'class': 'reduce-form-field-width',
            }
        ),
        choices=[
            ('', gettext("Select your province")),
            # Canada
            ('Other', gettext("Other")),
            ('AB', 'Alberta'),
            ('BC', 'British Columbia'),
            ('MB', 'Manitoba'),
            ('NL', 'Newfoundland and Labrador'),
            ('NT', 'Northwest Territories'),
            ('NS', 'Nova Scotia'),
            ('NU', 'Nunavut'),
            ('ON', 'Ontario'),
            ('PE', 'Prince Edward Island'),
            ('QC', 'Quebec'),
            ('SK', 'Saskatchewan'),
            ('YT', 'Yukon Territory'),
            # United States of America
            ('AL', 'Alabama'),
            ('AK', 'Arkansas'),
            ('AZ', 'Arizona'),
            ('AR', 'Arkanasas'),
            ('CA', 'California'),
            ('CO', 'Colorado'),
            ('CT', 'Connecticut'),
            ('DE', 'Delaware'),
            ('DC', 'District of Columbia'),
            ('FL', 'Florida'),
            ('GA', 'Georgia'),
            ('HI', 'Hawaii'),
            ('ID', 'Idaho'),
            ('IL', 'Illinois'),
            ('IN', 'Indiana'),
            ('IA', 'Iowa'),
            ('KS', 'Kansas'),
            ('KY', 'Kentucky'),
            ('LA', 'Louisiana'),
            ('ME', 'Maine'),
            ('MD', 'Maryland'),
            ('MA', 'Massachusetts'),
            ('MI', 'Michigan'),
            ('MN', 'Minnesota'),
            ('MS', 'Mississippi'),
            ('MO', 'Missouri'),
            ('MT', 'Montana'),
            ('NE', 'Nebraska'),
            ('NV', 'Nevada'),
            ('NH', 'New Hampshire'),
            ('NJ', 'New Jersey'),
            ('NM', 'New Mexico'),
            ('NY', 'New York'),
            ('NC', 'North Carolina'),
            ('ND', 'North Dakota'),
            ('OH', 'Ohio'),
            ('OK', 'Oklahoma'),
            ('OR', 'Oregon'),
            ('PA', 'Pennsylvania'),
            ('RI', 'Rhode Island'),
            ('SC', 'South Carolina'),
            ('SD', 'South Dakota'),
            ('TN', 'Tennessee'),
            ('TX', 'Texas'),
            ('UT', 'Utah'),
            ('VT', 'Vermont'),
            ('VA', 'Virginia'),
            ('WA', 'Washington'),
            ('WV', 'West Virginia'),
            ('WI', 'Wisconsin'),
            ('WY', 'Wyoming'),
        ],
    )

    other_province_or_state = forms.CharField(
        required=False,
        min_length=2,
        max_length=64,
        widget=forms.TextInput(
            attrs={
                'class': 'reduce-form-field-width',
            }
        ),
        label=gettext('Other province or state'),
    )

    postal_or_zip_code = forms.RegexField(
        regex=r'^(?:[0-9]{5}(?:-[0-9]{4})?)|(?:[A-Za-z]\d[A-Za-z][\- ]?\d[A-Za-z]\d)$',
        error_messages={
            'required': gettext('This field is required.'),
            'invalid': gettext('Postal code must look like "Z0Z 0Z0", zip code must look like '
                               '"12345" or "12345-1234"')
        },
        widget=forms.TextInput(attrs={
            'placeholder': 'Z0Z 0Z0',
            'class': 'reduce-form-field-width',
        }),
        label=gettext('Postal / Zip code'),
    )

    country = CountryField(blank_label=gettext('Select your Country')).formfield(
        widget=CountrySelectWidget(
            attrs={
                'class': 'reduce-form-field-width',
            }
        )
    )


class SourceInfoForm(TransferForm):
    ''' The Source Information portion of the form. Contains fields from Section 2 of CAAIS '''
    def clean(self):
        cleaned_data = super().clean()

        source_type = cleaned_data.get('source_type', None)
        other_source_type = cleaned_data.get('other_source_type', '')

        if (not source_type or source_type.name.lower() == 'other') and not other_source_type:
            self.add_error('source_type', gettext(
                'If "Other source type" is empty, you must choose one of the '
                'Source types here'
            ))
            self.add_error('other_rights_type', gettext(
                'If "Source type" is Other, you must enter a different type '
                'here'
            ))

        source_role = cleaned_data.get('source_role', None)
        other_source_role = cleaned_data.get('other_source_role', '')
        if (not source_role or source_role.name.lower() == 'other') and not other_source_role:
            self.add_error('source_role', gettext(
                'If "Other source role" is empty, you must choose one of the '
                'Source roles here'
            ))
            self.add_error('other_source_role', gettext(
                'If "Source role" is Other, you must enter a different type '
                'here'
            ))

        return cleaned_data


    source_name = forms.CharField(
        max_length=64,
        min_length=2,
        required=True,
        widget=forms.TextInput(),
        label=gettext('Name of source'),
        help_text=gettext('The organization or entity submitting the records')
    )

    source_type = forms.ModelChoiceField(
        required=True,
        queryset=SourceType.objects.all()\
            .annotate(
                sort_order_other_first=Case(
                    When(name__iexact='other', then=Value('____')),
                    default='name',
                    output_field=CharField(),
                )
            )\
            .order_by('sort_order_other_first'),
        empty_label=gettext('Please select one'),
        label=gettext('Source type *'),
        help_text=gettext(
            'How would you describe <b>what</b> the source entity is? '
            'i.e., The source is a(n) ______'
        ),
        widget=forms.Select(
            attrs={
                'class': 'reduce-form-field-width',
            }
        ),
    )

    other_source_type = forms.CharField(
        required=False,
        widget=forms.TextInput(attrs={
            'placeholder': gettext('A source type not covered by the other choices'),
            'class': 'source-type-select-other',
        }),
        label=gettext('Other source type'),
    )

    source_role = forms.ModelChoiceField(
        required=True,
        queryset=SourceRole.objects.all()\
            .annotate(
                sort_order_other_first=Case(
                    When(name__iexact='other', then=Value('____')),
                    default='name',
                    output_field=CharField(),
                )
            )\
            .order_by('sort_order_other_first'),
        empty_label=gettext('Please select one'),
        label=gettext('Source role **'),
        help_text=gettext('How does the source relate to the records? '),
        widget=forms.Select(
            attrs={
                'class': 'reduce-form-field-width',
            }
        )
    )

    other_source_role = forms.CharField(
        required=False,
        widget=forms.TextInput(attrs={
            'placeholder': gettext('A source role not covered by the other choices'),
            'class': 'source-role-select-other',
        }),
        label=gettext('Other source role'),
    )

    source_note = forms.CharField(
        required=False,
        max_length=2000,
        widget=forms.Textarea(attrs={
            'rows': '4',
            'placeholder': gettext('Enter any notes you think may be useful for the archives to '
                                   'have about this entity (optional)')
        }),
        label=gettext('Source notes'),
        help_text=gettext('e.g., The donor wishes to remain anonymous')
    )

    preliminary_custodial_history = forms.CharField(
        required=False,
        max_length=2000,
        widget=forms.Textarea(attrs={
            'rows': '4',
            'placeholder': gettext('Enter any information you have on the history of who has had '
                                   'custody of the records or who has kept the records in the past '
                                   '(optional)')
        }),
        label=gettext('Custodial history'),
        help_text=gettext('e.g., John Doe held these records before donating them in 1960'),
    )


class RecordDescriptionForm(TransferForm):
    ''' The Description Information portion of the form. Contains fields from Section 3 of CAAIS '''
    def clean(self):
        cleaned_data = super().clean()

        if not USE_DATE_WIDGETS:
            cleaned_data['start_date_of_material'] = cleaned_data.get('start_date_of_material_text')
            cleaned_data['end_date_of_material'] = cleaned_data.get('end_date_of_material_text')
        else:
            start_date_of_material = cleaned_data.get('start_date_of_material')
            end_date_of_material = cleaned_data.get('end_date_of_material')
            if not start_date_of_material:
                self.add_error('start_date_of_material', 'Start date was not valid')
            if not end_date_of_material:
                self.add_error('end_date_of_material', 'End date was not valid')
            if start_date_of_material and end_date_of_material:
                if end_date_of_material < start_date_of_material:
                    msg = 'End date cannot be before start date'
                    self.add_error('end_date_of_material', msg)
        return cleaned_data

    accession_title = forms.CharField(
        min_length=2,
        max_length=100,
        required=True,
        widget=forms.TextInput(attrs={
            'placeholder': gettext('e.g., Committee Meeting Minutes')
        }),
        label=gettext('Title')
    )

    if not USE_DATE_WIDGETS:
        # Use _text to avoid jQuery input masks
        start_date_of_material_text = forms.CharField(
            min_length=2,
            max_length=64,
            required=True,
            widget=forms.TextInput(attrs={
                'placeholder': gettext('e.g., 2000-03-14')
            }),
            label=gettext('Earliest date'),
            help_text=gettext('Enter the earliest date relevant to the files you\'re transferring.'),
        )
        end_date_of_material_text = forms.CharField(
            min_length=2,
            max_length=64,
            required=True,
            widget=forms.TextInput(attrs={
                'placeholder': 'e.g., Fall 1925',
            }),
            label=gettext('Latest date'),
            help_text=gettext('Enter the latest date relevant to the files you\'re transferring.'),
        )
        start_date_is_approximate = False
        end_date_is_approximate = False
    else:
        start_date_of_material = forms.DateField(
            input_formats=[r'%Y-%m-%d'],
            required=True,
            widget=forms.DateInput(attrs={
                'class': 'start_date_picker reduce-form-field-width',
                'autocomplete': 'off',
                'placeholder': 'yyyy-mm-dd',
            }),
            label=gettext('Earliest date'),
            help_text=gettext('Enter the earliest date relevant to the files you\'re transferring.'),
        )

        # This field is intended to be tied to a button in a date picker for the start date
        start_date_is_approximate = forms.BooleanField(
            required=False,
            widget=forms.CheckboxInput(attrs={
                'hidden': True,
            }),
            label='hidden',
        )

        end_date_of_material = forms.DateField(
            input_formats=[r'%Y-%m-%d'],
            required=True,
            widget=forms.DateInput(attrs={
                'class': 'end_date_picker reduce-form-field-width',
                'autocomplete': 'off',
                'placeholder': 'yyyy-mm-dd',
            }),
            label=gettext('Latest date'),
            help_text=gettext('Enter the latest date relevant to the files you\'re transferring.'),
        )

        # This field is intended to be tied to a button in a date picker for the end date
        end_date_is_approximate = forms.BooleanField(
            required=False,
            widget=forms.CheckboxInput(attrs={
                'hidden': True,
            }),
            label='hidden',
        )

    language_of_material = forms.CharField(
        required=True,
        min_length=2,
        max_length=100,
        widget=forms.TextInput(attrs={
            'placeholder': gettext('English, French')
        }),
        help_text=gettext('Enter all relevant languages here'),
        label=gettext('Language(s)')
    )

    preliminary_scope_and_content = forms.CharField(
        required=True,
        min_length=4,
        max_length=2000,
        widget=forms.Textarea(attrs={
            'rows': '6',
            'placeholder': 'e.g., These files contain images from ...'
        }),
        label=gettext('Description of contents'),
        help_text=gettext('Briefly describe the content of the files you are transferring. '
                          'What do the files contain?')
    )

    condition_assessment = forms.CharField(
        required=False,
        min_length=4,
        max_length=2000,
        widget=forms.Textarea(attrs={
            'rows': '6',
            'placeholder': 'e.g., The documents are photocopies ... (optional)'
        }),
        label=gettext('Condition of files'),
        help_text=gettext('Briefly describe the condition of the files you are transferring.')
    )


class ExtendedRecordDescriptionForm(RecordDescriptionForm):
    ''' Adds quantity and type of units to record description form. Intended to be used when file
    uploads are disabled.
    '''

<<<<<<< HEAD
    quantity_and_unit_of_measure = forms.CharField(
=======
    quantity_and_type_of_units = forms.CharField(
>>>>>>> ab12d9a7
        required=False,
        min_length=4,
        widget=forms.Textarea(attrs={
            'rows': '2',
            'placeholder': gettext('Record how many files and of what type they are that you '
                                   'are planning on transferring (optional)')
        }),
        help_text=gettext('For example, "200 PDF documents, totalling 2.0GB"'),
        label=gettext('Quantity and type of files'),
    )


class RightsFormSet(BaseFormSet):
    """ Special formset to enforce at least one rights form to have a value """
    def __init__(self, *args, **kwargs):
        super(RightsFormSet, self).__init__(*args, **kwargs)
        self.forms[0].empty_permitted = False


class RightsForm(TransferForm):
    ''' The Rights portion of the form. Contains fields from Section 4 of CAAIS '''

    def clean(self):
        cleaned_data = super().clean()

        rights_type = cleaned_data.get('rights_type', None)
        other_rights_type = cleaned_data.get('other_rights_type', '')

        if not rights_type and not other_rights_type:
            self.add_error('rights_type', gettext(
                'If "Other type of rights" is empty, you must choose one of the '
                'Rights types here'
            ))
            self.add_error('other_rights_type', gettext(
                'If "Type of rights" is empty, you must enter a different type '
                'here'
            ))

        return cleaned_data

<<<<<<< HEAD
    rights_type = forms.ModelChoiceField(
=======
    rights_statement_type = forms.ModelChoiceField(
>>>>>>> ab12d9a7
        queryset=RightsType.objects.all()\
            .annotate(
                sort_order_other_first=Case(
                    When(name__iexact='other', then=Value('____')),
                    default='name',
                    output_field=CharField(),
                )
            )\
            .order_by('sort_order_other_first'),
        label=gettext('Type of rights'),
        empty_label=gettext('Please select one')
    )

    other_rights_type = forms.CharField(
        required=False,
        widget=forms.TextInput(attrs={
            'placeholder': gettext('Other type of rights not covered by other choices'),
            'class': 'rights-select-other',
        }),
        help_text=gettext('For example: "UK Human Rights Act 1998"'),
        label=gettext('Other type of rights'),
    )

    rights_value = forms.CharField(
        required=False,
        widget=forms.Textarea(attrs={
            'rows': '2',
            'placeholder': gettext('Any notes on these rights or which files they may apply to '
                                   '(optional)'),
        }),
        help_text=gettext('For example: "Copyright until 2050," "Only applies to images," etc.'),
        label=gettext('Notes for rights')
    )

    rights_note = forms.CharField(
        required=False,
        widget=forms.HiddenInput(),
        label='hidden'
    )


class OtherIdentifiersForm(TransferForm):
    ''' The Other Identifiers portion of the form. Contains fields from Section 1 of CAAIS '''
    def clean(self):
        cleaned_data = super().clean()

        id_type = cleaned_data.get('other_identifier_type')
        id_value = cleaned_data.get('other_identifier_value')
        id_note = cleaned_data.get('other_identifier_note')

        if id_type and not id_value:
            value_msg = 'Must enter a value for this identifier'
            self.add_error('other_identifier_value', value_msg)
        elif not id_type and id_value:
            type_msg = 'Must enter a type for this identifier'
            self.add_error('other_identifier_type', type_msg)
        elif not id_type and id_note:
            type_msg = 'Must enter a type for this identifier'
            self.add_error('other_identifier_type', type_msg)
            value_msg = 'Must enter a value for this identifier'
            self.add_error('other_identifier_value', value_msg)
            note_msg = 'Cannot enter a note without entering a value and type'
            self.add_error('other_identifier_note', note_msg)
        return cleaned_data

    other_identifier_type = forms.CharField(
        required=False,
        widget=forms.TextInput(attrs={
            'placeholder': gettext('The type of the identifier'),
        }),
        help_text=gettext('For example: "Receipt number", "LAC Record ID", etc.'),
        label=gettext('Type of identifier'),
    )

    other_identifier_value = forms.CharField(
        required=False,
        widget=forms.TextInput(attrs={
            'placeholder': gettext('Identifier value'),
        }),
        label=gettext('Identifier value'),
    )

    other_identifier_note = forms.CharField(
        required=False,
        widget=forms.Textarea(attrs={
            'rows': '2',
            'placeholder': gettext('Any notes on this identifier or which files it may apply to '
                                   '(optional).')
        }),
        label=gettext('Notes for identifier')
    )


class GroupTransferForm(TransferForm):
    def __init__(self, *args, **kwargs):
        users_groups = kwargs.pop('users_groups')
        super().__init__(*args, **kwargs)
        self.fields['group_name'].choices = [
            ('No Group', gettext('-- None Selected --')),
            ('Add New Group', gettext('-- Add New Group --')),
            *[(x.name, x.name) for x in users_groups],
        ]
        self.allowed_group_names = [x[0] for x in self.fields['group_name'].choices]
        self.fields['group_name'].initial = 'No Group'

    def clean(self):
        cleaned_data = super().clean()
        group_name = cleaned_data['group_name']
        if group_name not in self.allowed_group_names:
            self.add_error('group_name', f'Group name "{group_name}" was not in list')
        if group_name == 'Add New Group' and not cleaned_data['new_group_name']:
            self.add_error('new_group_name', 'Group name cannot be empty')
        if group_name == 'Add New Group' and not cleaned_data['group_description']:
            self.add_error('group_description', 'Group description cannot be empty')
        return cleaned_data

    group_name = forms.ChoiceField(
        required=False,
        widget=forms.Select(
            attrs={
                'class': 'reduce-form-field-width',
            }
        ),
        label=gettext('Assigned group')
    )

    new_group_name = forms.CharField(
        required=False,
        widget=forms.TextInput(
            attrs={
                'placeholder': gettext('e.g., My Group'),
            }
        ),
        label=gettext('New group name'),
    )

    group_description = forms.CharField(
        required=False,
        min_length=4,
        widget=forms.Textarea(attrs={
            'rows': '2',
            'placeholder': gettext('e.g., this group represents all of the records from...'),
        }),
        label=gettext('New group description'),
    )


class UploadFilesForm(TransferForm):
    ''' The form where users upload their files and write any final notes '''
    general_note = forms.CharField(
        required=False,
        min_length=4,
        widget=forms.Textarea(attrs={
            'rows': '6',
            'placeholder': gettext('Record any general notes you have about the records here '
                                   '(optional)')
        }),
        help_text=gettext('These should be notes that did not fit in any of the previous steps of '
                          'this form'),
        label=gettext('Other notes'),
    )

    session_token = forms.CharField(
        required=True,
        widget=forms.HiddenInput(),
        label='hidden'
    )

    captcha = ReCaptchaField(widget=ReCaptchaV2Invisible, label='hidden')


class FinalStepFormNoUpload(TransferForm):
    ''' The form where users write any final notes. Intended to be used in place of UploadFilesForm
    when file uploads are disabled.
    '''

    general_note = forms.CharField(
        required=False,
        min_length=4,
        widget=forms.Textarea(attrs={
            'rows': '6',
            'placeholder': gettext('Record any general notes you have about the records here '
                                   '(optional)')
        }),
        help_text=gettext('These should be notes that did not fit in any of the previous steps of '
                          'this form'),
        label=gettext('Other notes'),
    )<|MERGE_RESOLUTION|>--- conflicted
+++ resolved
@@ -489,11 +489,7 @@
     uploads are disabled.
     '''
 
-<<<<<<< HEAD
     quantity_and_unit_of_measure = forms.CharField(
-=======
-    quantity_and_type_of_units = forms.CharField(
->>>>>>> ab12d9a7
         required=False,
         min_length=4,
         widget=forms.Textarea(attrs={
@@ -534,11 +530,7 @@
 
         return cleaned_data
 
-<<<<<<< HEAD
     rights_type = forms.ModelChoiceField(
-=======
-    rights_statement_type = forms.ModelChoiceField(
->>>>>>> ab12d9a7
         queryset=RightsType.objects.all()\
             .annotate(
                 sort_order_other_first=Case(
@@ -578,7 +570,6 @@
         widget=forms.HiddenInput(),
         label='hidden'
     )
-
 
 class OtherIdentifiersForm(TransferForm):
     ''' The Other Identifiers portion of the form. Contains fields from Section 1 of CAAIS '''
