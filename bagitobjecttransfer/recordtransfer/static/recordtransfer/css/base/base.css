--- conflicted
+++ resolved
@@ -48,36 +48,17 @@
     font-size: 20pt;
 }
 
-<<<<<<< HEAD
-h2,
-=======
 .title-text-light {
     color: white;
     font-size: 20pt;
 }
 
->>>>>>> a08eb802
 .medium-text {
     font-weight: normal;
     color: #333333;
     font-size: 16pt;
 }
 
-<<<<<<< HEAD
-li {
-    margin-top: 5px;
-}
-
-#main-graphic-container {
-    width: 100%;
-}
-
-#main-graphic {
-    width: 100%;
-}
-
-=======
->>>>>>> a08eb802
 .red-button,
 .green-button,
 .blue-button {
