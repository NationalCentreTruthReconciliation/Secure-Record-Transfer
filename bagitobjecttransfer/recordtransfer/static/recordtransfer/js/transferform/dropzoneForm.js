--- conflicted
+++ resolved
@@ -49,12 +49,7 @@
     }
 }
 
-<<<<<<< HEAD
-
 document.addEventListener("DOMContentLoaded", () => {
-=======
-$(() => {
->>>>>>> 7bf4f585
     var issueFiles = []    // An array of file names
     var uploadedFiles = [] // An array of File objects
     var totalSizeBytes = 0
@@ -162,7 +157,6 @@
                 })
             }
             else {
-<<<<<<< HEAD
                 const params = new URLSearchParams({
                     filename: file.name,
                     filesize: file.size
@@ -181,27 +175,6 @@
                             done();
                         } else {
                             done(data);
-=======
-                $.post({
-                    url: '/transfer/checkfile/',
-                    data: {
-                        'filename': file.name,
-                        'filesize': file.size,
-                    },
-                    dataType: 'json',
-                    headers: { 'X-CSRFToken': csrfToken },
-                    success: function (response) {
-                        if (response.accepted) {
-                            done()
-                        }
-                        else {
-                            done(response)
-                        }
-                    },
-                    error: function (xhr, status, error) {
-                        if (xhr.responseJSON) {
-                            done(xhr.responseJSON)
->>>>>>> 7bf4f585
                         }
                     })
                     .catch(error => {
@@ -223,16 +196,16 @@
 
             var dropzoneClosure = this
             var submitButton = document.getElementById("submit-form-btn")
-            
+
             // Call on initialization to set the correct state
             updateDropMessageVisibility();
 
             // Update drop message visibility when files are added or removed
-            this.on("addedfile", function() {
+            this.on("addedfile", function () {
                 updateDropMessageVisibility();
             });
 
-            this.on("removedfile", function() {
+            this.on("removedfile", function () {
                 updateDropMessageVisibility();
             });
 
