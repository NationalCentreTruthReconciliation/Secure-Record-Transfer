/**
 * Functions and configuration for Django forms.
 *
 * Credit to this article for adding/removing forms from formsets:
 * https://medium.com/all-about-django/adding-forms-dynamically-to-a-django-formset-375f1090c2b0
 */


const VALID_INPUTS = 'input:not([type=button]):not([type=submit]):not([type=reset]), textarea, select'
const ID_NUM_REGEX = new RegExp('-(\\d+)-')

let groupDescriptions = {};

/**
 * Test if an element exists on the page.
 * @param {String} selector A jQuery type selector string
 * @returns {Boolean} true if element exists, false otherwise
 */
function elementExists(selector) {
    return $(selector).length !== 0
}

/**
 * Get the prefix name of the currently activated formset.
 * @returns {String} The name of the formset
 */
function getFormPrefix() {
    if (elementExists('#id_rights-TOTAL_FORMS')) {
        return 'rights'
    }
    else if (elementExists('#id_otheridentifiers-TOTAL_FORMS')) {
        return 'otheridentifiers'
    }
    else {
        return 'none'
    }
}

/**
 * Get the current number of forms displayed on the page.
 * @param {String} prefix The form prefix, if it is known
 * @returns {Number} The current number of forms
 */
function getTotalForms(prefix = null) {
    var formPrefix = prefix === null ? getFormPrefix() : prefix
    return parseInt($(`#id_${formPrefix}-TOTAL_FORMS`).val())
}

/**
 * Get the maximum number of allowable forms set by the backend.
 * @param {String} prefix The form prefix, if it is known
 * @returns {Number} The maximum number of forms
 */
function getMaxForms(prefix = null) {
    var formPrefix = prefix === null ? getFormPrefix() : prefix
    return parseInt($(`#id_${formPrefix}-MAX_NUM_FORMS`).val())
}

/**
 * Add a new form to the formset by cloning the selected form. The cloned form is inserted in the
 * document tree directly below the form that was cloned. This function respects whether the
 * max_num of formsets was set in the backend.
 * @param {String} cloneFormSelector The form to clone to create a new form from
 */
function appendNewForm(cloneFormSelector) {
    var prefix = getFormPrefix()
    var totalForms = getTotalForms(prefix)
    var maxNumForms = getMaxForms(prefix)

    if (totalForms + 1 > maxNumForms) {
        alert(`You may not exceed ${maxNumForms} form sections.`)
        return
    }

    var newForm = $(cloneFormSelector).clone(true)
    newForm.addClass('margin-top-25px')
    incrementInputAttributes(newForm)
    incrementLabelAttributes(newForm)
    $(`#id_${prefix}-TOTAL_FORMS`).val(totalForms + 1);
    $(cloneFormSelector).after(newForm);
}

function deleteForm(formSelector) {
    var prefix = getFormPrefix();
    var totalForms = getTotalForms(prefix);

    var form = $(formSelector).last();
    form.remove();
    $(`#id_${prefix}-TOTAL_FORMS`).val(totalForms - 1);
}


/**
 * Increment all of the indices for the input elements of a formset form
 * @param form The form row element selected by jQuery
 */
function incrementInputAttributes(form) {
    var formIdNumber = -1
    var oldNumber = null
    var newNumber = null

    $(form).find(VALID_INPUTS).each((_, element) => {
        var name = $(element).attr('name')

        if (formIdNumber === -1) {
            var match = ID_NUM_REGEX.exec(name)
            formIdNumber = parseInt(match[1])
            oldNumber = `-${formIdNumber}-`
            newNumber = `-${formIdNumber + 1}-`
        }

        var newName = name.replace(oldNumber, newNumber)
        var newId = `id_${newName}`

        $(element).attr({
            'name': newName,
            'id': newId
        })
            .val('')
            .removeAttr('checked')
    })
}

/**
 * Increment all of the indices for the label elements of a formset form
 * @param form The form row element selected by jQuery
 */
function incrementLabelAttributes(form) {
    var formIdNumber = -1
    var oldNumber = null
    var newNumber = null

    $(form).find('label').each((_, element) => {
        var forValue = $(element).attr('for')

        if (forValue) {
            if (formIdNumber === -1) {
                var match = ID_NUM_REGEX.exec(forValue)
                formIdNumber = parseInt(match[1])
                oldNumber = `-${formIdNumber}-`
                newNumber = `-${formIdNumber + 1}-`
            }

            var newForValue = forValue.replace(oldNumber, newNumber)
            $(element).attr({
                'for': newForValue
            })
        }
    })
}

/**
 * Delete a specific form element from the formset
 * @param {String} deleteFormSelector The selector for the form row
 */
function deleteForm(deleteFormSelector) {
    var prefix = getFormPrefix()
    var total = getTotalForms(prefix)

    if (total > 1) {
        $(deleteFormSelector).remove()

        var forms = $('.form-row')
        $(`#id_${prefix}-TOTAL_FORMS`).val(forms.length)

        // Update each input's index for the remaining forms
        for (var i = 0; i < forms.length; i++) {
            $(forms.get(i)).find(':input').each((_, element) => {
                updateElementIndex(element, i, prefix);
            });
        }
    }
}

/**
 * Update a form element's index within the current form.
 * @param element An element selected from the page with jQuery
 * @param {Number} index The new index the element is to have
 */
function updateElementIndex(element, index, prefix) {
    var idRegex = new RegExp(`(${prefix}-\\d+)`);
    var replacement = prefix + '-' + index;

    forValue = $(element).attr("for")
    if (forValue) {
        const new_for = forValue.replace(idRegex, replacement)
        $(element).attr({
            "for": new_for
        })
    }

    if (element.id) {
        element.id = element.id.replace(idRegex, replacement)
    }

    if (element.name) {
        element.name = element.name.replace(idRegex, replacement)
    }
}

/**
 * Function to setup on click handlers for select boxes to toggle text fields when selecting "Other"
 *
 * @param otherField : Array of selectors to return some objects.
 * @param choiceFieldFn : callable that converts the found text field id to the corresponding select box id
 *                        ie. id_rightsstatement-other_rights_statement_type => id_rightsstatement-rights_statement_type
 */
function setupSelectOtherToggle(otherField, choiceFieldFn) {
    if (otherField.some((selector) => $(selector).length)) {
        $.each(otherField, function (_, v) {
            // Use each as a single value in the otherField array could result in multiple objects, ie. class selector
            $(v).each(function () {
                let currentId = "#" + $(this).attr("id");
                let choiceField = choiceFieldFn(currentId);
                let value = $(choiceField + " option:selected").text().toLowerCase().trim()
                let state = value === 'other' ? 'on' : 'off'
                toggleFlexItems([currentId], state)
                // Remove any current event handlers
                $(choiceField).off('change');
                // Add the new event handlers
                $(choiceField).change(function () { onSelectChange.call(this, currentId) });
            });
        });
    }
}

/**
 * Conditionally hides/shows an "other" field based on a select field's value. Adds or removes the
 * .hidden-item class to the other field's parent to show/hide the element.
 *
 * @param selectFieldInputId The ID of the select element
 * @param otherFieldInputId The ID of the input to conditionally show
 * @param otherValue The value of the select element needed to show the other element
 */
function setupSelectOtherToggle2(selectFieldInputId, otherFieldInputId, otherValue) {
    const selectField = document.getElementById(selectFieldInputId);

    // Hide element at first (if needed)
    if (selectField.value != otherValue) {
        const otherInput = document.getElementById(otherFieldInputId);

        if (otherInput) {
            const container = otherInput.parentElement;
            container.classList.add("hidden-item");
        }
    }

    // Update other element when the select field changes
    selectField.addEventListener("change", function (event) {
        const otherInput = document.getElementById(otherFieldInputId);

        if (!otherInput) {
            return;
        }

        const container = otherInput.parentElement;

        if (this.value == otherValue) {
            container.classList.remove("hidden-item");
        }
        else {
            container.classList.add("hidden-item");
        }
    });
}

/**
 * Function to toggle the visibility of the "other" text field based on the select box value.
 *
 * @param currentId : id of the "other" text field
 */
function onSelectChange(currentId) {
    let state = $("option:selected", this).text().toLowerCase().trim() === 'other' ? 'on' : 'off'
    toggleFlexItems([currentId], state)
}

/**
 * Alter the id of the "other" field to refer back to the select box.
 *
 * @param id : the id of the other text field.
 */
function removeOther(id) {
    let newId = id.replace('other_', '');
    if (!/^#/.test(newId)) {
        newId = "#" + newId;
    }
    return newId;
}

/**
 * Show or hide div.flex-items related to form fields.
 * @param {Array} selectors Form field selectors, the closest div.flex-items will be shown/hidden
 * @param {String} state Shows divs if 'on', hides divs if 'off', does nothing otherwise
 */
function toggleFlexItems(selectors, state) {
    if (state === 'on') {
        selectors.forEach(function (sel) {
            $(sel).closest('div.flex-item').show()
        })
    }
    else if (state === 'off') {
        selectors.forEach(function (sel) {
            $(sel).closest('div.flex-item').hide()
        })
    }
}

/**
 * Update the group description text to display based on the selected submission group.
 */
const updateGroupDescription = () => {
    const groupDescription = document.getElementById(ID_DISPLAY_GROUP_DESCRIPTION);
    const selectedGroupId = document.getElementById(ID_SUBMISSION_GROUP_SELECTION).value;
    let description = groupDescriptions[selectedGroupId];
    if (!description) {
        description = "No description available";
    }
    groupDescription.textContent = description;
}

/**
 * Asynchronously populates group descriptions by making an AJAX request to fetch user group descriptions.
 * 
 * @returns {Promise<void>} A promise that resolves when the group descriptions have been successfully populated, 
 * or rejects if the AJAX request fails.
 */
async function populateGroupDescriptions() {
    return new Promise((resolve, reject) => {
        $.ajax({
            url: fetchUsersGroupDescriptionsUrl,
            success: function (groups) {
                groups.forEach(function (group) {
                    groupDescriptions[group.uuid] = group.description;
                });
                resolve();
            },
            error: function () {
                alert('Failed to populate group descriptions.');
                reject();
            }
        });
    });
}

function selectDefaultGroup(groupId) {
    if (groupId) {
        const selectField = $('#' + ID_SUBMISSION_GROUP_SELECTION);
        selectField.val(groupId).change();
    }
}

async function initializeGroupTransferForm() {
    await populateGroupDescriptions();
    selectDefaultGroup(DEFAULT_GROUP_ID);
    updateGroupDescription();
}

/**
 * Prevents the submission group form from submitting and instead sends an AJAX request to create a
 * new group. If the group is successfully created, the new group is added to the selection field,
 * and the description updated.
 */
function initializeModalMode() {
    $('#submission-group-form').off('submit').on('submit', function (event) {
        event.preventDefault();

        $.ajax({
            url: $(this).attr('action'),
            type: $(this).attr('method'),
            data: $(this).serialize(),
            success: async function (response) {
                clearCreateGroupForm();
                try {
                    handleNewGroupAdded(response.group);
                    $('#add-new-group-dialog').dialog("close");
                }
                catch (error) {
                    alert("Failed to update group options.");
                }
            },
            error: function (response) {
                alert(response.responseJSON.message);
            }
        });
    });
}

/**
 * Handles the addition of a new group to the selection field.
 *
 * @param {Object} group - The group object containing details of the new group.
 * The `group` object should have the following properties:
 * - `name` (String): The name of the group.
 * - `uuid` (String): The UUID of the group.
 * - `description` (String): The description of the group.
 */
function handleNewGroupAdded(group) {
    const selectField = $('#' + ID_SUBMISSION_GROUP_SELECTION);
    selectField.append(new Option(group.name, group.uuid));
    groupDescriptions[group.uuid] = group.description;
    selectField.val(group.uuid).change();
}

function clearCreateGroupForm() {
    const submissionGroupName = document.getElementById(ID_SUBMISSION_GROUP_NAME);
    const submissionGroupDescription = document.getElementById(ID_SUBMISSION_GROUP_DESCRIPTION);
    submissionGroupName.value = '';
    submissionGroupDescription.value = '';
}

$(() => {

    var rightsDialog = undefined
    var sourceRolesDialog = undefined
    var sourceTypesDialog = undefined
    var totalForms = undefined


    /***************************************************************************
     * Formset Setup
     **************************************************************************/

    if (typeof NUM_EXTRA_FORMS !== 'undefined' && !NUM_EXTRA_FORMS) {
        deleteForm('.form-row:last')
    }

    totalForms = getTotalForms()

    $('.remove-form-row').prop('disabled', Boolean(totalForms <= 1))

    $('.add-form-row').on('click', (event) => {
        event.preventDefault()
        appendNewForm('.form-row:last')
        totalForms = getTotalForms()
        $('.remove-form-row').prop('disabled', Boolean(totalForms <= 1))
    })

    $('.remove-form-row').on('click', (event) => {
        event.preventDefault()
        deleteForm('.form-row:last')
        totalForms = getTotalForms()
        $('.remove-form-row').prop('disabled', Boolean(totalForms <= 1))
    })

    $('.remove-form-row').hover(() => {
        totalForms = getTotalForms()
        if (totalForms > 1) {
            $('.form-row:last').find('label').each((_, element) => {
                $(element).addClass('red-text-strikethrough')
            })
            $('.form-row:last').find(VALID_INPUTS).each((_, element) => {
                $(element).addClass('red-border')
                $(element).addClass('red-text-strikethrough')
            })
        }
    }, () => {
        $('.form-row:last').find('label').each((_, element) => {
            $(element).removeClass('red-text-strikethrough')
        })
        $('.form-row:last').find(VALID_INPUTS).each((_, element) => {
            $(element).removeClass('red-border')
            $(element).removeClass('red-text-strikethrough')
        })
    })


    /***************************************************************************
     * Dialog Box Setup
     **************************************************************************/

    rightsDialog = $('#rights-dialog').dialog({
        autoOpen: false,
        modal: false,
        width: 500,
        position: { my: "center", at: "top", of: window },
        buttons: [
            {
                text: "OK",
                click: () => { rightsDialog.dialog("close") }
            }
        ],
    })

    $('#show-rights-dialog').on("click", (event) => {
        event.preventDefault()
        rightsDialog.dialog("open")
        rightsDialog.dialog("moveToTop")
    })

    sourceRolesDialog = $('#source-roles-dialog').dialog({
        autoOpen: false,
        modal: false,
        width: 500,
        position: { my: "center", at: "top", of: window },
        buttons: [
            {
                text: "OK",
                click: () => { sourceRolesDialog.dialog("close") }
            }
        ],
    })

    $('#show-source-roles-dialog').on("click", (event) => {
        event.preventDefault()
        sourceRolesDialog.dialog("open")
        sourceRolesDialog.dialog("moveToTop")
    })

    sourceTypesDialog = $('#source-types-dialog').dialog({
        autoOpen: false,
        modal: false,
        width: 500,
        position: { my: "center", at: "top", of: window },
        buttons: [
            {
                text: "OK",
                click: () => { sourceTypesDialog.dialog("close") }
            }
        ],
    })

    $('#show-source-types-dialog').on("click", (event) => {
        event.preventDefault()
        sourceTypesDialog.dialog("open")
        sourceTypesDialog.dialog("moveToTop")
    })

    addNewGroupDialog = $('#add-new-group-dialog').dialog({
        autoOpen: false,
        modal: true,
        width: 700,
        position: { my: "center", at: "center", of: window },
    })

    $('#show-add-new-group-dialog').on("click", (event) => {
        event.preventDefault()
        addNewGroupDialog.dialog("open")
        addNewGroupDialog.dialog("moveToTop")
    })

    /***************************************************************************
     * Expandable Forms Setup
    **************************************************************************/

    setupSelectOtherToggle(['#id_contactinfo-other_province_or_state'], removeOther);

    setupSelectOtherToggle(['.rights-select-other'], removeOther);

    // Add a new click handler (with namespace) to fix the event handlers that were cloned.
    $('.add-form-row', '#transfer-form').on('click.transfer-form', (event) => {
        setupSelectOtherToggle(['.rights-select-other'], removeOther);
    })

    /***************************************************************************
     * Group Description Display
    **************************************************************************/
    // Add a change event listener to the group selection field
    if (typeof ID_SUBMISSION_GROUP_SELECTION !== 'undefined') {
        const selectField = $('#' + ID_SUBMISSION_GROUP_SELECTION);
        selectField.on('change', updateGroupDescription);
        initializeGroupTransferForm();
    }

    /***************************************************************************
     * New Group Creation Submission
    **************************************************************************/
    if (typeof MODAL_MODE !== 'undefined' && MODAL_MODE) {
        initializeModalMode();
    }
<<<<<<< HEAD


    /**********************************************************************************************
     * Source information form setup
     *********************************************************************************************/

    // Context passed from template to JS
    const sourceInfoContextElement = document.getElementById("py_context_source_info");

    if (sourceInfoContextElement) {
        const sourceInfoContext = JSON.parse(sourceInfoContextElement.textContent);

        // Toggles Other source type field depending on value of Source type field
        setupSelectOtherToggle2(
            sourceInfoContext["id_source_type"],
            sourceInfoContext["id_other_source_type"],
            sourceInfoContext["other_type_id"]
        );

        // Toggles Other source role field depending on value of Source role field
        setupSelectOtherToggle2(
            sourceInfoContext["id_source_role"],
            sourceInfoContext["id_other_source_role"],
            sourceInfoContext["other_role_id"]
        );

        // Add faux-required-field to labels
        document.querySelectorAll(".faux-required-field").forEach((el) => {
            let label = el.previousElementSibling;
            if (label && label.tagName === "LABEL") {
                label.classList.add("faux-required-field");
            }
        });

        const sourceTypeSelect = document.getElementById(sourceInfoContext["id_source_type"]);
        const sourceRoleSelect = document.getElementById(sourceInfoContext["id_source_role"]);
        const enterManualInfoInputId = sourceInfoContext["id_enter_manual_source_info"];
        const enterManualInfoInputElement = document.getElementById(enterManualInfoInputId);

        if (enterManualInfoInputElement) {
            enterManualInfoInputElement.addEventListener("change", function (event) {
                const selected = this.querySelector("input[type=radio]:checked").value;

                if (selected === "yes") {
                    document.querySelectorAll(".initially-hidden").forEach((el) => {
                        el.classList.remove("hidden-item");
                    });

                    // Dispatch events to update "other" fields if they were just shown by accident
                    sourceTypeSelect.dispatchEvent(new Event("change"));
                    sourceRoleSelect.dispatchEvent(new Event("change"));
                }
                else {
                    document.querySelectorAll(".initially-hidden").forEach((el) => {
                        el.classList.add("hidden-item");
                    });
                }
            });

            enterManualInfoInputElement.dispatchEvent(new Event("change"));
        }
        else {
            console.warn(`No element exists with the id: ${enterManualInfoInputId}`);
        }
    }
})


$(() => {
    $(document).ready(function () {
        $("button.close[data-dismiss=alert]").on("click", function (evt) {
            $(evt.currentTarget).parents(".alert-dismissible").hide();
        });
    });
=======
>>>>>>> 24a01b4d
})<|MERGE_RESOLUTION|>--- conflicted
+++ resolved
@@ -567,8 +567,6 @@
     if (typeof MODAL_MODE !== 'undefined' && MODAL_MODE) {
         initializeModalMode();
     }
-<<<<<<< HEAD
-
 
     /**********************************************************************************************
      * Source information form setup
@@ -633,15 +631,4 @@
             console.warn(`No element exists with the id: ${enterManualInfoInputId}`);
         }
     }
-})
-
-
-$(() => {
-    $(document).ready(function () {
-        $("button.close[data-dismiss=alert]").on("click", function (evt) {
-            $(evt.currentTarget).parents(".alert-dismissible").hide();
-        });
-    });
-=======
->>>>>>> 24a01b4d
 })