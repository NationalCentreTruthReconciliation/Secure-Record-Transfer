--- conflicted
+++ resolved
@@ -2,10 +2,4 @@
 
 Please, [read the docs!](https://nctr-bagit-record-transfer.readthedocs.io/en/latest/)
 
-<<<<<<< HEAD
 This is a file transfer application made for securely transferring files over the internet and securing them in a BagIt bag for archivists to view. The CAAIS is observed in this application, and a large portion of the metadata fields specified in that document are present in this application's transfer form.
-
-There is a lot more information in the [actual documentation](https://nctr-bagit-record-transfer.readthedocs.io/en/latest/), so please look there for more information.
-=======
-This is a file transfer application made for securely transferring files over the internet and securing them in a BagIt bag for archivists to view. The CAAIS is observed in this application, and a large portion of the metadata fields specified in that document are present in this application's transfer form.
->>>>>>> 61ac66d1
