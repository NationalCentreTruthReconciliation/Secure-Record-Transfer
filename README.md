# Secure Record Transfer Application

Please, [read the docs!](https://secure-record-transfer.readthedocs.io/en/latest/)

The secure record transfer application has been designed for the purpose of transferring files and standardized metadata over the internet to an institution. This application attempts to closely follow the [Canadian Archival Accession Information Standard (CAAIS)](http://archivescanada.ca/CWG_AccessionStandard). As such, most of the fields in the Accession Standard are captured when a user submits files and metadata through the application's [transfer form](https://nctr-bagit-record-transfer.readthedocs.io/en/latest/howtouse/transferform.html). A suite of administrative tools is also provided with the app to allow staff members to view, appraise, download, an export submissions made by users. Submissions can be downloaded by administrators in the [BagIt](https://datatracker.ietf.org/doc/html/rfc8493) format.

## AtoM Compatibility

This application is compatible with version 2.x of [AtoM](https://www.accesstomemory.org/en/), an open-source archival access database. Administrators can export an accession CSV from the application's backend, and directly import those CSVs into AtoM to create accession records. **Note** that some fields are dropped in the conversion of CAAIS to AtoM-compliant Accession records, as certain fields in the Accession Standard are not present in the AtoM accession module. This issue is actively being addressed.

## Quickstart

<<<<<<< HEAD
This application is run using Docker or Podman. Ensure you have [Docker Desktop](https://www.docker.com/products/docker-desktop) or [Podman Desktop](https://podman-desktop.io/) installed on your system before running the app. If you want to use Podman, you will also need [Podman Compose](https://github.com/containers/podman-compose) and [Python](https://python.org) as well.
=======
This application is run using Podman or Docker. If you are using Podman, ensure you have these packages installed on your system:
>>>>>>> ab12d9a7

- [Podman Desktop](https://podman-desktop.io/)
- [Python](https://python.org)
- [Podman Compose](https://github.com/containers/podman-compose)

If you would prefer to use Docker, ensure you have [Docker Desktop](https://www.docker.com/products/docker-desktop) installed on your system.

To start, clone the repository:

```shell
git clone https://github.com/NationalCentreTruthReconciliation/Secure-Record-Transfer.git
```

Enter the `Secure-Record-Transfer/bagitobjecttransfer` directory, and make a copy of the `.dev.env` file before running the application for the first time.

```shell
cd Secure-Record-Transfer/bagitobjecttransfer
cp example.dev.env .dev.env
```

<<<<<<< HEAD
Then, run the application:

```shell
# If using docker:
docker compose -f docker-compose.yml -f docker-compose.dev.yml up -d

# If using podman + podman compose:
podman-compose -f docker-compose.yml -f docker-compose.dev.yml up -d
=======
**For the following commands, substitute `docker compose` for `podman-compose` if you're using Docker instead of Podman.**

To start up the application, run the following command:

```shell
podman-compose -f compose.dev.yml up -d
>>>>>>> ab12d9a7
```

After the containers are built and running, the application should now be accessible at http://localhost:8000. Any emails that are sent by the application are intercepted by the mail application running at http://localhost:8025. For example, if you sign up using the sign-up form, you can find those at http://localhost:8025.

<<<<<<< HEAD
After starting the app for the first time, run these commands to make sure the database is set up.

```shell
# If using docker:
docker compose -f docker-compose.yml -f docker-compose.dev.yml exec app python manage.py migrate --no-input

# If using podman + podman compose:
podman-compose -f docker-compose.yml -f docker-compose.dev.yml exec app python manage.py migrate --no-input
```

To restart the application, run these commands.

```shell
# If using docker:
docker compose -f docker-compose.yml -f docker-compose.dev.yml down
docker compose -f docker-compose.yml -f docker-compose.dev.yml up -d

# If using podman + podman compose:
podman-compose -f docker-compose.yml -f docker-compose.dev.yml down
podman-compose -f docker-compose.yml -f docker-compose.dev.yml up -d
```

If you'd like to be able to log in to the record transfer app as an administrator, use the following command, and follow the prompts you are given.

```shell
# If using docker:
docker compose -f docker-compose.yml -f docker-compose.dev.yml exec app python manage.py createsuperuser

# If using podman + podman compose:
podman-compose -f docker-compose.yml -f docker-compose.dev.yml exec app python manage.py createsuperuser
=======
To restart the application, run these commands:

```shell
podman-compose -f compose.dev.yml down
podman-compose -f compose.dev.yml up -d
```

If you'd like to be able to log in to the record transfer app as an administrator, use the following command, and follow the prompts you are given.

```shell
podman-compose -f compose.dev.yml exec app python manage.py createsuperuser
>>>>>>> ab12d9a7
```<|MERGE_RESOLUTION|>--- conflicted
+++ resolved
@@ -10,11 +10,7 @@
 
 ## Quickstart
 
-<<<<<<< HEAD
-This application is run using Docker or Podman. Ensure you have [Docker Desktop](https://www.docker.com/products/docker-desktop) or [Podman Desktop](https://podman-desktop.io/) installed on your system before running the app. If you want to use Podman, you will also need [Podman Compose](https://github.com/containers/podman-compose) and [Python](https://python.org) as well.
-=======
 This application is run using Podman or Docker. If you are using Podman, ensure you have these packages installed on your system:
->>>>>>> ab12d9a7
 
 - [Podman Desktop](https://podman-desktop.io/)
 - [Python](https://python.org)
@@ -35,59 +31,16 @@
 cp example.dev.env .dev.env
 ```
 
-<<<<<<< HEAD
-Then, run the application:
-
-```shell
-# If using docker:
-docker compose -f docker-compose.yml -f docker-compose.dev.yml up -d
-
-# If using podman + podman compose:
-podman-compose -f docker-compose.yml -f docker-compose.dev.yml up -d
-=======
 **For the following commands, substitute `docker compose` for `podman-compose` if you're using Docker instead of Podman.**
 
 To start up the application, run the following command:
 
 ```shell
 podman-compose -f compose.dev.yml up -d
->>>>>>> ab12d9a7
 ```
 
 After the containers are built and running, the application should now be accessible at http://localhost:8000. Any emails that are sent by the application are intercepted by the mail application running at http://localhost:8025. For example, if you sign up using the sign-up form, you can find those at http://localhost:8025.
 
-<<<<<<< HEAD
-After starting the app for the first time, run these commands to make sure the database is set up.
-
-```shell
-# If using docker:
-docker compose -f docker-compose.yml -f docker-compose.dev.yml exec app python manage.py migrate --no-input
-
-# If using podman + podman compose:
-podman-compose -f docker-compose.yml -f docker-compose.dev.yml exec app python manage.py migrate --no-input
-```
-
-To restart the application, run these commands.
-
-```shell
-# If using docker:
-docker compose -f docker-compose.yml -f docker-compose.dev.yml down
-docker compose -f docker-compose.yml -f docker-compose.dev.yml up -d
-
-# If using podman + podman compose:
-podman-compose -f docker-compose.yml -f docker-compose.dev.yml down
-podman-compose -f docker-compose.yml -f docker-compose.dev.yml up -d
-```
-
-If you'd like to be able to log in to the record transfer app as an administrator, use the following command, and follow the prompts you are given.
-
-```shell
-# If using docker:
-docker compose -f docker-compose.yml -f docker-compose.dev.yml exec app python manage.py createsuperuser
-
-# If using podman + podman compose:
-podman-compose -f docker-compose.yml -f docker-compose.dev.yml exec app python manage.py createsuperuser
-=======
 To restart the application, run these commands:
 
 ```shell
@@ -99,5 +52,4 @@
 
 ```shell
 podman-compose -f compose.dev.yml exec app python manage.py createsuperuser
->>>>>>> ab12d9a7
 ```