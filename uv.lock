version = 1
revision = 2
requires-python = ">=3.9, <3.11"

[[package]]
name = "alabaster"
version = "0.7.16"
source = { registry = "https://pypi.org/simple" }
sdist = { url = "https://files.pythonhosted.org/packages/c9/3e/13dd8e5ed9094e734ac430b5d0eb4f2bb001708a8b7856cbf8e084e001ba/alabaster-0.7.16.tar.gz", hash = "sha256:75a8b99c28a5dad50dd7f8ccdd447a121ddb3892da9e53d1ca5cca3106d58d65", size = 23776, upload-time = "2024-01-10T00:56:10.189Z" }
wheels = [
    { url = "https://files.pythonhosted.org/packages/32/34/d4e1c02d3bee589efb5dfa17f88ea08bdb3e3eac12bc475462aec52ed223/alabaster-0.7.16-py3-none-any.whl", hash = "sha256:b46733c07dce03ae4e150330b975c75737fa60f0a7c591b6c8bf4928a28e2c92", size = 13511, upload-time = "2024-01-10T00:56:08.388Z" },
]

[[package]]
name = "asgiref"
version = "3.8.1"
source = { registry = "https://pypi.org/simple" }
dependencies = [
    { name = "typing-extensions" },
]
sdist = { url = "https://files.pythonhosted.org/packages/29/38/b3395cc9ad1b56d2ddac9970bc8f4141312dbaec28bc7c218b0dfafd0f42/asgiref-3.8.1.tar.gz", hash = "sha256:c343bd80a0bec947a9860adb4c432ffa7db769836c64238fc34bdc3fec84d590", size = 35186, upload-time = "2024-03-22T14:39:36.863Z" }
wheels = [
    { url = "https://files.pythonhosted.org/packages/39/e3/893e8757be2612e6c266d9bb58ad2e3651524b5b40cf56761e985a28b13e/asgiref-3.8.1-py3-none-any.whl", hash = "sha256:3e1e3ecc849832fe52ccf2cb6686b7a55f82bb1d6aee72a58826471390335e47", size = 23828, upload-time = "2024-03-22T14:39:34.521Z" },
]

[[package]]
name = "async-timeout"
version = "5.0.1"
source = { registry = "https://pypi.org/simple" }
sdist = { url = "https://files.pythonhosted.org/packages/a5/ae/136395dfbfe00dfc94da3f3e136d0b13f394cba8f4841120e34226265780/async_timeout-5.0.1.tar.gz", hash = "sha256:d9321a7a3d5a6a5e187e824d2fa0793ce379a202935782d555d6e9d2735677d3", size = 9274, upload-time = "2024-11-06T16:41:39.6Z" }
wheels = [
    { url = "https://files.pythonhosted.org/packages/fe/ba/e2081de779ca30d473f21f5b30e0e737c438205440784c7dfc81efc2b029/async_timeout-5.0.1-py3-none-any.whl", hash = "sha256:39e3809566ff85354557ec2398b55e096c8364bacac9405a7a1fa429e77fe76c", size = 6233, upload-time = "2024-11-06T16:41:37.9Z" },
]

[[package]]
name = "attrs"
version = "25.3.0"
source = { registry = "https://pypi.org/simple" }
sdist = { url = "https://files.pythonhosted.org/packages/5a/b0/1367933a8532ee6ff8d63537de4f1177af4bff9f3e829baf7331f595bb24/attrs-25.3.0.tar.gz", hash = "sha256:75d7cefc7fb576747b2c81b4442d4d4a1ce0900973527c011d1030fd3bf4af1b", size = 812032, upload-time = "2025-03-13T11:10:22.779Z" }
wheels = [
    { url = "https://files.pythonhosted.org/packages/77/06/bb80f5f86020c4551da315d78b3ab75e8228f89f0162f2c3a819e407941a/attrs-25.3.0-py3-none-any.whl", hash = "sha256:427318ce031701fea540783410126f03899a97ffc6f61596ad581ac2e40e3bc3", size = 63815, upload-time = "2025-03-13T11:10:21.14Z" },
]

[[package]]
name = "babel"
version = "2.17.0"
source = { registry = "https://pypi.org/simple" }
sdist = { url = "https://files.pythonhosted.org/packages/7d/6b/d52e42361e1aa00709585ecc30b3f9684b3ab62530771402248b1b1d6240/babel-2.17.0.tar.gz", hash = "sha256:0c54cffb19f690cdcc52a3b50bcbf71e07a808d1c80d549f2459b9d2cf0afb9d", size = 9951852, upload-time = "2025-02-01T15:17:41.026Z" }
wheels = [
    { url = "https://files.pythonhosted.org/packages/b7/b8/3fe70c75fe32afc4bb507f75563d39bc5642255d1d94f1f23604725780bf/babel-2.17.0-py3-none-any.whl", hash = "sha256:4d0b53093fdfb4b21c92b5213dba5a1b23885afa8383709427046b21c366e5f2", size = 10182537, upload-time = "2025-02-01T15:17:37.39Z" },
]

[[package]]
name = "bagit"
version = "1.9.0"
source = { registry = "https://pypi.org/simple" }
sdist = { url = "https://files.pythonhosted.org/packages/a1/a0/8866b4c6f894af0eb10e4964157f3241dd4117700fc010e7825471d51a13/bagit-1.9.0.tar.gz", hash = "sha256:9455006c2d1df88be95ec1fccabc5ea623389589ea4c85b3d85bd256f29d7656", size = 23443, upload-time = "2025-06-13T17:44:26.969Z" }

[[package]]
name = "certifi"
version = "2025.4.26"
source = { registry = "https://pypi.org/simple" }
sdist = { url = "https://files.pythonhosted.org/packages/e8/9e/c05b3920a3b7d20d3d3310465f50348e5b3694f4f88c6daf736eef3024c4/certifi-2025.4.26.tar.gz", hash = "sha256:0a816057ea3cdefcef70270d2c515e4506bbc954f417fa5ade2021213bb8f0c6", size = 160705, upload-time = "2025-04-26T02:12:29.51Z" }
wheels = [
    { url = "https://files.pythonhosted.org/packages/4a/7e/3db2bd1b1f9e95f7cddca6d6e75e2f2bd9f51b1246e546d88addca0106bd/certifi-2025.4.26-py3-none-any.whl", hash = "sha256:30350364dfe371162649852c63336a15c70c6510c2ad5015b21c2345311805f3", size = 159618, upload-time = "2025-04-26T02:12:27.662Z" },
]

[[package]]
name = "cffi"
version = "1.17.1"
source = { registry = "https://pypi.org/simple" }
dependencies = [
    { name = "pycparser" },
]
sdist = { url = "https://files.pythonhosted.org/packages/fc/97/c783634659c2920c3fc70419e3af40972dbaf758daa229a7d6ea6135c90d/cffi-1.17.1.tar.gz", hash = "sha256:1c39c6016c32bc48dd54561950ebd6836e1670f2ae46128f67cf49e789c52824", size = 516621, upload-time = "2024-09-04T20:45:21.852Z" }
wheels = [
    { url = "https://files.pythonhosted.org/packages/f8/fe/4d41c2f200c4a457933dbd98d3cf4e911870877bd94d9656cc0fcb390681/cffi-1.17.1-cp310-cp310-win32.whl", hash = "sha256:c9c3d058ebabb74db66e431095118094d06abf53284d9c81f27300d0e0d8bc7c", size = 171804, upload-time = "2024-09-04T20:43:48.186Z" },
    { url = "https://files.pythonhosted.org/packages/d1/b6/0b0f5ab93b0df4acc49cae758c81fe4e5ef26c3ae2e10cc69249dfd8b3ab/cffi-1.17.1-cp310-cp310-win_amd64.whl", hash = "sha256:0f048dcf80db46f0098ccac01132761580d28e28bc0f78ae0d58048063317e15", size = 181299, upload-time = "2024-09-04T20:43:49.812Z" },
    { url = "https://files.pythonhosted.org/packages/cb/b5/fd9f8b5a84010ca169ee49f4e4ad6f8c05f4e3545b72ee041dbbcb159882/cffi-1.17.1-cp39-cp39-win32.whl", hash = "sha256:e31ae45bc2e29f6b2abd0de1cc3b9d5205aa847cafaecb8af1476a609a2f6eb7", size = 171820, upload-time = "2024-09-04T20:45:18.762Z" },
    { url = "https://files.pythonhosted.org/packages/8c/52/b08750ce0bce45c143e1b5d7357ee8c55341b52bdef4b0f081af1eb248c2/cffi-1.17.1-cp39-cp39-win_amd64.whl", hash = "sha256:d016c76bdd850f3c626af19b0542c9677ba156e4ee4fccfdd7848803533ef662", size = 181290, upload-time = "2024-09-04T20:45:20.226Z" },
]

[[package]]
name = "charset-normalizer"
version = "3.4.2"
source = { registry = "https://pypi.org/simple" }
sdist = { url = "https://files.pythonhosted.org/packages/e4/33/89c2ced2b67d1c2a61c19c6751aa8902d46ce3dacb23600a283619f5a12d/charset_normalizer-3.4.2.tar.gz", hash = "sha256:5baececa9ecba31eff645232d59845c07aa030f0c81ee70184a90d35099a0e63", size = 126367, upload-time = "2025-05-02T08:34:42.01Z" }
wheels = [
    { url = "https://files.pythonhosted.org/packages/95/28/9901804da60055b406e1a1c5ba7aac1276fb77f1dde635aabfc7fd84b8ab/charset_normalizer-3.4.2-cp310-cp310-macosx_10_9_universal2.whl", hash = "sha256:7c48ed483eb946e6c04ccbe02c6b4d1d48e51944b6db70f697e089c193404941", size = 201818, upload-time = "2025-05-02T08:31:46.725Z" },
    { url = "https://files.pythonhosted.org/packages/d9/9b/892a8c8af9110935e5adcbb06d9c6fe741b6bb02608c6513983048ba1a18/charset_normalizer-3.4.2-cp310-cp310-manylinux_2_17_aarch64.manylinux2014_aarch64.whl", hash = "sha256:b2d318c11350e10662026ad0eb71bb51c7812fc8590825304ae0bdd4ac283acd", size = 144649, upload-time = "2025-05-02T08:31:48.889Z" },
    { url = "https://files.pythonhosted.org/packages/7b/a5/4179abd063ff6414223575e008593861d62abfc22455b5d1a44995b7c101/charset_normalizer-3.4.2-cp310-cp310-manylinux_2_17_ppc64le.manylinux2014_ppc64le.whl", hash = "sha256:9cbfacf36cb0ec2897ce0ebc5d08ca44213af24265bd56eca54bee7923c48fd6", size = 155045, upload-time = "2025-05-02T08:31:50.757Z" },
    { url = "https://files.pythonhosted.org/packages/3b/95/bc08c7dfeddd26b4be8c8287b9bb055716f31077c8b0ea1cd09553794665/charset_normalizer-3.4.2-cp310-cp310-manylinux_2_17_s390x.manylinux2014_s390x.whl", hash = "sha256:18dd2e350387c87dabe711b86f83c9c78af772c748904d372ade190b5c7c9d4d", size = 147356, upload-time = "2025-05-02T08:31:52.634Z" },
    { url = "https://files.pythonhosted.org/packages/a8/2d/7a5b635aa65284bf3eab7653e8b4151ab420ecbae918d3e359d1947b4d61/charset_normalizer-3.4.2-cp310-cp310-manylinux_2_17_x86_64.manylinux2014_x86_64.whl", hash = "sha256:8075c35cd58273fee266c58c0c9b670947c19df5fb98e7b66710e04ad4e9ff86", size = 149471, upload-time = "2025-05-02T08:31:56.207Z" },
    { url = "https://files.pythonhosted.org/packages/ae/38/51fc6ac74251fd331a8cfdb7ec57beba8c23fd5493f1050f71c87ef77ed0/charset_normalizer-3.4.2-cp310-cp310-manylinux_2_5_i686.manylinux1_i686.manylinux_2_17_i686.manylinux2014_i686.whl", hash = "sha256:5bf4545e3b962767e5c06fe1738f951f77d27967cb2caa64c28be7c4563e162c", size = 151317, upload-time = "2025-05-02T08:31:57.613Z" },
    { url = "https://files.pythonhosted.org/packages/b7/17/edee1e32215ee6e9e46c3e482645b46575a44a2d72c7dfd49e49f60ce6bf/charset_normalizer-3.4.2-cp310-cp310-musllinux_1_2_aarch64.whl", hash = "sha256:7a6ab32f7210554a96cd9e33abe3ddd86732beeafc7a28e9955cdf22ffadbab0", size = 146368, upload-time = "2025-05-02T08:31:59.468Z" },
    { url = "https://files.pythonhosted.org/packages/26/2c/ea3e66f2b5f21fd00b2825c94cafb8c326ea6240cd80a91eb09e4a285830/charset_normalizer-3.4.2-cp310-cp310-musllinux_1_2_i686.whl", hash = "sha256:b33de11b92e9f75a2b545d6e9b6f37e398d86c3e9e9653c4864eb7e89c5773ef", size = 154491, upload-time = "2025-05-02T08:32:01.219Z" },
    { url = "https://files.pythonhosted.org/packages/52/47/7be7fa972422ad062e909fd62460d45c3ef4c141805b7078dbab15904ff7/charset_normalizer-3.4.2-cp310-cp310-musllinux_1_2_ppc64le.whl", hash = "sha256:8755483f3c00d6c9a77f490c17e6ab0c8729e39e6390328e42521ef175380ae6", size = 157695, upload-time = "2025-05-02T08:32:03.045Z" },
    { url = "https://files.pythonhosted.org/packages/2f/42/9f02c194da282b2b340f28e5fb60762de1151387a36842a92b533685c61e/charset_normalizer-3.4.2-cp310-cp310-musllinux_1_2_s390x.whl", hash = "sha256:68a328e5f55ec37c57f19ebb1fdc56a248db2e3e9ad769919a58672958e8f366", size = 154849, upload-time = "2025-05-02T08:32:04.651Z" },
    { url = "https://files.pythonhosted.org/packages/67/44/89cacd6628f31fb0b63201a618049be4be2a7435a31b55b5eb1c3674547a/charset_normalizer-3.4.2-cp310-cp310-musllinux_1_2_x86_64.whl", hash = "sha256:21b2899062867b0e1fde9b724f8aecb1af14f2778d69aacd1a5a1853a597a5db", size = 150091, upload-time = "2025-05-02T08:32:06.719Z" },
    { url = "https://files.pythonhosted.org/packages/1f/79/4b8da9f712bc079c0f16b6d67b099b0b8d808c2292c937f267d816ec5ecc/charset_normalizer-3.4.2-cp310-cp310-win32.whl", hash = "sha256:e8082b26888e2f8b36a042a58307d5b917ef2b1cacab921ad3323ef91901c71a", size = 98445, upload-time = "2025-05-02T08:32:08.66Z" },
    { url = "https://files.pythonhosted.org/packages/7d/d7/96970afb4fb66497a40761cdf7bd4f6fca0fc7bafde3a84f836c1f57a926/charset_normalizer-3.4.2-cp310-cp310-win_amd64.whl", hash = "sha256:f69a27e45c43520f5487f27627059b64aaf160415589230992cec34c5e18a509", size = 105782, upload-time = "2025-05-02T08:32:10.46Z" },
    { url = "https://files.pythonhosted.org/packages/28/f8/dfb01ff6cc9af38552c69c9027501ff5a5117c4cc18dcd27cb5259fa1888/charset_normalizer-3.4.2-cp39-cp39-macosx_10_9_universal2.whl", hash = "sha256:005fa3432484527f9732ebd315da8da8001593e2cf46a3d817669f062c3d9ed4", size = 201671, upload-time = "2025-05-02T08:34:12.696Z" },
    { url = "https://files.pythonhosted.org/packages/32/fb/74e26ee556a9dbfe3bd264289b67be1e6d616329403036f6507bb9f3f29c/charset_normalizer-3.4.2-cp39-cp39-manylinux_2_17_aarch64.manylinux2014_aarch64.whl", hash = "sha256:e92fca20c46e9f5e1bb485887d074918b13543b1c2a1185e69bb8d17ab6236a7", size = 144744, upload-time = "2025-05-02T08:34:14.665Z" },
    { url = "https://files.pythonhosted.org/packages/ad/06/8499ee5aa7addc6f6d72e068691826ff093329fe59891e83b092ae4c851c/charset_normalizer-3.4.2-cp39-cp39-manylinux_2_17_ppc64le.manylinux2014_ppc64le.whl", hash = "sha256:50bf98d5e563b83cc29471fa114366e6806bc06bc7a25fd59641e41445327836", size = 154993, upload-time = "2025-05-02T08:34:17.134Z" },
    { url = "https://files.pythonhosted.org/packages/f1/a2/5e4c187680728219254ef107a6949c60ee0e9a916a5dadb148c7ae82459c/charset_normalizer-3.4.2-cp39-cp39-manylinux_2_17_s390x.manylinux2014_s390x.whl", hash = "sha256:721c76e84fe669be19c5791da68232ca2e05ba5185575086e384352e2c309597", size = 147382, upload-time = "2025-05-02T08:34:19.081Z" },
    { url = "https://files.pythonhosted.org/packages/4c/fe/56aca740dda674f0cc1ba1418c4d84534be51f639b5f98f538b332dc9a95/charset_normalizer-3.4.2-cp39-cp39-manylinux_2_17_x86_64.manylinux2014_x86_64.whl", hash = "sha256:82d8fd25b7f4675d0c47cf95b594d4e7b158aca33b76aa63d07186e13c0e0ab7", size = 149536, upload-time = "2025-05-02T08:34:21.073Z" },
    { url = "https://files.pythonhosted.org/packages/53/13/db2e7779f892386b589173dd689c1b1e304621c5792046edd8a978cbf9e0/charset_normalizer-3.4.2-cp39-cp39-manylinux_2_5_i686.manylinux1_i686.manylinux_2_17_i686.manylinux2014_i686.whl", hash = "sha256:b3daeac64d5b371dea99714f08ffc2c208522ec6b06fbc7866a450dd446f5c0f", size = 151349, upload-time = "2025-05-02T08:34:23.193Z" },
    { url = "https://files.pythonhosted.org/packages/69/35/e52ab9a276186f729bce7a0638585d2982f50402046e4b0faa5d2c3ef2da/charset_normalizer-3.4.2-cp39-cp39-musllinux_1_2_aarch64.whl", hash = "sha256:dccab8d5fa1ef9bfba0590ecf4d46df048d18ffe3eec01eeb73a42e0d9e7a8ba", size = 146365, upload-time = "2025-05-02T08:34:25.187Z" },
    { url = "https://files.pythonhosted.org/packages/a6/d8/af7333f732fc2e7635867d56cb7c349c28c7094910c72267586947561b4b/charset_normalizer-3.4.2-cp39-cp39-musllinux_1_2_i686.whl", hash = "sha256:aaf27faa992bfee0264dc1f03f4c75e9fcdda66a519db6b957a3f826e285cf12", size = 154499, upload-time = "2025-05-02T08:34:27.359Z" },
    { url = "https://files.pythonhosted.org/packages/7a/3d/a5b2e48acef264d71e036ff30bcc49e51bde80219bb628ba3e00cf59baac/charset_normalizer-3.4.2-cp39-cp39-musllinux_1_2_ppc64le.whl", hash = "sha256:eb30abc20df9ab0814b5a2524f23d75dcf83cde762c161917a2b4b7b55b1e518", size = 157735, upload-time = "2025-05-02T08:34:29.798Z" },
    { url = "https://files.pythonhosted.org/packages/85/d8/23e2c112532a29f3eef374375a8684a4f3b8e784f62b01da931186f43494/charset_normalizer-3.4.2-cp39-cp39-musllinux_1_2_s390x.whl", hash = "sha256:c72fbbe68c6f32f251bdc08b8611c7b3060612236e960ef848e0a517ddbe76c5", size = 154786, upload-time = "2025-05-02T08:34:31.858Z" },
    { url = "https://files.pythonhosted.org/packages/c7/57/93e0169f08ecc20fe82d12254a200dfaceddc1c12a4077bf454ecc597e33/charset_normalizer-3.4.2-cp39-cp39-musllinux_1_2_x86_64.whl", hash = "sha256:982bb1e8b4ffda883b3d0a521e23abcd6fd17418f6d2c4118d257a10199c0ce3", size = 150203, upload-time = "2025-05-02T08:34:33.88Z" },
    { url = "https://files.pythonhosted.org/packages/2c/9d/9bf2b005138e7e060d7ebdec7503d0ef3240141587651f4b445bdf7286c2/charset_normalizer-3.4.2-cp39-cp39-win32.whl", hash = "sha256:43e0933a0eff183ee85833f341ec567c0980dae57c464d8a508e1b2ceb336471", size = 98436, upload-time = "2025-05-02T08:34:35.907Z" },
    { url = "https://files.pythonhosted.org/packages/6d/24/5849d46cf4311bbf21b424c443b09b459f5b436b1558c04e45dbb7cc478b/charset_normalizer-3.4.2-cp39-cp39-win_amd64.whl", hash = "sha256:d11b54acf878eef558599658b0ffca78138c8c3655cf4f3a4a673c437e67732e", size = 105772, upload-time = "2025-05-02T08:34:37.935Z" },
    { url = "https://files.pythonhosted.org/packages/20/94/c5790835a017658cbfabd07f3bfb549140c3ac458cfc196323996b10095a/charset_normalizer-3.4.2-py3-none-any.whl", hash = "sha256:7f56930ab0abd1c45cd15be65cc741c28b1c9a34876ce8c17a2fa107810c0af0", size = 52626, upload-time = "2025-05-02T08:34:40.053Z" },
]

[[package]]
name = "clamav-client"
version = "0.7.1"
source = { registry = "https://pypi.org/simple" }
sdist = { url = "https://files.pythonhosted.org/packages/b8/2c/7b138ece9c42002e437f64056a5fb1ad9a2bb84049f338f856334a378d85/clamav_client-0.7.1.tar.gz", hash = "sha256:4a60e1499edc15859045a7a04e15628d670664fde01ed96740bfcbb241ebb5a5", size = 35196, upload-time = "2025-05-15T18:06:28.629Z" }
wheels = [
    { url = "https://files.pythonhosted.org/packages/b9/e6/063622e1e2ec9968a3e711aa9961d32a50e9b74a90eead61f698cf92a11f/clamav_client-0.7.1-py3-none-any.whl", hash = "sha256:2230a95c12fa3d52a51e5229567adab8739a244e91dfc873564d923ff72feda5", size = 14406, upload-time = "2025-05-15T18:06:26.904Z" },
]

[[package]]
name = "click"
version = "8.1.8"
source = { registry = "https://pypi.org/simple" }
dependencies = [
    { name = "colorama", marker = "sys_platform == 'win32'" },
]
sdist = { url = "https://files.pythonhosted.org/packages/b9/2e/0090cbf739cee7d23781ad4b89a9894a41538e4fcf4c31dcdd705b78eb8b/click-8.1.8.tar.gz", hash = "sha256:ed53c9d8990d83c2a27deae68e4ee337473f6330c040a31d4225c9574d16096a", size = 226593, upload-time = "2024-12-21T18:38:44.339Z" }
wheels = [
    { url = "https://files.pythonhosted.org/packages/7e/d4/7ebdbd03970677812aac39c869717059dbb71a4cfc033ca6e5221787892c/click-8.1.8-py3-none-any.whl", hash = "sha256:63c132bbbed01578a06712a2d1f497bb62d9c1c0d329b7903a866228027263b2", size = 98188, upload-time = "2024-12-21T18:38:41.666Z" },
]

[[package]]
name = "colorama"
version = "0.4.6"
source = { registry = "https://pypi.org/simple" }
sdist = { url = "https://files.pythonhosted.org/packages/d8/53/6f443c9a4a8358a93a6792e2acffb9d9d5cb0a5cfd8802644b7b1c9a02e4/colorama-0.4.6.tar.gz", hash = "sha256:08695f5cb7ed6e0531a20572697297273c47b8cae5a63ffc6d6ed5c201be6e44", size = 27697, upload-time = "2022-10-25T02:36:22.414Z" }
wheels = [
    { url = "https://files.pythonhosted.org/packages/d1/d6/3965ed04c63042e047cb6a3e6ed1a63a35087b6a609aa3a15ed8ac56c221/colorama-0.4.6-py2.py3-none-any.whl", hash = "sha256:4f1d9991f5acc0ca119f9d443620b77f9d6b33703e51011c16baf57afb285fc6", size = 25335, upload-time = "2022-10-25T02:36:20.889Z" },
]

[[package]]
name = "crontab"
version = "1.0.4"
source = { registry = "https://pypi.org/simple" }
sdist = { url = "https://files.pythonhosted.org/packages/1e/8b/3ea72ac8e26090b63779b4e0074af79b02bbbab7ddd01b36109bc0892d31/crontab-1.0.4.tar.gz", hash = "sha256:715b0e5e105bc62c9683cbb93c1cc5821e07a3e28d17404576d22dba7a896c92", size = 21677, upload-time = "2025-04-09T18:23:59.01Z" }

[[package]]
name = "cssbeautifier"
version = "1.15.4"
source = { registry = "https://pypi.org/simple" }
dependencies = [
    { name = "editorconfig" },
    { name = "jsbeautifier" },
    { name = "six" },
]
sdist = { url = "https://files.pythonhosted.org/packages/f7/01/fdf41c1e5f93d359681976ba10410a04b299d248e28ecce1d4e88588dde4/cssbeautifier-1.15.4.tar.gz", hash = "sha256:9bb08dc3f64c101a01677f128acf01905914cf406baf87434dcde05b74c0acf5", size = 25376, upload-time = "2025-02-27T17:53:51.341Z" }
wheels = [
    { url = "https://files.pythonhosted.org/packages/63/51/ef6c5628e46092f0a54c7cee69acc827adc6b6aab57b55d344fefbdf28f1/cssbeautifier-1.15.4-py3-none-any.whl", hash = "sha256:78c84d5e5378df7d08622bbd0477a1abdbd209680e95480bf22f12d5701efc98", size = 123667, upload-time = "2025-02-27T17:53:43.594Z" },
]

[[package]]
name = "dateparser"
version = "1.2.1"
source = { registry = "https://pypi.org/simple" }
dependencies = [
    { name = "python-dateutil" },
    { name = "pytz" },
    { name = "regex" },
    { name = "tzlocal" },
]
sdist = { url = "https://files.pythonhosted.org/packages/bd/3f/d3207a05f5b6a78c66d86631e60bfba5af163738a599a5b9aa2c2737a09e/dateparser-1.2.1.tar.gz", hash = "sha256:7e4919aeb48481dbfc01ac9683c8e20bfe95bb715a38c1e9f6af889f4f30ccc3", size = 309924, upload-time = "2025-02-05T12:34:55.593Z" }
wheels = [
    { url = "https://files.pythonhosted.org/packages/cf/0a/981c438c4cd84147c781e4e96c1d72df03775deb1bc76c5a6ee8afa89c62/dateparser-1.2.1-py3-none-any.whl", hash = "sha256:bdcac262a467e6260030040748ad7c10d6bacd4f3b9cdb4cfd2251939174508c", size = 295658, upload-time = "2025-02-05T12:34:53.1Z" },
]

[[package]]
name = "debugpy"
version = "1.8.14"
source = { registry = "https://pypi.org/simple" }
sdist = { url = "https://files.pythonhosted.org/packages/bd/75/087fe07d40f490a78782ff3b0a30e3968936854105487decdb33446d4b0e/debugpy-1.8.14.tar.gz", hash = "sha256:7cd287184318416850aa8b60ac90105837bb1e59531898c07569d197d2ed5322", size = 1641444, upload-time = "2025-04-10T19:46:10.981Z" }
wheels = [
    { url = "https://files.pythonhosted.org/packages/fc/df/156df75a41aaebd97cee9d3870fe68f8001b6c1c4ca023e221cfce69bece/debugpy-1.8.14-cp310-cp310-macosx_14_0_x86_64.whl", hash = "sha256:93fee753097e85623cab1c0e6a68c76308cd9f13ffdf44127e6fab4fbf024339", size = 2076510, upload-time = "2025-04-10T19:46:13.315Z" },
    { url = "https://files.pythonhosted.org/packages/69/cd/4fc391607bca0996db5f3658762106e3d2427beaef9bfd363fd370a3c054/debugpy-1.8.14-cp310-cp310-manylinux_2_5_x86_64.manylinux1_x86_64.manylinux_2_17_x86_64.manylinux2014_x86_64.whl", hash = "sha256:3d937d93ae4fa51cdc94d3e865f535f185d5f9748efb41d0d49e33bf3365bd79", size = 3559614, upload-time = "2025-04-10T19:46:14.647Z" },
    { url = "https://files.pythonhosted.org/packages/1a/42/4e6d2b9d63e002db79edfd0cb5656f1c403958915e0e73ab3e9220012eec/debugpy-1.8.14-cp310-cp310-win32.whl", hash = "sha256:c442f20577b38cc7a9aafecffe1094f78f07fb8423c3dddb384e6b8f49fd2987", size = 5208588, upload-time = "2025-04-10T19:46:16.233Z" },
    { url = "https://files.pythonhosted.org/packages/97/b1/cc9e4e5faadc9d00df1a64a3c2d5c5f4b9df28196c39ada06361c5141f89/debugpy-1.8.14-cp310-cp310-win_amd64.whl", hash = "sha256:f117dedda6d969c5c9483e23f573b38f4e39412845c7bc487b6f2648df30fe84", size = 5241043, upload-time = "2025-04-10T19:46:17.768Z" },
    { url = "https://files.pythonhosted.org/packages/85/6f/96ba96545f55b6a675afa08c96b42810de9b18c7ad17446bbec82762127a/debugpy-1.8.14-cp39-cp39-macosx_14_0_x86_64.whl", hash = "sha256:413512d35ff52c2fb0fd2d65e69f373ffd24f0ecb1fac514c04a668599c5ce7f", size = 2077696, upload-time = "2025-04-10T19:46:46.817Z" },
    { url = "https://files.pythonhosted.org/packages/fa/84/f378a2dd837d94de3c85bca14f1db79f8fcad7e20b108b40d59da56a6d22/debugpy-1.8.14-cp39-cp39-manylinux_2_5_x86_64.manylinux1_x86_64.manylinux_2_17_x86_64.manylinux2014_x86_64.whl", hash = "sha256:4c9156f7524a0d70b7a7e22b2e311d8ba76a15496fb00730e46dcdeedb9e1eea", size = 3554846, upload-time = "2025-04-10T19:46:48.72Z" },
    { url = "https://files.pythonhosted.org/packages/db/52/88824fe5d6893f59933f664c6e12783749ab537a2101baf5c713164d8aa2/debugpy-1.8.14-cp39-cp39-win32.whl", hash = "sha256:b44985f97cc3dd9d52c42eb59ee9d7ee0c4e7ecd62bca704891f997de4cef23d", size = 5209350, upload-time = "2025-04-10T19:46:50.284Z" },
    { url = "https://files.pythonhosted.org/packages/41/35/72e9399be24a04cb72cfe1284572c9fcd1d742c7fa23786925c18fa54ad8/debugpy-1.8.14-cp39-cp39-win_amd64.whl", hash = "sha256:b1528cfee6c1b1c698eb10b6b096c598738a8238822d218173d21c3086de8123", size = 5241852, upload-time = "2025-04-10T19:46:52.022Z" },
    { url = "https://files.pythonhosted.org/packages/97/1a/481f33c37ee3ac8040d3d51fc4c4e4e7e61cb08b8bc8971d6032acc2279f/debugpy-1.8.14-py2.py3-none-any.whl", hash = "sha256:5cd9a579d553b6cb9759a7908a41988ee6280b961f24f63336835d9418216a20", size = 5256230, upload-time = "2025-04-10T19:46:54.077Z" },
]

[[package]]
name = "django"
version = "4.2.20"
source = { registry = "https://pypi.org/simple" }
dependencies = [
    { name = "asgiref" },
    { name = "sqlparse" },
    { name = "tzdata", marker = "sys_platform == 'win32'" },
]
sdist = { url = "https://files.pythonhosted.org/packages/0a/dd/33d2a11713f6b78493273a32d99bb449f2d93663ed4ec15a8b890d44ba04/Django-4.2.20.tar.gz", hash = "sha256:92bac5b4432a64532abb73b2ac27203f485e40225d2640a7fbef2b62b876e789", size = 10432686, upload-time = "2025-03-06T12:58:52.569Z" }
wheels = [
    { url = "https://files.pythonhosted.org/packages/b3/5d/7571ba1c288ead056dda7adad46b25cbf64790576f095565282e996138b1/Django-4.2.20-py3-none-any.whl", hash = "sha256:213381b6e4405f5c8703fffc29cd719efdf189dec60c67c04f76272b3dc845b9", size = 7993584, upload-time = "2025-03-06T12:58:44.863Z" },
]

[[package]]
name = "django-countries"
version = "7.6.1"
source = { registry = "https://pypi.org/simple" }
dependencies = [
    { name = "asgiref" },
    { name = "typing-extensions" },
]
sdist = { url = "https://files.pythonhosted.org/packages/0b/c3/ddb94bb50455ae80ff90ddb5affcc28f7e7a48f9c9852cf8bb8fe712fec0/django-countries-7.6.1.tar.gz", hash = "sha256:c772d4e3e54afcc5f97a018544e96f246c6d9f1db51898ab0c15cd57e19437cf", size = 675623, upload-time = "2024-04-01T21:01:09.414Z" }
wheels = [
    { url = "https://files.pythonhosted.org/packages/7e/46/b6931858e5161e5d9166bfcfde3af0b7d60ba89e4f7dd8f033e591c68794/django_countries-7.6.1-py3-none-any.whl", hash = "sha256:1ed20842fe0f6194f91faca21076649513846a8787c9eb5aeec3cbe1656b8acc", size = 864507, upload-time = "2024-04-01T21:01:05.702Z" },
]

[[package]]
name = "django-formtools"
version = "2.5.1"
source = { registry = "https://pypi.org/simple" }
dependencies = [
    { name = "django" },
]
sdist = { url = "https://files.pythonhosted.org/packages/73/f8/bb9b228fc33230186f3612a6fc96274a81bab3509817498f2632d7aa6367/django-formtools-2.5.1.tar.gz", hash = "sha256:47cb34552c6efca088863d693284d04fc36eaaf350eb21e1a1d935e0df523c93", size = 88637, upload-time = "2023-12-19T10:30:59.78Z" }
wheels = [
    { url = "https://files.pythonhosted.org/packages/12/63/91a107e3aaaf3987bad036494dfd8cc2675f4a66d22e65ffd6711f84ba70/django_formtools-2.5.1-py3-none-any.whl", hash = "sha256:bce9b64eda52cc1eef6961cc649cf75aacd1a707c2fff08d6c3efcbc8e7e761a", size = 170651, upload-time = "2023-12-19T10:30:02.816Z" },
]

[[package]]
name = "django-htmx"
version = "1.23.0"
source = { registry = "https://pypi.org/simple" }
dependencies = [
    { name = "asgiref" },
    { name = "django" },
]
sdist = { url = "https://files.pythonhosted.org/packages/dd/3c/8bf0e45b60094bbfc2147d48088a6af712534f319765352d5463c7433064/django_htmx-1.23.0.tar.gz", hash = "sha256:71e6242ac6bd32a0e14fcb12b340f901c9a924f0b4e9b461a5e6a6eea8d9c6dd", size = 63450, upload-time = "2025-03-14T16:16:02.228Z" }
wheels = [
    { url = "https://files.pythonhosted.org/packages/82/47/53ac27bd75d164fa6f3996367c082933ed7ff7a0d59463e09ae97c148ff8/django_htmx-1.23.0-py3-none-any.whl", hash = "sha256:bca2d7590f3df8611a32a436b9f098d8bccb9762b99b01c08dc42336966700a0", size = 60822, upload-time = "2025-03-14T16:16:00.016Z" },
]

[[package]]
name = "django-recaptcha"
version = "4.1.0"
source = { registry = "https://pypi.org/simple" }
dependencies = [
    { name = "django" },
]
sdist = { url = "https://files.pythonhosted.org/packages/bd/a2/480cd2df8031c30afe0d67b0a5e6299ced20f2e65135a3c160c4031d7052/django_recaptcha-4.1.0.tar.gz", hash = "sha256:73097b958733f65b729d4e4630c51fc2bf147aca6f026017d18898dfc25cb4c5", size = 28676, upload-time = "2025-03-28T13:52:26.589Z" }
wheels = [
    { url = "https://files.pythonhosted.org/packages/8b/e7/0765f98e4953e26573512284995648c439b0eb252877b655683d28c90be2/django_recaptcha-4.1.0-py3-none-any.whl", hash = "sha256:463aa65967e973de466b28ce8e8b6abb2faffb1ce0c7faa1bf0e5b041e0497cb", size = 39473, upload-time = "2025-03-28T13:52:24.92Z" },
]

[[package]]
name = "django-rq"
version = "3.0.1"
source = { registry = "https://pypi.org/simple" }
dependencies = [
    { name = "django" },
    { name = "redis" },
    { name = "rq" },
]
sdist = { url = "https://files.pythonhosted.org/packages/82/a1/b76868a76b0971b43b912339ea370e6b32642d0e5045496208e7367b9731/django_rq-3.0.1.tar.gz", hash = "sha256:d111f436608b95a58a6960174eaf44aa021e0a4a32f83a28a7221a9a916dd1ae", size = 53821, upload-time = "2025-04-28T07:28:51.353Z" }
wheels = [
    { url = "https://files.pythonhosted.org/packages/38/06/b09fb3d5a52911ca4c5680635d53f21fb7229a968abb9585d55a4ca4031c/django_rq-3.0.1-py2.py3-none-any.whl", hash = "sha256:bc0b7ef849592b699d0d388d8e6021c41271ac0f07db2a903352d0a1edcde16b", size = 64960, upload-time = "2025-04-28T07:28:49.683Z" },
]

[[package]]
name = "django-webpack-loader"
version = "3.2.1"
source = { registry = "https://pypi.org/simple" }
sdist = { url = "https://files.pythonhosted.org/packages/64/e3/7c824814222d8411e5b2a72f4650e0181893bafa8324c33a5f77dd41db42/django_webpack_loader-3.2.1.tar.gz", hash = "sha256:d4bfaca9a640f087e7feeeb2ca6afd3d0a644bce3925b3d430448989c1673774", size = 17855, upload-time = "2025-06-16T12:33:24.353Z" }
wheels = [
    { url = "https://files.pythonhosted.org/packages/79/dc/216df230d008495613b6fa3fe6f5f38c99c8516e81acda8cbe73a3c0f14c/django_webpack_loader-3.2.1-py2.py3-none-any.whl", hash = "sha256:b7e505bcdf7af8f75433f13d54010e0a95c61a8b80890a700a598602656e09bf", size = 20806, upload-time = "2025-06-16T12:33:22.672Z" },
]

[[package]]
name = "djlint"
version = "1.36.4"
source = { registry = "https://pypi.org/simple" }
dependencies = [
    { name = "click" },
    { name = "colorama" },
    { name = "cssbeautifier" },
    { name = "jsbeautifier" },
    { name = "json5" },
    { name = "pathspec" },
    { name = "pyyaml" },
    { name = "regex" },
    { name = "tomli" },
    { name = "tqdm" },
    { name = "typing-extensions" },
]
sdist = { url = "https://files.pythonhosted.org/packages/74/89/ecf5be9f5c59a0c53bcaa29671742c5e269cc7d0e2622e3f65f41df251bf/djlint-1.36.4.tar.gz", hash = "sha256:17254f218b46fe5a714b224c85074c099bcb74e3b2e1f15c2ddc2cf415a408a1", size = 47849, upload-time = "2024-12-24T13:06:36.36Z" }
wheels = [
    { url = "https://files.pythonhosted.org/packages/53/71/6a3ce2b49a62e635b85dce30ccf3eb3a18fe79275d45535325a55a63d3a3/djlint-1.36.4-cp310-cp310-macosx_10_9_x86_64.whl", hash = "sha256:a2dfb60883ceb92465201bfd392291a7597c6752baede6fbb6f1980cac8d6c5c", size = 354135, upload-time = "2024-12-24T13:05:49.732Z" },
    { url = "https://files.pythonhosted.org/packages/72/47/308412dc579e277c910774f41b380308d582862b16763425583e69e0fc14/djlint-1.36.4-cp310-cp310-macosx_11_0_arm64.whl", hash = "sha256:4bc6a1320c0030244b530ac200642f883d3daa451a115920ef3d56d08b644292", size = 328501, upload-time = "2024-12-24T13:05:53.861Z" },
    { url = "https://files.pythonhosted.org/packages/9b/6f/428dc044d1e34363265b1301dc9b53253007acd858879d54b369d233aa96/djlint-1.36.4-cp310-cp310-manylinux_2_17_x86_64.manylinux2014_x86_64.manylinux_2_28_x86_64.whl", hash = "sha256:3164a048c7bb0baf042387b1e33f9bbbf99d90d1337bb4c3d66eb0f96f5400a1", size = 415849, upload-time = "2024-12-24T13:05:56.377Z" },
    { url = "https://files.pythonhosted.org/packages/d6/13/0d488e551d73ddf369552fc6f4c7702ea683e4bc1305bcf5c1d198fbdace/djlint-1.36.4-cp310-cp310-win_amd64.whl", hash = "sha256:3196d5277da5934962d67ad6c33a948ba77a7b6eadf064648bef6ee5f216b03c", size = 360969, upload-time = "2024-12-24T13:05:59.582Z" },
    { url = "https://files.pythonhosted.org/packages/9f/d1/8d855042b0758887f26ffd9e56230fde929669e10e4c423b53f644626957/djlint-1.36.4-cp39-cp39-macosx_10_9_x86_64.whl", hash = "sha256:89678661888c03d7bc6cadd75af69db29962b5ecbf93a81518262f5c48329f04", size = 354057, upload-time = "2024-12-24T13:06:26.966Z" },
    { url = "https://files.pythonhosted.org/packages/ac/da/f395175586f405c169039a9fea687836c78f2eff3b1c70bba8dbfe2c97af/djlint-1.36.4-cp39-cp39-macosx_11_0_arm64.whl", hash = "sha256:5b01a98df3e1ab89a552793590875bc6e954cad661a9304057db75363d519fa0", size = 328319, upload-time = "2024-12-24T13:06:28.395Z" },
    { url = "https://files.pythonhosted.org/packages/96/8a/417e3b41393180fba09cdd072a13076a7441bd49cf0421f14d517eac9ce3/djlint-1.36.4-cp39-cp39-manylinux_2_17_x86_64.manylinux2014_x86_64.manylinux_2_28_x86_64.whl", hash = "sha256:dabbb4f7b93223d471d09ae34ed515fef98b2233cbca2449ad117416c44b1351", size = 415780, upload-time = "2024-12-24T13:06:30.997Z" },
    { url = "https://files.pythonhosted.org/packages/a8/a7/f3239f694bb2f6ecb80cae438be6a64b4ec7000a6117401ac79e9cc6a30a/djlint-1.36.4-cp39-cp39-win_amd64.whl", hash = "sha256:7a483390d17e44df5bc23dcea29bdf6b63f3ed8b4731d844773a4829af4f5e0b", size = 360729, upload-time = "2024-12-24T13:06:32.453Z" },
    { url = "https://files.pythonhosted.org/packages/4b/67/f7aeea9be6fb3bd984487af8d0d80225a0b1e5f6f7126e3332d349fb13fe/djlint-1.36.4-py3-none-any.whl", hash = "sha256:e9699b8ac3057a6ed04fb90835b89bee954ed1959c01541ce4f8f729c938afdd", size = 52290, upload-time = "2024-12-24T13:06:33.76Z" },
]

[[package]]
name = "docutils"
version = "0.20.1"
source = { registry = "https://pypi.org/simple" }
sdist = { url = "https://files.pythonhosted.org/packages/1f/53/a5da4f2c5739cf66290fac1431ee52aff6851c7c8ffd8264f13affd7bcdd/docutils-0.20.1.tar.gz", hash = "sha256:f08a4e276c3a1583a86dce3e34aba3fe04d02bba2dd51ed16106244e8a923e3b", size = 2058365, upload-time = "2023-05-16T23:39:19.748Z" }
wheels = [
    { url = "https://files.pythonhosted.org/packages/26/87/f238c0670b94533ac0353a4e2a1a771a0cc73277b88bff23d3ae35a256c1/docutils-0.20.1-py3-none-any.whl", hash = "sha256:96f387a2c5562db4476f09f13bbab2192e764cac08ebbf3a34a95d9b1e4a59d6", size = 572666, upload-time = "2023-05-16T23:39:15.976Z" },
]

[[package]]
name = "editorconfig"
version = "0.17.0"
source = { registry = "https://pypi.org/simple" }
sdist = { url = "https://files.pythonhosted.org/packages/b4/29/785595a0d8b30ab8d2486559cfba1d46487b8dcbd99f74960b6b4cca92a4/editorconfig-0.17.0.tar.gz", hash = "sha256:8739052279699840065d3a9f5c125d7d5a98daeefe53b0e5274261d77cb49aa2", size = 13369, upload-time = "2024-12-12T21:04:21.278Z" }
wheels = [
    { url = "https://files.pythonhosted.org/packages/af/e5/8dba39ea24ca3de0e954e668107692f4dfc13a85300a531fa9a39e83fde4/EditorConfig-0.17.0-py3-none-any.whl", hash = "sha256:fe491719c5f65959ec00b167d07740e7ffec9a3f362038c72b289330b9991dfc", size = 16276, upload-time = "2024-12-12T21:04:01.098Z" },
]

[[package]]
name = "exceptiongroup"
version = "1.2.2"
source = { registry = "https://pypi.org/simple" }
sdist = { url = "https://files.pythonhosted.org/packages/09/35/2495c4ac46b980e4ca1f6ad6db102322ef3ad2410b79fdde159a4b0f3b92/exceptiongroup-1.2.2.tar.gz", hash = "sha256:47c2edf7c6738fafb49fd34290706d1a1a2f4d1c6df275526b62cbb4aa5393cc", size = 28883, upload-time = "2024-07-12T22:26:00.161Z" }
wheels = [
    { url = "https://files.pythonhosted.org/packages/02/cc/b7e31358aac6ed1ef2bb790a9746ac2c69bcb3c8588b41616914eb106eaf/exceptiongroup-1.2.2-py3-none-any.whl", hash = "sha256:3111b9d131c238bec2f8f516e123e14ba243563fb135d3fe885990585aa7795b", size = 16453, upload-time = "2024-07-12T22:25:58.476Z" },
]

[[package]]
name = "freezegun"
version = "1.5.1"
source = { registry = "https://pypi.org/simple" }
dependencies = [
    { name = "python-dateutil" },
]
sdist = { url = "https://files.pythonhosted.org/packages/2c/ef/722b8d71ddf4d48f25f6d78aa2533d505bf3eec000a7cacb8ccc8de61f2f/freezegun-1.5.1.tar.gz", hash = "sha256:b29dedfcda6d5e8e083ce71b2b542753ad48cfec44037b3fc79702e2980a89e9", size = 33697, upload-time = "2024-05-11T17:32:53.911Z" }
wheels = [
    { url = "https://files.pythonhosted.org/packages/51/0b/0d7fee5919bccc1fdc1c2a7528b98f65c6f69b223a3fd8f809918c142c36/freezegun-1.5.1-py3-none-any.whl", hash = "sha256:bf111d7138a8abe55ab48a71755673dbaa4ab87f4cff5634a4442dfec34c15f1", size = 17569, upload-time = "2024-05-11T17:32:51.715Z" },
]

[[package]]
name = "gunicorn"
version = "23.0.0"
source = { registry = "https://pypi.org/simple" }
dependencies = [
    { name = "packaging" },
]
sdist = { url = "https://files.pythonhosted.org/packages/34/72/9614c465dc206155d93eff0ca20d42e1e35afc533971379482de953521a4/gunicorn-23.0.0.tar.gz", hash = "sha256:f014447a0101dc57e294f6c18ca6b40227a4c90e9bdb586042628030cba004ec", size = 375031, upload-time = "2024-08-10T20:25:27.378Z" }
wheels = [
    { url = "https://files.pythonhosted.org/packages/cb/7d/6dac2a6e1eba33ee43f318edbed4ff29151a49b5d37f080aad1e6469bca4/gunicorn-23.0.0-py3-none-any.whl", hash = "sha256:ec400d38950de4dfd418cff8328b2c8faed0edb0d517d3394e457c317908ca4d", size = 85029, upload-time = "2024-08-10T20:25:24.996Z" },
]

[[package]]
name = "h11"
version = "0.16.0"
source = { registry = "https://pypi.org/simple" }
sdist = { url = "https://files.pythonhosted.org/packages/01/ee/02a2c011bdab74c6fb3c75474d40b3052059d95df7e73351460c8588d963/h11-0.16.0.tar.gz", hash = "sha256:4e35b956cf45792e4caa5885e69fba00bdbc6ffafbfa020300e549b208ee5ff1", size = 101250, upload-time = "2025-04-24T03:35:25.427Z" }
wheels = [
    { url = "https://files.pythonhosted.org/packages/04/4b/29cac41a4d98d144bf5f6d33995617b185d14b22401f75ca86f384e87ff1/h11-0.16.0-py3-none-any.whl", hash = "sha256:63cf8bbe7522de3bf65932fda1d9c2772064ffb3dae62d55932da54b31cb6c86", size = 37515, upload-time = "2025-04-24T03:35:24.344Z" },
]

[[package]]
name = "idna"
version = "3.10"
source = { registry = "https://pypi.org/simple" }
sdist = { url = "https://files.pythonhosted.org/packages/f1/70/7703c29685631f5a7590aa73f1f1d3fa9a380e654b86af429e0934a32f7d/idna-3.10.tar.gz", hash = "sha256:12f65c9b470abda6dc35cf8e63cc574b1c52b11df2c86030af0ac09b01b13ea9", size = 190490, upload-time = "2024-09-15T18:07:39.745Z" }
wheels = [
    { url = "https://files.pythonhosted.org/packages/76/c6/c88e154df9c4e1a2a66ccf0005a88dfb2650c1dffb6f5ce603dfbd452ce3/idna-3.10-py3-none-any.whl", hash = "sha256:946d195a0d259cbba61165e88e65941f16e9b36ea6ddb97f00452bae8b1287d3", size = 70442, upload-time = "2024-09-15T18:07:37.964Z" },
]

[[package]]
name = "imagesize"
version = "1.4.1"
source = { registry = "https://pypi.org/simple" }
sdist = { url = "https://files.pythonhosted.org/packages/a7/84/62473fb57d61e31fef6e36d64a179c8781605429fd927b5dd608c997be31/imagesize-1.4.1.tar.gz", hash = "sha256:69150444affb9cb0d5cc5a92b3676f0b2fb7cd9ae39e947a5e11a36b4497cd4a", size = 1280026, upload-time = "2022-07-01T12:21:05.687Z" }
wheels = [
    { url = "https://files.pythonhosted.org/packages/ff/62/85c4c919272577931d407be5ba5d71c20f0b616d31a0befe0ae45bb79abd/imagesize-1.4.1-py2.py3-none-any.whl", hash = "sha256:0d8d18d08f840c19d0ee7ca1fd82490fdc3729b7ac93f49870406ddde8ef8d8b", size = 8769, upload-time = "2022-07-01T12:21:02.467Z" },
]

[[package]]
name = "importlib-metadata"
version = "8.7.0"
source = { registry = "https://pypi.org/simple" }
dependencies = [
    { name = "zipp" },
]
sdist = { url = "https://files.pythonhosted.org/packages/76/66/650a33bd90f786193e4de4b3ad86ea60b53c89b669a5c7be931fac31cdb0/importlib_metadata-8.7.0.tar.gz", hash = "sha256:d13b81ad223b890aa16c5471f2ac3056cf76c5f10f82d6f9292f0b415f389000", size = 56641, upload-time = "2025-04-27T15:29:01.736Z" }
wheels = [
    { url = "https://files.pythonhosted.org/packages/20/b0/36bd937216ec521246249be3bf9855081de4c5e06a0c9b4219dbeda50373/importlib_metadata-8.7.0-py3-none-any.whl", hash = "sha256:e5dd1551894c77868a30651cef00984d50e1002d06942a7101d34870c5f02afd", size = 27656, upload-time = "2025-04-27T15:29:00.214Z" },
]

[[package]]
name = "iniconfig"
version = "2.1.0"
source = { registry = "https://pypi.org/simple" }
sdist = { url = "https://files.pythonhosted.org/packages/f2/97/ebf4da567aa6827c909642694d71c9fcf53e5b504f2d96afea02718862f3/iniconfig-2.1.0.tar.gz", hash = "sha256:3abbd2e30b36733fee78f9c7f7308f2d0050e88f0087fd25c2645f63c773e1c7", size = 4793, upload-time = "2025-03-19T20:09:59.721Z" }
wheels = [
    { url = "https://files.pythonhosted.org/packages/2c/e1/e6716421ea10d38022b952c159d5161ca1193197fb744506875fbb87ea7b/iniconfig-2.1.0-py3-none-any.whl", hash = "sha256:9deba5723312380e77435581c6bf4935c94cbfab9b1ed33ef8d238ea168eb760", size = 6050, upload-time = "2025-03-19T20:10:01.071Z" },
]

[[package]]
name = "jinja2"
version = "3.1.6"
source = { registry = "https://pypi.org/simple" }
dependencies = [
    { name = "markupsafe" },
]
sdist = { url = "https://files.pythonhosted.org/packages/df/bf/f7da0350254c0ed7c72f3e33cef02e048281fec7ecec5f032d4aac52226b/jinja2-3.1.6.tar.gz", hash = "sha256:0137fb05990d35f1275a587e9aee6d56da821fc83491a0fb838183be43f66d6d", size = 245115, upload-time = "2025-03-05T20:05:02.478Z" }
wheels = [
    { url = "https://files.pythonhosted.org/packages/62/a1/3d680cbfd5f4b8f15abc1d571870c5fc3e594bb582bc3b64ea099db13e56/jinja2-3.1.6-py3-none-any.whl", hash = "sha256:85ece4451f492d0c13c5dd7c13a64681a86afae63a5f347908daf103ce6d2f67", size = 134899, upload-time = "2025-03-05T20:05:00.369Z" },
]

[[package]]
name = "jsbeautifier"
version = "1.15.4"
source = { registry = "https://pypi.org/simple" }
dependencies = [
    { name = "editorconfig" },
    { name = "six" },
]
sdist = { url = "https://files.pythonhosted.org/packages/ea/98/d6cadf4d5a1c03b2136837a435682418c29fdeb66be137128544cecc5b7a/jsbeautifier-1.15.4.tar.gz", hash = "sha256:5bb18d9efb9331d825735fbc5360ee8f1aac5e52780042803943aa7f854f7592", size = 75257, upload-time = "2025-02-27T17:53:53.252Z" }
wheels = [
    { url = "https://files.pythonhosted.org/packages/2d/14/1c65fccf8413d5f5c6e8425f84675169654395098000d8bddc4e9d3390e1/jsbeautifier-1.15.4-py3-none-any.whl", hash = "sha256:72f65de312a3f10900d7685557f84cb61a9733c50dcc27271a39f5b0051bf528", size = 94707, upload-time = "2025-02-27T17:53:46.152Z" },
]

[[package]]
name = "json5"
version = "0.12.0"
source = { registry = "https://pypi.org/simple" }
sdist = { url = "https://files.pythonhosted.org/packages/12/be/c6c745ec4c4539b25a278b70e29793f10382947df0d9efba2fa09120895d/json5-0.12.0.tar.gz", hash = "sha256:0b4b6ff56801a1c7dc817b0241bca4ce474a0e6a163bfef3fc594d3fd263ff3a", size = 51907, upload-time = "2025-04-03T16:33:13.201Z" }
wheels = [
    { url = "https://files.pythonhosted.org/packages/41/9f/3500910d5a98549e3098807493851eeef2b89cdd3032227558a104dfe926/json5-0.12.0-py3-none-any.whl", hash = "sha256:6d37aa6c08b0609f16e1ec5ff94697e2cbbfbad5ac112afa05794da9ab7810db", size = 36079, upload-time = "2025-04-03T16:33:11.927Z" },
]

[[package]]
name = "markupsafe"
version = "3.0.2"
source = { registry = "https://pypi.org/simple" }
sdist = { url = "https://files.pythonhosted.org/packages/b2/97/5d42485e71dfc078108a86d6de8fa46db44a1a9295e89c5d6d4a06e23a62/markupsafe-3.0.2.tar.gz", hash = "sha256:ee55d3edf80167e48ea11a923c7386f4669df67d7994554387f84e7d8b0a2bf0", size = 20537, upload-time = "2024-10-18T15:21:54.129Z" }
wheels = [
    { url = "https://files.pythonhosted.org/packages/04/90/d08277ce111dd22f77149fd1a5d4653eeb3b3eaacbdfcbae5afb2600eebd/MarkupSafe-3.0.2-cp310-cp310-macosx_10_9_universal2.whl", hash = "sha256:7e94c425039cde14257288fd61dcfb01963e658efbc0ff54f5306b06054700f8", size = 14357, upload-time = "2024-10-18T15:20:51.44Z" },
    { url = "https://files.pythonhosted.org/packages/04/e1/6e2194baeae0bca1fae6629dc0cbbb968d4d941469cbab11a3872edff374/MarkupSafe-3.0.2-cp310-cp310-macosx_11_0_arm64.whl", hash = "sha256:9e2d922824181480953426608b81967de705c3cef4d1af983af849d7bd619158", size = 12393, upload-time = "2024-10-18T15:20:52.426Z" },
    { url = "https://files.pythonhosted.org/packages/1d/69/35fa85a8ece0a437493dc61ce0bb6d459dcba482c34197e3efc829aa357f/MarkupSafe-3.0.2-cp310-cp310-manylinux_2_17_aarch64.manylinux2014_aarch64.whl", hash = "sha256:38a9ef736c01fccdd6600705b09dc574584b89bea478200c5fbf112a6b0d5579", size = 21732, upload-time = "2024-10-18T15:20:53.578Z" },
    { url = "https://files.pythonhosted.org/packages/22/35/137da042dfb4720b638d2937c38a9c2df83fe32d20e8c8f3185dbfef05f7/MarkupSafe-3.0.2-cp310-cp310-manylinux_2_17_x86_64.manylinux2014_x86_64.whl", hash = "sha256:bbcb445fa71794da8f178f0f6d66789a28d7319071af7a496d4d507ed566270d", size = 20866, upload-time = "2024-10-18T15:20:55.06Z" },
    { url = "https://files.pythonhosted.org/packages/29/28/6d029a903727a1b62edb51863232152fd335d602def598dade38996887f0/MarkupSafe-3.0.2-cp310-cp310-manylinux_2_5_i686.manylinux1_i686.manylinux_2_17_i686.manylinux2014_i686.whl", hash = "sha256:57cb5a3cf367aeb1d316576250f65edec5bb3be939e9247ae594b4bcbc317dfb", size = 20964, upload-time = "2024-10-18T15:20:55.906Z" },
    { url = "https://files.pythonhosted.org/packages/cc/cd/07438f95f83e8bc028279909d9c9bd39e24149b0d60053a97b2bc4f8aa51/MarkupSafe-3.0.2-cp310-cp310-musllinux_1_2_aarch64.whl", hash = "sha256:3809ede931876f5b2ec92eef964286840ed3540dadf803dd570c3b7e13141a3b", size = 21977, upload-time = "2024-10-18T15:20:57.189Z" },
    { url = "https://files.pythonhosted.org/packages/29/01/84b57395b4cc062f9c4c55ce0df7d3108ca32397299d9df00fedd9117d3d/MarkupSafe-3.0.2-cp310-cp310-musllinux_1_2_i686.whl", hash = "sha256:e07c3764494e3776c602c1e78e298937c3315ccc9043ead7e685b7f2b8d47b3c", size = 21366, upload-time = "2024-10-18T15:20:58.235Z" },
    { url = "https://files.pythonhosted.org/packages/bd/6e/61ebf08d8940553afff20d1fb1ba7294b6f8d279df9fd0c0db911b4bbcfd/MarkupSafe-3.0.2-cp310-cp310-musllinux_1_2_x86_64.whl", hash = "sha256:b424c77b206d63d500bcb69fa55ed8d0e6a3774056bdc4839fc9298a7edca171", size = 21091, upload-time = "2024-10-18T15:20:59.235Z" },
    { url = "https://files.pythonhosted.org/packages/11/23/ffbf53694e8c94ebd1e7e491de185124277964344733c45481f32ede2499/MarkupSafe-3.0.2-cp310-cp310-win32.whl", hash = "sha256:fcabf5ff6eea076f859677f5f0b6b5c1a51e70a376b0579e0eadef8db48c6b50", size = 15065, upload-time = "2024-10-18T15:21:00.307Z" },
    { url = "https://files.pythonhosted.org/packages/44/06/e7175d06dd6e9172d4a69a72592cb3f7a996a9c396eee29082826449bbc3/MarkupSafe-3.0.2-cp310-cp310-win_amd64.whl", hash = "sha256:6af100e168aa82a50e186c82875a5893c5597a0c1ccdb0d8b40240b1f28b969a", size = 15514, upload-time = "2024-10-18T15:21:01.122Z" },
    { url = "https://files.pythonhosted.org/packages/a7/ea/9b1530c3fdeeca613faeb0fb5cbcf2389d816072fab72a71b45749ef6062/MarkupSafe-3.0.2-cp39-cp39-macosx_10_9_universal2.whl", hash = "sha256:eaa0a10b7f72326f1372a713e73c3f739b524b3af41feb43e4921cb529f5929a", size = 14344, upload-time = "2024-10-18T15:21:43.721Z" },
    { url = "https://files.pythonhosted.org/packages/4b/c2/fbdbfe48848e7112ab05e627e718e854d20192b674952d9042ebd8c9e5de/MarkupSafe-3.0.2-cp39-cp39-macosx_11_0_arm64.whl", hash = "sha256:48032821bbdf20f5799ff537c7ac3d1fba0ba032cfc06194faffa8cda8b560ff", size = 12389, upload-time = "2024-10-18T15:21:44.666Z" },
    { url = "https://files.pythonhosted.org/packages/f0/25/7a7c6e4dbd4f867d95d94ca15449e91e52856f6ed1905d58ef1de5e211d0/MarkupSafe-3.0.2-cp39-cp39-manylinux_2_17_aarch64.manylinux2014_aarch64.whl", hash = "sha256:1a9d3f5f0901fdec14d8d2f66ef7d035f2157240a433441719ac9a3fba440b13", size = 21607, upload-time = "2024-10-18T15:21:45.452Z" },
    { url = "https://files.pythonhosted.org/packages/53/8f/f339c98a178f3c1e545622206b40986a4c3307fe39f70ccd3d9df9a9e425/MarkupSafe-3.0.2-cp39-cp39-manylinux_2_17_x86_64.manylinux2014_x86_64.whl", hash = "sha256:88b49a3b9ff31e19998750c38e030fc7bb937398b1f78cfa599aaef92d693144", size = 20728, upload-time = "2024-10-18T15:21:46.295Z" },
    { url = "https://files.pythonhosted.org/packages/1a/03/8496a1a78308456dbd50b23a385c69b41f2e9661c67ea1329849a598a8f9/MarkupSafe-3.0.2-cp39-cp39-manylinux_2_5_i686.manylinux1_i686.manylinux_2_17_i686.manylinux2014_i686.whl", hash = "sha256:cfad01eed2c2e0c01fd0ecd2ef42c492f7f93902e39a42fc9ee1692961443a29", size = 20826, upload-time = "2024-10-18T15:21:47.134Z" },
    { url = "https://files.pythonhosted.org/packages/e6/cf/0a490a4bd363048c3022f2f475c8c05582179bb179defcee4766fb3dcc18/MarkupSafe-3.0.2-cp39-cp39-musllinux_1_2_aarch64.whl", hash = "sha256:1225beacc926f536dc82e45f8a4d68502949dc67eea90eab715dea3a21c1b5f0", size = 21843, upload-time = "2024-10-18T15:21:48.334Z" },
    { url = "https://files.pythonhosted.org/packages/19/a3/34187a78613920dfd3cdf68ef6ce5e99c4f3417f035694074beb8848cd77/MarkupSafe-3.0.2-cp39-cp39-musllinux_1_2_i686.whl", hash = "sha256:3169b1eefae027567d1ce6ee7cae382c57fe26e82775f460f0b2778beaad66c0", size = 21219, upload-time = "2024-10-18T15:21:49.587Z" },
    { url = "https://files.pythonhosted.org/packages/17/d8/5811082f85bb88410ad7e452263af048d685669bbbfb7b595e8689152498/MarkupSafe-3.0.2-cp39-cp39-musllinux_1_2_x86_64.whl", hash = "sha256:eb7972a85c54febfb25b5c4b4f3af4dcc731994c7da0d8a0b4a6eb0640e1d178", size = 20946, upload-time = "2024-10-18T15:21:50.441Z" },
    { url = "https://files.pythonhosted.org/packages/7c/31/bd635fb5989440d9365c5e3c47556cfea121c7803f5034ac843e8f37c2f2/MarkupSafe-3.0.2-cp39-cp39-win32.whl", hash = "sha256:8c4e8c3ce11e1f92f6536ff07154f9d49677ebaaafc32db9db4620bc11ed480f", size = 15063, upload-time = "2024-10-18T15:21:51.385Z" },
    { url = "https://files.pythonhosted.org/packages/b3/73/085399401383ce949f727afec55ec3abd76648d04b9f22e1c0e99cb4bec3/MarkupSafe-3.0.2-cp39-cp39-win_amd64.whl", hash = "sha256:6e296a513ca3d94054c2c881cc913116e90fd030ad1c656b3869762b754f5f8a", size = 15506, upload-time = "2024-10-18T15:21:52.974Z" },
]

[[package]]
name = "mysqlclient"
version = "2.2.7"
source = { registry = "https://pypi.org/simple" }
sdist = { url = "https://files.pythonhosted.org/packages/61/68/810093cb579daae426794bbd9d88aa830fae296e85172d18cb0f0e5dd4bc/mysqlclient-2.2.7.tar.gz", hash = "sha256:24ae22b59416d5fcce7e99c9d37548350b4565baac82f95e149cac6ce4163845", size = 91383, upload-time = "2025-01-10T12:06:00.763Z" }
wheels = [
    { url = "https://files.pythonhosted.org/packages/0c/24/cdaaef42aac7d53c0a01bb638da64961c293b1b6d204efd47400a68029d4/mysqlclient-2.2.7-cp310-cp310-win_amd64.whl", hash = "sha256:2e3c11f7625029d7276ca506f8960a7fd3c5a0a0122c9e7404e6a8fe961b3d22", size = 207748, upload-time = "2025-01-10T11:56:24.357Z" },
    { url = "https://files.pythonhosted.org/packages/0e/e0/524b0777524e0d410f71987f556dd6a0e3273fdb06cd6e91e96afade7220/mysqlclient-2.2.7-cp39-cp39-win_amd64.whl", hash = "sha256:199dab53a224357dd0cb4d78ca0e54018f9cee9bf9ec68d72db50e0a23569076", size = 207857, upload-time = "2025-01-10T11:56:33.666Z" },
    { url = "https://files.pythonhosted.org/packages/16/cc/5b1570be9f8597ee41e2a0bd7b62ba861ec2c81898d9449f3d6bfbe15d29/mysqlclient-2.2.7-pp310-pypy310_pp73-win_amd64.whl", hash = "sha256:92af368ed9c9144737af569c86d3b6c74a012a6f6b792eb868384787b52bb585", size = 207800, upload-time = "2025-01-10T11:56:36.023Z" },
    { url = "https://files.pythonhosted.org/packages/20/40/b5d03494c1caa8f4da171db41d8d9d5b0d8959f893761597d97420083362/mysqlclient-2.2.7-pp39-pypy39_pp73-win_amd64.whl", hash = "sha256:977e35244fe6ef44124e9a1c2d1554728a7b76695598e4b92b37dc2130503069", size = 207965, upload-time = "2025-01-10T11:56:37.252Z" },
]

[[package]]
name = "outcome"
version = "1.3.0.post0"
source = { registry = "https://pypi.org/simple" }
dependencies = [
    { name = "attrs" },
]
sdist = { url = "https://files.pythonhosted.org/packages/98/df/77698abfac98571e65ffeb0c1fba8ffd692ab8458d617a0eed7d9a8d38f2/outcome-1.3.0.post0.tar.gz", hash = "sha256:9dcf02e65f2971b80047b377468e72a268e15c0af3cf1238e6ff14f7f91143b8", size = 21060, upload-time = "2023-10-26T04:26:04.361Z" }
wheels = [
    { url = "https://files.pythonhosted.org/packages/55/8b/5ab7257531a5d830fc8000c476e63c935488d74609b50f9384a643ec0a62/outcome-1.3.0.post0-py2.py3-none-any.whl", hash = "sha256:e771c5ce06d1415e356078d3bdd68523f284b4ce5419828922b6871e65eda82b", size = 10692, upload-time = "2023-10-26T04:26:02.532Z" },
]

[[package]]
name = "packaging"
version = "25.0"
source = { registry = "https://pypi.org/simple" }
sdist = { url = "https://files.pythonhosted.org/packages/a1/d4/1fc4078c65507b51b96ca8f8c3ba19e6a61c8253c72794544580a7b6c24d/packaging-25.0.tar.gz", hash = "sha256:d443872c98d677bf60f6a1f2f8c1cb748e8fe762d2bf9d3148b5599295b0fc4f", size = 165727, upload-time = "2025-04-19T11:48:59.673Z" }
wheels = [
    { url = "https://files.pythonhosted.org/packages/20/12/38679034af332785aac8774540895e234f4d07f7545804097de4b666afd8/packaging-25.0-py3-none-any.whl", hash = "sha256:29572ef2b1f17581046b3a2227d5c611fb25ec70ca1ba8554b24b0e69331a484", size = 66469, upload-time = "2025-04-19T11:48:57.875Z" },
]

[[package]]
name = "pathspec"
version = "0.12.1"
source = { registry = "https://pypi.org/simple" }
sdist = { url = "https://files.pythonhosted.org/packages/ca/bc/f35b8446f4531a7cb215605d100cd88b7ac6f44ab3fc94870c120ab3adbf/pathspec-0.12.1.tar.gz", hash = "sha256:a482d51503a1ab33b1c67a6c3813a26953dbdc71c31dacaef9a838c4e29f5712", size = 51043, upload-time = "2023-12-10T22:30:45Z" }
wheels = [
    { url = "https://files.pythonhosted.org/packages/cc/20/ff623b09d963f88bfde16306a54e12ee5ea43e9b597108672ff3a408aad6/pathspec-0.12.1-py3-none-any.whl", hash = "sha256:a0d503e138a4c123b27490a4f7beda6a01c6f288df0e4a8b79c7eb0dc7b4cc08", size = 31191, upload-time = "2023-12-10T22:30:43.14Z" },
]

[[package]]
name = "pluggy"
version = "1.5.0"
source = { registry = "https://pypi.org/simple" }
sdist = { url = "https://files.pythonhosted.org/packages/96/2d/02d4312c973c6050a18b314a5ad0b3210edb65a906f868e31c111dede4a6/pluggy-1.5.0.tar.gz", hash = "sha256:2cffa88e94fdc978c4c574f15f9e59b7f4201d439195c3715ca9e2486f1d0cf1", size = 67955, upload-time = "2024-04-20T21:34:42.531Z" }
wheels = [
    { url = "https://files.pythonhosted.org/packages/88/5f/e351af9a41f866ac3f1fac4ca0613908d9a41741cfcf2228f4ad853b697d/pluggy-1.5.0-py3-none-any.whl", hash = "sha256:44e1ad92c8ca002de6377e165f3e0f1be63266ab4d554740532335b9d75ea669", size = 20556, upload-time = "2024-04-20T21:34:40.434Z" },
]

[[package]]
name = "podman-compose"
version = "1.3.0"
source = { registry = "https://pypi.org/simple" }
dependencies = [
    { name = "python-dotenv" },
    { name = "pyyaml" },
]
sdist = { url = "https://files.pythonhosted.org/packages/a8/e7/0d23c675128a53bc220c296e6abdcbda872dd1fef48d4513f351f4031d24/podman_compose-1.3.0.tar.gz", hash = "sha256:e65a70e8fa26bd195d2017ac5893149b40c0df5a0c20d480a338c4f60218b1fa", size = 42258, upload-time = "2025-01-08T22:05:54.33Z" }
wheels = [
    { url = "https://files.pythonhosted.org/packages/e3/53/41ec4fcb57fe32a02c7616a2b4e05343ed4c0daaa76b1e04a2a0ccb5c7e6/podman_compose-1.3.0-py2.py3-none-any.whl", hash = "sha256:34599a9fd404bb80b587d5dda316d83928d7a33917e8a0adcd07f7aa6c52da4b", size = 41904, upload-time = "2025-01-08T22:05:51.158Z" },
]

[[package]]
name = "pycparser"
version = "2.22"
source = { registry = "https://pypi.org/simple" }
sdist = { url = "https://files.pythonhosted.org/packages/1d/b2/31537cf4b1ca988837256c910a668b553fceb8f069bedc4b1c826024b52c/pycparser-2.22.tar.gz", hash = "sha256:491c8be9c040f5390f5bf44a5b07752bd07f56edf992381b05c701439eec10f6", size = 172736, upload-time = "2024-03-30T13:22:22.564Z" }
wheels = [
    { url = "https://files.pythonhosted.org/packages/13/a3/a812df4e2dd5696d1f351d58b8fe16a405b234ad2886a0dab9183fb78109/pycparser-2.22-py3-none-any.whl", hash = "sha256:c3702b6d3dd8c7abc1afa565d7e63d53a1d0bd86cdc24edd75470f4de499cfcc", size = 117552, upload-time = "2024-03-30T13:22:20.476Z" },
]

[[package]]
name = "pygments"
version = "2.19.1"
source = { registry = "https://pypi.org/simple" }
sdist = { url = "https://files.pythonhosted.org/packages/7c/2d/c3338d48ea6cc0feb8446d8e6937e1408088a72a39937982cc6111d17f84/pygments-2.19.1.tar.gz", hash = "sha256:61c16d2a8576dc0649d9f39e089b5f02bcd27fba10d8fb4dcc28173f7a45151f", size = 4968581, upload-time = "2025-01-06T17:26:30.443Z" }
wheels = [
    { url = "https://files.pythonhosted.org/packages/8a/0b/9fcc47d19c48b59121088dd6da2488a49d5f72dacf8262e2790a1d2c7d15/pygments-2.19.1-py3-none-any.whl", hash = "sha256:9ea1544ad55cecf4b8242fab6dd35a93bbce657034b0611ee383099054ab6d8c", size = 1225293, upload-time = "2025-01-06T17:26:25.553Z" },
]

[[package]]
name = "pysocks"
version = "1.7.1"
source = { registry = "https://pypi.org/simple" }
sdist = { url = "https://files.pythonhosted.org/packages/bd/11/293dd436aea955d45fc4e8a35b6ae7270f5b8e00b53cf6c024c83b657a11/PySocks-1.7.1.tar.gz", hash = "sha256:3f8804571ebe159c380ac6de37643bb4685970655d3bba243530d6558b799aa0", size = 284429, upload-time = "2019-09-20T02:07:35.714Z" }
wheels = [
    { url = "https://files.pythonhosted.org/packages/8d/59/b4572118e098ac8e46e399a1dd0f2d85403ce8bbaad9ec79373ed6badaf9/PySocks-1.7.1-py3-none-any.whl", hash = "sha256:2725bd0a9925919b9b51739eea5f9e2bae91e83288108a9ad338b2e3a4435ee5", size = 16725, upload-time = "2019-09-20T02:06:22.938Z" },
]

[[package]]
name = "pytest"
version = "8.3.5"
source = { registry = "https://pypi.org/simple" }
dependencies = [
    { name = "colorama", marker = "sys_platform == 'win32'" },
    { name = "exceptiongroup" },
    { name = "iniconfig" },
    { name = "packaging" },
    { name = "pluggy" },
    { name = "tomli" },
]
sdist = { url = "https://files.pythonhosted.org/packages/ae/3c/c9d525a414d506893f0cd8a8d0de7706446213181570cdbd766691164e40/pytest-8.3.5.tar.gz", hash = "sha256:f4efe70cc14e511565ac476b57c279e12a855b11f48f212af1080ef2263d3845", size = 1450891, upload-time = "2025-03-02T12:54:54.503Z" }
wheels = [
    { url = "https://files.pythonhosted.org/packages/30/3d/64ad57c803f1fa1e963a7946b6e0fea4a70df53c1a7fed304586539c2bac/pytest-8.3.5-py3-none-any.whl", hash = "sha256:c69214aa47deac29fad6c2a4f590b9c4a9fdb16a403176fe154b79c0b4d4d820", size = 343634, upload-time = "2025-03-02T12:54:52.069Z" },
]

[[package]]
name = "pytest-django"
version = "4.11.1"
source = { registry = "https://pypi.org/simple" }
dependencies = [
    { name = "pytest" },
]
sdist = { url = "https://files.pythonhosted.org/packages/b1/fb/55d580352db26eb3d59ad50c64321ddfe228d3d8ac107db05387a2fadf3a/pytest_django-4.11.1.tar.gz", hash = "sha256:a949141a1ee103cb0e7a20f1451d355f83f5e4a5d07bdd4dcfdd1fd0ff227991", size = 86202, upload-time = "2025-04-03T18:56:09.338Z" }
wheels = [
    { url = "https://files.pythonhosted.org/packages/be/ac/bd0608d229ec808e51a21044f3f2f27b9a37e7a0ebaca7247882e67876af/pytest_django-4.11.1-py3-none-any.whl", hash = "sha256:1b63773f648aa3d8541000c26929c1ea63934be1cfa674c76436966d73fe6a10", size = 25281, upload-time = "2025-04-03T18:56:07.678Z" },
]

[[package]]
name = "python-dateutil"
version = "2.9.0.post0"
source = { registry = "https://pypi.org/simple" }
dependencies = [
    { name = "six" },
]
sdist = { url = "https://files.pythonhosted.org/packages/66/c0/0c8b6ad9f17a802ee498c46e004a0eb49bc148f2fd230864601a86dcf6db/python-dateutil-2.9.0.post0.tar.gz", hash = "sha256:37dd54208da7e1cd875388217d5e00ebd4179249f90fb72437e91a35459a0ad3", size = 342432, upload-time = "2024-03-01T18:36:20.211Z" }
wheels = [
    { url = "https://files.pythonhosted.org/packages/ec/57/56b9bcc3c9c6a792fcbaf139543cee77261f3651ca9da0c93f5c1221264b/python_dateutil-2.9.0.post0-py2.py3-none-any.whl", hash = "sha256:a8b2bc7bffae282281c8140a97d3aa9c14da0b136dfe83f850eea9a5f7470427", size = 229892, upload-time = "2024-03-01T18:36:18.57Z" },
]

[[package]]
name = "python-decouple"
version = "3.8"
source = { registry = "https://pypi.org/simple" }
sdist = { url = "https://files.pythonhosted.org/packages/e1/97/373dcd5844ec0ea5893e13c39a2c67e7537987ad8de3842fe078db4582fa/python-decouple-3.8.tar.gz", hash = "sha256:ba6e2657d4f376ecc46f77a3a615e058d93ba5e465c01bbe57289bfb7cce680f", size = 9612, upload-time = "2023-03-01T19:38:38.143Z" }
wheels = [
    { url = "https://files.pythonhosted.org/packages/a2/d4/9193206c4563ec771faf2ccf54815ca7918529fe81f6adb22ee6d0e06622/python_decouple-3.8-py3-none-any.whl", hash = "sha256:d0d45340815b25f4de59c974b855bb38d03151d81b037d9e3f463b0c9f8cbd66", size = 9947, upload-time = "2023-03-01T19:38:36.015Z" },
]

[[package]]
name = "python-dotenv"
version = "1.1.0"
source = { registry = "https://pypi.org/simple" }
sdist = { url = "https://files.pythonhosted.org/packages/88/2c/7bb1416c5620485aa793f2de31d3df393d3686aa8a8506d11e10e13c5baf/python_dotenv-1.1.0.tar.gz", hash = "sha256:41f90bc6f5f177fb41f53e87666db362025010eb28f60a01c9143bfa33a2b2d5", size = 39920, upload-time = "2025-03-25T10:14:56.835Z" }
wheels = [
    { url = "https://files.pythonhosted.org/packages/1e/18/98a99ad95133c6a6e2005fe89faedf294a748bd5dc803008059409ac9b1e/python_dotenv-1.1.0-py3-none-any.whl", hash = "sha256:d7c01d9e2293916c18baf562d95698754b0dbbb5e74d457c45d4f6561fb9d55d", size = 20256, upload-time = "2025-03-25T10:14:55.034Z" },
]

[[package]]
name = "pytz"
version = "2025.2"
source = { registry = "https://pypi.org/simple" }
sdist = { url = "https://files.pythonhosted.org/packages/f8/bf/abbd3cdfb8fbc7fb3d4d38d320f2441b1e7cbe29be4f23797b4a2b5d8aac/pytz-2025.2.tar.gz", hash = "sha256:360b9e3dbb49a209c21ad61809c7fb453643e048b38924c765813546746e81c3", size = 320884, upload-time = "2025-03-25T02:25:00.538Z" }
wheels = [
    { url = "https://files.pythonhosted.org/packages/81/c4/34e93fe5f5429d7570ec1fa436f1986fb1f00c3e0f43a589fe2bbcd22c3f/pytz-2025.2-py2.py3-none-any.whl", hash = "sha256:5ddf76296dd8c44c26eb8f4b6f35488f3ccbf6fbbd7adee0b7262d43f0ec2f00", size = 509225, upload-time = "2025-03-25T02:24:58.468Z" },
]

[[package]]
name = "pyyaml"
version = "6.0.2"
source = { registry = "https://pypi.org/simple" }
sdist = { url = "https://files.pythonhosted.org/packages/54/ed/79a089b6be93607fa5cdaedf301d7dfb23af5f25c398d5ead2525b063e17/pyyaml-6.0.2.tar.gz", hash = "sha256:d584d9ec91ad65861cc08d42e834324ef890a082e591037abe114850ff7bbc3e", size = 130631, upload-time = "2024-08-06T20:33:50.674Z" }
wheels = [
    { url = "https://files.pythonhosted.org/packages/9b/95/a3fac87cb7158e231b5a6012e438c647e1a87f09f8e0d123acec8ab8bf71/PyYAML-6.0.2-cp310-cp310-macosx_10_9_x86_64.whl", hash = "sha256:0a9a2848a5b7feac301353437eb7d5957887edbf81d56e903999a75a3d743086", size = 184199, upload-time = "2024-08-06T20:31:40.178Z" },
    { url = "https://files.pythonhosted.org/packages/c7/7a/68bd47624dab8fd4afbfd3c48e3b79efe09098ae941de5b58abcbadff5cb/PyYAML-6.0.2-cp310-cp310-macosx_11_0_arm64.whl", hash = "sha256:29717114e51c84ddfba879543fb232a6ed60086602313ca38cce623c1d62cfbf", size = 171758, upload-time = "2024-08-06T20:31:42.173Z" },
    { url = "https://files.pythonhosted.org/packages/49/ee/14c54df452143b9ee9f0f29074d7ca5516a36edb0b4cc40c3f280131656f/PyYAML-6.0.2-cp310-cp310-manylinux_2_17_aarch64.manylinux2014_aarch64.whl", hash = "sha256:8824b5a04a04a047e72eea5cec3bc266db09e35de6bdfe34c9436ac5ee27d237", size = 718463, upload-time = "2024-08-06T20:31:44.263Z" },
    { url = "https://files.pythonhosted.org/packages/4d/61/de363a97476e766574650d742205be468921a7b532aa2499fcd886b62530/PyYAML-6.0.2-cp310-cp310-manylinux_2_17_s390x.manylinux2014_s390x.whl", hash = "sha256:7c36280e6fb8385e520936c3cb3b8042851904eba0e58d277dca80a5cfed590b", size = 719280, upload-time = "2024-08-06T20:31:50.199Z" },
    { url = "https://files.pythonhosted.org/packages/6b/4e/1523cb902fd98355e2e9ea5e5eb237cbc5f3ad5f3075fa65087aa0ecb669/PyYAML-6.0.2-cp310-cp310-manylinux_2_17_x86_64.manylinux2014_x86_64.whl", hash = "sha256:ec031d5d2feb36d1d1a24380e4db6d43695f3748343d99434e6f5f9156aaa2ed", size = 751239, upload-time = "2024-08-06T20:31:52.292Z" },
    { url = "https://files.pythonhosted.org/packages/b7/33/5504b3a9a4464893c32f118a9cc045190a91637b119a9c881da1cf6b7a72/PyYAML-6.0.2-cp310-cp310-musllinux_1_1_aarch64.whl", hash = "sha256:936d68689298c36b53b29f23c6dbb74de12b4ac12ca6cfe0e047bedceea56180", size = 695802, upload-time = "2024-08-06T20:31:53.836Z" },
    { url = "https://files.pythonhosted.org/packages/5c/20/8347dcabd41ef3a3cdc4f7b7a2aff3d06598c8779faa189cdbf878b626a4/PyYAML-6.0.2-cp310-cp310-musllinux_1_1_x86_64.whl", hash = "sha256:23502f431948090f597378482b4812b0caae32c22213aecf3b55325e049a6c68", size = 720527, upload-time = "2024-08-06T20:31:55.565Z" },
    { url = "https://files.pythonhosted.org/packages/be/aa/5afe99233fb360d0ff37377145a949ae258aaab831bde4792b32650a4378/PyYAML-6.0.2-cp310-cp310-win32.whl", hash = "sha256:2e99c6826ffa974fe6e27cdb5ed0021786b03fc98e5ee3c5bfe1fd5015f42b99", size = 144052, upload-time = "2024-08-06T20:31:56.914Z" },
    { url = "https://files.pythonhosted.org/packages/b5/84/0fa4b06f6d6c958d207620fc60005e241ecedceee58931bb20138e1e5776/PyYAML-6.0.2-cp310-cp310-win_amd64.whl", hash = "sha256:a4d3091415f010369ae4ed1fc6b79def9416358877534caf6a0fdd2146c87a3e", size = 161774, upload-time = "2024-08-06T20:31:58.304Z" },
    { url = "https://files.pythonhosted.org/packages/65/d8/b7a1db13636d7fb7d4ff431593c510c8b8fca920ade06ca8ef20015493c5/PyYAML-6.0.2-cp39-cp39-macosx_10_9_x86_64.whl", hash = "sha256:688ba32a1cffef67fd2e9398a2efebaea461578b0923624778664cc1c914db5d", size = 184777, upload-time = "2024-08-06T20:33:25.896Z" },
    { url = "https://files.pythonhosted.org/packages/0a/02/6ec546cd45143fdf9840b2c6be8d875116a64076218b61d68e12548e5839/PyYAML-6.0.2-cp39-cp39-macosx_11_0_arm64.whl", hash = "sha256:a8786accb172bd8afb8be14490a16625cbc387036876ab6ba70912730faf8e1f", size = 172318, upload-time = "2024-08-06T20:33:27.212Z" },
    { url = "https://files.pythonhosted.org/packages/0e/9a/8cc68be846c972bda34f6c2a93abb644fb2476f4dcc924d52175786932c9/PyYAML-6.0.2-cp39-cp39-manylinux_2_17_aarch64.manylinux2014_aarch64.whl", hash = "sha256:d8e03406cac8513435335dbab54c0d385e4a49e4945d2909a581c83647ca0290", size = 720891, upload-time = "2024-08-06T20:33:28.974Z" },
    { url = "https://files.pythonhosted.org/packages/e9/6c/6e1b7f40181bc4805e2e07f4abc10a88ce4648e7e95ff1abe4ae4014a9b2/PyYAML-6.0.2-cp39-cp39-manylinux_2_17_s390x.manylinux2014_s390x.whl", hash = "sha256:f753120cb8181e736c57ef7636e83f31b9c0d1722c516f7e86cf15b7aa57ff12", size = 722614, upload-time = "2024-08-06T20:33:34.157Z" },
    { url = "https://files.pythonhosted.org/packages/3d/32/e7bd8535d22ea2874cef6a81021ba019474ace0d13a4819c2a4bce79bd6a/PyYAML-6.0.2-cp39-cp39-manylinux_2_17_x86_64.manylinux2014_x86_64.whl", hash = "sha256:3b1fdb9dc17f5a7677423d508ab4f243a726dea51fa5e70992e59a7411c89d19", size = 737360, upload-time = "2024-08-06T20:33:35.84Z" },
    { url = "https://files.pythonhosted.org/packages/d7/12/7322c1e30b9be969670b672573d45479edef72c9a0deac3bb2868f5d7469/PyYAML-6.0.2-cp39-cp39-musllinux_1_1_aarch64.whl", hash = "sha256:0b69e4ce7a131fe56b7e4d770c67429700908fc0752af059838b1cfb41960e4e", size = 699006, upload-time = "2024-08-06T20:33:37.501Z" },
    { url = "https://files.pythonhosted.org/packages/82/72/04fcad41ca56491995076630c3ec1e834be241664c0c09a64c9a2589b507/PyYAML-6.0.2-cp39-cp39-musllinux_1_1_x86_64.whl", hash = "sha256:a9f8c2e67970f13b16084e04f134610fd1d374bf477b17ec1599185cf611d725", size = 723577, upload-time = "2024-08-06T20:33:39.389Z" },
    { url = "https://files.pythonhosted.org/packages/ed/5e/46168b1f2757f1fcd442bc3029cd8767d88a98c9c05770d8b420948743bb/PyYAML-6.0.2-cp39-cp39-win32.whl", hash = "sha256:6395c297d42274772abc367baaa79683958044e5d3835486c16da75d2a694631", size = 144593, upload-time = "2024-08-06T20:33:46.63Z" },
    { url = "https://files.pythonhosted.org/packages/19/87/5124b1c1f2412bb95c59ec481eaf936cd32f0fe2a7b16b97b81c4c017a6a/PyYAML-6.0.2-cp39-cp39-win_amd64.whl", hash = "sha256:39693e1f8320ae4f43943590b49779ffb98acb81f788220ea932a6b6c51004d8", size = 162312, upload-time = "2024-08-06T20:33:49.073Z" },
]

[[package]]
name = "redis"
version = "6.0.0"
source = { registry = "https://pypi.org/simple" }
dependencies = [
    { name = "async-timeout" },
]
sdist = { url = "https://files.pythonhosted.org/packages/79/12/dffaaa4374b8d5f3b7ff5c40025c9db387e06264302d5a9da6043cd84e1f/redis-6.0.0.tar.gz", hash = "sha256:5446780d2425b787ed89c91ddbfa1be6d32370a636c8fdb687f11b1c26c1fa88", size = 4620969, upload-time = "2025-04-30T19:09:30.798Z" }
wheels = [
    { url = "https://files.pythonhosted.org/packages/08/c8/68081c9d3531f7b2a4d663326b96a9dcbc2aef47df3c6b5c38dea90dff02/redis-6.0.0-py3-none-any.whl", hash = "sha256:a2e040aee2cdd947be1fa3a32e35a956cd839cc4c1dbbe4b2cdee5b9623fd27c", size = 268950, upload-time = "2025-04-30T19:09:28.432Z" },
]

[[package]]
name = "regex"
version = "2024.11.6"
source = { registry = "https://pypi.org/simple" }
sdist = { url = "https://files.pythonhosted.org/packages/8e/5f/bd69653fbfb76cf8604468d3b4ec4c403197144c7bfe0e6a5fc9e02a07cb/regex-2024.11.6.tar.gz", hash = "sha256:7ab159b063c52a0333c884e4679f8d7a85112ee3078fe3d9004b2dd875585519", size = 399494, upload-time = "2024-11-06T20:12:31.635Z" }
wheels = [
    { url = "https://files.pythonhosted.org/packages/95/3c/4651f6b130c6842a8f3df82461a8950f923925db8b6961063e82744bddcc/regex-2024.11.6-cp310-cp310-macosx_10_9_universal2.whl", hash = "sha256:ff590880083d60acc0433f9c3f713c51f7ac6ebb9adf889c79a261ecf541aa91", size = 482674, upload-time = "2024-11-06T20:08:57.575Z" },
    { url = "https://files.pythonhosted.org/packages/15/51/9f35d12da8434b489c7b7bffc205c474a0a9432a889457026e9bc06a297a/regex-2024.11.6-cp310-cp310-macosx_10_9_x86_64.whl", hash = "sha256:658f90550f38270639e83ce492f27d2c8d2cd63805c65a13a14d36ca126753f0", size = 287684, upload-time = "2024-11-06T20:08:59.787Z" },
    { url = "https://files.pythonhosted.org/packages/bd/18/b731f5510d1b8fb63c6b6d3484bfa9a59b84cc578ac8b5172970e05ae07c/regex-2024.11.6-cp310-cp310-macosx_11_0_arm64.whl", hash = "sha256:164d8b7b3b4bcb2068b97428060b2a53be050085ef94eca7f240e7947f1b080e", size = 284589, upload-time = "2024-11-06T20:09:01.896Z" },
    { url = "https://files.pythonhosted.org/packages/78/a2/6dd36e16341ab95e4c6073426561b9bfdeb1a9c9b63ab1b579c2e96cb105/regex-2024.11.6-cp310-cp310-manylinux_2_17_aarch64.manylinux2014_aarch64.whl", hash = "sha256:d3660c82f209655a06b587d55e723f0b813d3a7db2e32e5e7dc64ac2a9e86fde", size = 782511, upload-time = "2024-11-06T20:09:04.062Z" },
    { url = "https://files.pythonhosted.org/packages/1b/2b/323e72d5d2fd8de0d9baa443e1ed70363ed7e7b2fb526f5950c5cb99c364/regex-2024.11.6-cp310-cp310-manylinux_2_17_ppc64le.manylinux2014_ppc64le.whl", hash = "sha256:d22326fcdef5e08c154280b71163ced384b428343ae16a5ab2b3354aed12436e", size = 821149, upload-time = "2024-11-06T20:09:06.237Z" },
    { url = "https://files.pythonhosted.org/packages/90/30/63373b9ea468fbef8a907fd273e5c329b8c9535fee36fc8dba5fecac475d/regex-2024.11.6-cp310-cp310-manylinux_2_17_s390x.manylinux2014_s390x.whl", hash = "sha256:f1ac758ef6aebfc8943560194e9fd0fa18bcb34d89fd8bd2af18183afd8da3a2", size = 809707, upload-time = "2024-11-06T20:09:07.715Z" },
    { url = "https://files.pythonhosted.org/packages/f2/98/26d3830875b53071f1f0ae6d547f1d98e964dd29ad35cbf94439120bb67a/regex-2024.11.6-cp310-cp310-manylinux_2_17_x86_64.manylinux2014_x86_64.whl", hash = "sha256:997d6a487ff00807ba810e0f8332c18b4eb8d29463cfb7c820dc4b6e7562d0cf", size = 781702, upload-time = "2024-11-06T20:09:10.101Z" },
    { url = "https://files.pythonhosted.org/packages/87/55/eb2a068334274db86208ab9d5599ffa63631b9f0f67ed70ea7c82a69bbc8/regex-2024.11.6-cp310-cp310-manylinux_2_5_i686.manylinux1_i686.manylinux_2_17_i686.manylinux2014_i686.whl", hash = "sha256:02a02d2bb04fec86ad61f3ea7f49c015a0681bf76abb9857f945d26159d2968c", size = 771976, upload-time = "2024-11-06T20:09:11.566Z" },
    { url = "https://files.pythonhosted.org/packages/74/c0/be707bcfe98254d8f9d2cff55d216e946f4ea48ad2fd8cf1428f8c5332ba/regex-2024.11.6-cp310-cp310-manylinux_2_5_x86_64.manylinux1_x86_64.manylinux_2_12_x86_64.manylinux2010_x86_64.whl", hash = "sha256:f02f93b92358ee3f78660e43b4b0091229260c5d5c408d17d60bf26b6c900e86", size = 697397, upload-time = "2024-11-06T20:09:13.119Z" },
    { url = "https://files.pythonhosted.org/packages/49/dc/bb45572ceb49e0f6509f7596e4ba7031f6819ecb26bc7610979af5a77f45/regex-2024.11.6-cp310-cp310-musllinux_1_2_aarch64.whl", hash = "sha256:06eb1be98df10e81ebaded73fcd51989dcf534e3c753466e4b60c4697a003b67", size = 768726, upload-time = "2024-11-06T20:09:14.85Z" },
    { url = "https://files.pythonhosted.org/packages/5a/db/f43fd75dc4c0c2d96d0881967897926942e935d700863666f3c844a72ce6/regex-2024.11.6-cp310-cp310-musllinux_1_2_i686.whl", hash = "sha256:040df6fe1a5504eb0f04f048e6d09cd7c7110fef851d7c567a6b6e09942feb7d", size = 775098, upload-time = "2024-11-06T20:09:16.504Z" },
    { url = "https://files.pythonhosted.org/packages/99/d7/f94154db29ab5a89d69ff893159b19ada89e76b915c1293e98603d39838c/regex-2024.11.6-cp310-cp310-musllinux_1_2_ppc64le.whl", hash = "sha256:fdabbfc59f2c6edba2a6622c647b716e34e8e3867e0ab975412c5c2f79b82da2", size = 839325, upload-time = "2024-11-06T20:09:18.698Z" },
    { url = "https://files.pythonhosted.org/packages/f7/17/3cbfab1f23356fbbf07708220ab438a7efa1e0f34195bf857433f79f1788/regex-2024.11.6-cp310-cp310-musllinux_1_2_s390x.whl", hash = "sha256:8447d2d39b5abe381419319f942de20b7ecd60ce86f16a23b0698f22e1b70008", size = 843277, upload-time = "2024-11-06T20:09:21.725Z" },
    { url = "https://files.pythonhosted.org/packages/7e/f2/48b393b51900456155de3ad001900f94298965e1cad1c772b87f9cfea011/regex-2024.11.6-cp310-cp310-musllinux_1_2_x86_64.whl", hash = "sha256:da8f5fc57d1933de22a9e23eec290a0d8a5927a5370d24bda9a6abe50683fe62", size = 773197, upload-time = "2024-11-06T20:09:24.092Z" },
    { url = "https://files.pythonhosted.org/packages/45/3f/ef9589aba93e084cd3f8471fded352826dcae8489b650d0b9b27bc5bba8a/regex-2024.11.6-cp310-cp310-win32.whl", hash = "sha256:b489578720afb782f6ccf2840920f3a32e31ba28a4b162e13900c3e6bd3f930e", size = 261714, upload-time = "2024-11-06T20:09:26.36Z" },
    { url = "https://files.pythonhosted.org/packages/42/7e/5f1b92c8468290c465fd50c5318da64319133231415a8aa6ea5ab995a815/regex-2024.11.6-cp310-cp310-win_amd64.whl", hash = "sha256:5071b2093e793357c9d8b2929dfc13ac5f0a6c650559503bb81189d0a3814519", size = 274042, upload-time = "2024-11-06T20:09:28.762Z" },
    { url = "https://files.pythonhosted.org/packages/89/23/c4a86df398e57e26f93b13ae63acce58771e04bdde86092502496fa57f9c/regex-2024.11.6-cp39-cp39-macosx_10_9_universal2.whl", hash = "sha256:5704e174f8ccab2026bd2f1ab6c510345ae8eac818b613d7d73e785f1310f839", size = 482682, upload-time = "2024-11-06T20:11:52.65Z" },
    { url = "https://files.pythonhosted.org/packages/3c/8b/45c24ab7a51a1658441b961b86209c43e6bb9d39caf1e63f46ce6ea03bc7/regex-2024.11.6-cp39-cp39-macosx_10_9_x86_64.whl", hash = "sha256:220902c3c5cc6af55d4fe19ead504de80eb91f786dc102fbd74894b1551f095e", size = 287679, upload-time = "2024-11-06T20:11:55.011Z" },
    { url = "https://files.pythonhosted.org/packages/7a/d1/598de10b17fdafc452d11f7dada11c3be4e379a8671393e4e3da3c4070df/regex-2024.11.6-cp39-cp39-macosx_11_0_arm64.whl", hash = "sha256:5e7e351589da0850c125f1600a4c4ba3c722efefe16b297de54300f08d734fbf", size = 284578, upload-time = "2024-11-06T20:11:57.033Z" },
    { url = "https://files.pythonhosted.org/packages/49/70/c7eaa219efa67a215846766fde18d92d54cb590b6a04ffe43cef30057622/regex-2024.11.6-cp39-cp39-manylinux_2_17_aarch64.manylinux2014_aarch64.whl", hash = "sha256:5056b185ca113c88e18223183aa1a50e66507769c9640a6ff75859619d73957b", size = 782012, upload-time = "2024-11-06T20:11:59.218Z" },
    { url = "https://files.pythonhosted.org/packages/89/e5/ef52c7eb117dd20ff1697968219971d052138965a4d3d9b95e92e549f505/regex-2024.11.6-cp39-cp39-manylinux_2_17_ppc64le.manylinux2014_ppc64le.whl", hash = "sha256:2e34b51b650b23ed3354b5a07aab37034d9f923db2a40519139af34f485f77d0", size = 820580, upload-time = "2024-11-06T20:12:01.969Z" },
    { url = "https://files.pythonhosted.org/packages/5f/3f/9f5da81aff1d4167ac52711acf789df13e789fe6ac9545552e49138e3282/regex-2024.11.6-cp39-cp39-manylinux_2_17_s390x.manylinux2014_s390x.whl", hash = "sha256:5670bce7b200273eee1840ef307bfa07cda90b38ae56e9a6ebcc9f50da9c469b", size = 809110, upload-time = "2024-11-06T20:12:04.786Z" },
    { url = "https://files.pythonhosted.org/packages/86/44/2101cc0890c3621b90365c9ee8d7291a597c0722ad66eccd6ffa7f1bcc09/regex-2024.11.6-cp39-cp39-manylinux_2_17_x86_64.manylinux2014_x86_64.whl", hash = "sha256:08986dce1339bc932923e7d1232ce9881499a0e02925f7402fb7c982515419ef", size = 780919, upload-time = "2024-11-06T20:12:06.944Z" },
    { url = "https://files.pythonhosted.org/packages/ce/2e/3e0668d8d1c7c3c0d397bf54d92fc182575b3a26939aed5000d3cc78760f/regex-2024.11.6-cp39-cp39-manylinux_2_5_i686.manylinux1_i686.manylinux_2_17_i686.manylinux2014_i686.whl", hash = "sha256:93c0b12d3d3bc25af4ebbf38f9ee780a487e8bf6954c115b9f015822d3bb8e48", size = 771515, upload-time = "2024-11-06T20:12:09.9Z" },
    { url = "https://files.pythonhosted.org/packages/a6/49/1bc4584254355e3dba930a3a2fd7ad26ccba3ebbab7d9100db0aff2eedb0/regex-2024.11.6-cp39-cp39-manylinux_2_5_x86_64.manylinux1_x86_64.manylinux_2_12_x86_64.manylinux2010_x86_64.whl", hash = "sha256:764e71f22ab3b305e7f4c21f1a97e1526a25ebdd22513e251cf376760213da13", size = 696957, upload-time = "2024-11-06T20:12:12.319Z" },
    { url = "https://files.pythonhosted.org/packages/c8/dd/42879c1fc8a37a887cd08e358af3d3ba9e23038cd77c7fe044a86d9450ba/regex-2024.11.6-cp39-cp39-musllinux_1_2_aarch64.whl", hash = "sha256:f056bf21105c2515c32372bbc057f43eb02aae2fda61052e2f7622c801f0b4e2", size = 768088, upload-time = "2024-11-06T20:12:15.149Z" },
    { url = "https://files.pythonhosted.org/packages/89/96/c05a0fe173cd2acd29d5e13c1adad8b706bcaa71b169e1ee57dcf2e74584/regex-2024.11.6-cp39-cp39-musllinux_1_2_i686.whl", hash = "sha256:69ab78f848845569401469da20df3e081e6b5a11cb086de3eed1d48f5ed57c95", size = 774752, upload-time = "2024-11-06T20:12:17.416Z" },
    { url = "https://files.pythonhosted.org/packages/b5/f3/a757748066255f97f14506483436c5f6aded7af9e37bca04ec30c90ca683/regex-2024.11.6-cp39-cp39-musllinux_1_2_ppc64le.whl", hash = "sha256:86fddba590aad9208e2fa8b43b4c098bb0ec74f15718bb6a704e3c63e2cef3e9", size = 838862, upload-time = "2024-11-06T20:12:19.639Z" },
    { url = "https://files.pythonhosted.org/packages/5c/93/c6d2092fd479dcaeea40fc8fa673822829181ded77d294a7f950f1dda6e2/regex-2024.11.6-cp39-cp39-musllinux_1_2_s390x.whl", hash = "sha256:684d7a212682996d21ca12ef3c17353c021fe9de6049e19ac8481ec35574a70f", size = 842622, upload-time = "2024-11-06T20:12:21.841Z" },
    { url = "https://files.pythonhosted.org/packages/ff/9c/daa99532c72f25051a90ef90e1413a8d54413a9e64614d9095b0c1c154d0/regex-2024.11.6-cp39-cp39-musllinux_1_2_x86_64.whl", hash = "sha256:a03e02f48cd1abbd9f3b7e3586d97c8f7a9721c436f51a5245b3b9483044480b", size = 772713, upload-time = "2024-11-06T20:12:24.785Z" },
    { url = "https://files.pythonhosted.org/packages/13/5d/61a533ccb8c231b474ac8e3a7d70155b00dfc61af6cafdccd1947df6d735/regex-2024.11.6-cp39-cp39-win32.whl", hash = "sha256:41758407fc32d5c3c5de163888068cfee69cb4c2be844e7ac517a52770f9af57", size = 261756, upload-time = "2024-11-06T20:12:26.975Z" },
    { url = "https://files.pythonhosted.org/packages/dc/7b/e59b7f7c91ae110d154370c24133f947262525b5d6406df65f23422acc17/regex-2024.11.6-cp39-cp39-win_amd64.whl", hash = "sha256:b2837718570f95dd41675328e111345f9b7095d821bac435aac173ac80b19983", size = 274110, upload-time = "2024-11-06T20:12:29.368Z" },
]

[[package]]
name = "requests"
version = "2.32.3"
source = { registry = "https://pypi.org/simple" }
dependencies = [
    { name = "certifi" },
    { name = "charset-normalizer" },
    { name = "idna" },
    { name = "urllib3" },
]
sdist = { url = "https://files.pythonhosted.org/packages/63/70/2bf7780ad2d390a8d301ad0b550f1581eadbd9a20f896afe06353c2a2913/requests-2.32.3.tar.gz", hash = "sha256:55365417734eb18255590a9ff9eb97e9e1da868d4ccd6402399eaf68af20a760", size = 131218, upload-time = "2024-05-29T15:37:49.536Z" }
wheels = [
    { url = "https://files.pythonhosted.org/packages/f9/9b/335f9764261e915ed497fcdeb11df5dfd6f7bf257d4a6a2a686d80da4d54/requests-2.32.3-py3-none-any.whl", hash = "sha256:70761cfe03c773ceb22aa2f671b4757976145175cdfca038c02654d061d6dcc6", size = 64928, upload-time = "2024-05-29T15:37:47.027Z" },
]

[[package]]
name = "rq"
version = "2.3.2"
source = { registry = "https://pypi.org/simple" }
dependencies = [
    { name = "click" },
    { name = "redis" },
]
sdist = { url = "https://files.pythonhosted.org/packages/43/8d/bb57bca979f48869aea0b7b9752b0887848a7098352753021fdcbdaf0efb/rq-2.3.2.tar.gz", hash = "sha256:5bd212992724428ec1689736abde783d245e7856bca39d89845884f5d580f5f1", size = 649216, upload-time = "2025-04-13T10:07:41.383Z" }
wheels = [
    { url = "https://files.pythonhosted.org/packages/3f/bf/08d99660c138354a83105efa64988ee4adc8ddc6c74866f29508aaff00f7/rq-2.3.2-py3-none-any.whl", hash = "sha256:bf4dc622a7b9d5f7d4a39444f26d89ce6de8a1d6db61b21060612114dbf8d5ff", size = 100389, upload-time = "2025-04-13T10:07:38.965Z" },
]

[[package]]
name = "rq-scheduler"
version = "0.14.0"
source = { registry = "https://pypi.org/simple" }
dependencies = [
    { name = "crontab" },
    { name = "freezegun" },
    { name = "python-dateutil" },
    { name = "rq" },
]
sdist = { url = "https://files.pythonhosted.org/packages/a0/4e/977bbcc1f3b25ed9ea60ec968b13f7147661defe5b2f9272b44fdb1c5549/rq-scheduler-0.14.0.tar.gz", hash = "sha256:2d5a14a1ab217f8693184ebaa1fe03838edcbc70b4f76572721c0b33058cd023", size = 16582, upload-time = "2024-10-29T13:30:32.641Z" }
wheels = [
    { url = "https://files.pythonhosted.org/packages/bb/d0/28cedca9f3b321f30e69d644c2dcd7097ec21570ec9606fde56750621300/rq_scheduler-0.14.0-py2.py3-none-any.whl", hash = "sha256:d4ec221a3d8c11b3ff55e041f09d9af1e17f3253db737b6b97e86ab20fc3dc0d", size = 13874, upload-time = "2024-10-29T13:30:30.449Z" },
]

[[package]]
name = "ruff"
version = "0.11.8"
source = { registry = "https://pypi.org/simple" }
sdist = { url = "https://files.pythonhosted.org/packages/52/f6/adcf73711f31c9f5393862b4281c875a462d9f639f4ccdf69dc368311c20/ruff-0.11.8.tar.gz", hash = "sha256:6d742d10626f9004b781f4558154bb226620a7242080e11caeffab1a40e99df8", size = 4086399, upload-time = "2025-05-01T14:53:24.459Z" }
wheels = [
    { url = "https://files.pythonhosted.org/packages/9f/60/c6aa9062fa518a9f86cb0b85248245cddcd892a125ca00441df77d79ef88/ruff-0.11.8-py3-none-linux_armv6l.whl", hash = "sha256:896a37516c594805e34020c4a7546c8f8a234b679a7716a3f08197f38913e1a3", size = 10272473, upload-time = "2025-05-01T14:52:37.252Z" },
    { url = "https://files.pythonhosted.org/packages/a0/e4/0325e50d106dc87c00695f7bcd5044c6d252ed5120ebf423773e00270f50/ruff-0.11.8-py3-none-macosx_10_12_x86_64.whl", hash = "sha256:ab86d22d3d721a40dd3ecbb5e86ab03b2e053bc93c700dc68d1c3346b36ce835", size = 11040862, upload-time = "2025-05-01T14:52:41.022Z" },
    { url = "https://files.pythonhosted.org/packages/e6/27/b87ea1a7be37fef0adbc7fd987abbf90b6607d96aa3fc67e2c5b858e1e53/ruff-0.11.8-py3-none-macosx_11_0_arm64.whl", hash = "sha256:258f3585057508d317610e8a412788cf726efeefa2fec4dba4001d9e6f90d46c", size = 10385273, upload-time = "2025-05-01T14:52:43.551Z" },
    { url = "https://files.pythonhosted.org/packages/d3/f7/3346161570d789045ed47a86110183f6ac3af0e94e7fd682772d89f7f1a1/ruff-0.11.8-py3-none-manylinux_2_17_aarch64.manylinux2014_aarch64.whl", hash = "sha256:727d01702f7c30baed3fc3a34901a640001a2828c793525043c29f7614994a8c", size = 10578330, upload-time = "2025-05-01T14:52:45.48Z" },
    { url = "https://files.pythonhosted.org/packages/c6/c3/327fb950b4763c7b3784f91d3038ef10c13b2d42322d4ade5ce13a2f9edb/ruff-0.11.8-py3-none-manylinux_2_17_armv7l.manylinux2014_armv7l.whl", hash = "sha256:3dca977cc4fc8f66e89900fa415ffe4dbc2e969da9d7a54bfca81a128c5ac219", size = 10122223, upload-time = "2025-05-01T14:52:47.675Z" },
    { url = "https://files.pythonhosted.org/packages/de/c7/ba686bce9adfeb6c61cb1bbadc17d58110fe1d602f199d79d4c880170f19/ruff-0.11.8-py3-none-manylinux_2_17_i686.manylinux2014_i686.whl", hash = "sha256:c657fa987d60b104d2be8b052d66da0a2a88f9bd1d66b2254333e84ea2720c7f", size = 11697353, upload-time = "2025-05-01T14:52:50.264Z" },
    { url = "https://files.pythonhosted.org/packages/53/8e/a4fb4a1ddde3c59e73996bb3ac51844ff93384d533629434b1def7a336b0/ruff-0.11.8-py3-none-manylinux_2_17_ppc64.manylinux2014_ppc64.whl", hash = "sha256:f2e74b021d0de5eceb8bd32919f6ff8a9b40ee62ed97becd44993ae5b9949474", size = 12375936, upload-time = "2025-05-01T14:52:52.394Z" },
    { url = "https://files.pythonhosted.org/packages/ad/a1/9529cb1e2936e2479a51aeb011307e7229225df9ac64ae064d91ead54571/ruff-0.11.8-py3-none-manylinux_2_17_ppc64le.manylinux2014_ppc64le.whl", hash = "sha256:f9b5ef39820abc0f2c62111f7045009e46b275f5b99d5e59dda113c39b7f4f38", size = 11850083, upload-time = "2025-05-01T14:52:55.424Z" },
    { url = "https://files.pythonhosted.org/packages/3e/94/8f7eac4c612673ae15a4ad2bc0ee62e03c68a2d4f458daae3de0e47c67ba/ruff-0.11.8-py3-none-manylinux_2_17_s390x.manylinux2014_s390x.whl", hash = "sha256:c1dba3135ca503727aa4648152c0fa67c3b1385d3dc81c75cd8a229c4b2a1458", size = 14005834, upload-time = "2025-05-01T14:52:58.056Z" },
    { url = "https://files.pythonhosted.org/packages/1e/7c/6f63b46b2be870cbf3f54c9c4154d13fac4b8827f22fa05ac835c10835b2/ruff-0.11.8-py3-none-manylinux_2_17_x86_64.manylinux2014_x86_64.whl", hash = "sha256:7f024d32e62faad0f76b2d6afd141b8c171515e4fb91ce9fd6464335c81244e5", size = 11503713, upload-time = "2025-05-01T14:53:01.244Z" },
    { url = "https://files.pythonhosted.org/packages/3a/91/57de411b544b5fe072779678986a021d87c3ee5b89551f2ca41200c5d643/ruff-0.11.8-py3-none-musllinux_1_2_aarch64.whl", hash = "sha256:d365618d3ad747432e1ae50d61775b78c055fee5936d77fb4d92c6f559741948", size = 10457182, upload-time = "2025-05-01T14:53:03.726Z" },
    { url = "https://files.pythonhosted.org/packages/01/49/cfe73e0ce5ecdd3e6f1137bf1f1be03dcc819d1bfe5cff33deb40c5926db/ruff-0.11.8-py3-none-musllinux_1_2_armv7l.whl", hash = "sha256:4d9aaa91035bdf612c8ee7266153bcf16005c7c7e2f5878406911c92a31633cb", size = 10101027, upload-time = "2025-05-01T14:53:06.555Z" },
    { url = "https://files.pythonhosted.org/packages/56/21/a5cfe47c62b3531675795f38a0ef1c52ff8de62eaddf370d46634391a3fb/ruff-0.11.8-py3-none-musllinux_1_2_i686.whl", hash = "sha256:0eba551324733efc76116d9f3a0d52946bc2751f0cd30661564117d6fd60897c", size = 11111298, upload-time = "2025-05-01T14:53:08.825Z" },
    { url = "https://files.pythonhosted.org/packages/36/98/f76225f87e88f7cb669ae92c062b11c0a1e91f32705f829bd426f8e48b7b/ruff-0.11.8-py3-none-musllinux_1_2_x86_64.whl", hash = "sha256:161eb4cff5cfefdb6c9b8b3671d09f7def2f960cee33481dd898caf2bcd02304", size = 11566884, upload-time = "2025-05-01T14:53:11.626Z" },
    { url = "https://files.pythonhosted.org/packages/de/7e/fff70b02e57852fda17bd43f99dda37b9bcf3e1af3d97c5834ff48d04715/ruff-0.11.8-py3-none-win32.whl", hash = "sha256:5b18caa297a786465cc511d7f8be19226acf9c0a1127e06e736cd4e1878c3ea2", size = 10451102, upload-time = "2025-05-01T14:53:14.303Z" },
    { url = "https://files.pythonhosted.org/packages/7b/a9/eaa571eb70648c9bde3120a1d5892597de57766e376b831b06e7c1e43945/ruff-0.11.8-py3-none-win_amd64.whl", hash = "sha256:6e70d11043bef637c5617297bdedec9632af15d53ac1e1ba29c448da9341b0c4", size = 11597410, upload-time = "2025-05-01T14:53:16.571Z" },
    { url = "https://files.pythonhosted.org/packages/cd/be/f6b790d6ae98f1f32c645f8540d5c96248b72343b0a56fab3a07f2941897/ruff-0.11.8-py3-none-win_arm64.whl", hash = "sha256:304432e4c4a792e3da85b7699feb3426a0908ab98bf29df22a31b0cdd098fac2", size = 10713129, upload-time = "2025-05-01T14:53:22.27Z" },
]

[[package]]
name = "secure-record-transfer"
version = "2025.7.7"
source = { virtual = "." }
dependencies = [
    { name = "bagit" },
    { name = "clamav-client" },
    { name = "dateparser" },
    { name = "debugpy" },
    { name = "django" },
    { name = "django-countries" },
    { name = "django-formtools" },
    { name = "django-htmx" },
    { name = "django-recaptcha" },
    { name = "django-rq" },
    { name = "django-webpack-loader" },
    { name = "python-decouple" },
    { name = "rq-scheduler" },
    { name = "setuptools" },
]

[package.optional-dependencies]
dev = [
    { name = "djlint" },
    { name = "freezegun" },
    { name = "pytest-django" },
    { name = "ruff" },
    { name = "selenium" },
    { name = "sphinx" },
    { name = "sphinx-rtd-theme" },
    { name = "sphinxcontrib-mermaid" },
]
docs = [
    { name = "sphinx" },
    { name = "sphinx-rtd-theme" },
    { name = "sphinxcontrib-mermaid" },
]
podman = [
    { name = "podman-compose" },
]
prod = [
    { name = "gunicorn" },
    { name = "mysqlclient" },
]

[package.metadata]
requires-dist = [
<<<<<<< HEAD
    { name = "bagit", specifier = ">=1.8.1,<2" },
    { name = "clamav-client", specifier = ">=0.7.1,<1" },
=======
    { name = "bagit", specifier = ">=1.9.0,<2" },
    { name = "clamd", specifier = ">=1.0.2,<2" },
>>>>>>> c3841ed5
    { name = "dateparser", specifier = ">=1.2.0,<2" },
    { name = "debugpy", specifier = ">=1.8.2,<2" },
    { name = "django", specifier = "==4.2.*" },
    { name = "django-countries", specifier = ">=7.6.1,<8" },
    { name = "django-formtools", specifier = ">=2.5.1,<3" },
    { name = "django-htmx", specifier = ">=1.23.0,<2" },
    { name = "django-recaptcha", specifier = ">=4.0.0,<5" },
    { name = "django-rq", specifier = ">=3.0.0,<4" },
    { name = "django-webpack-loader", specifier = ">=3.2.1,<4" },
    { name = "djlint", marker = "extra == 'dev'", specifier = ">=1.36.4" },
    { name = "freezegun", marker = "extra == 'dev'", specifier = ">=1.5.1,<2" },
    { name = "gunicorn", marker = "extra == 'prod'", specifier = ">=23.0.0,<24" },
    { name = "mysqlclient", marker = "extra == 'prod'", specifier = ">=2.2.7,<3" },
    { name = "podman-compose", marker = "extra == 'podman'", specifier = ">=1.3.0" },
    { name = "pytest-django", marker = "extra == 'dev'", specifier = ">=4.9.0,<5" },
    { name = "python-decouple", specifier = "~=3.8" },
    { name = "rq-scheduler", specifier = ">=0.14.0,<0.15" },
    { name = "ruff", marker = "extra == 'dev'", specifier = ">=0.11.8" },
    { name = "selenium", marker = "extra == 'dev'", specifier = ">=4.27.1,<5" },
    { name = "setuptools", specifier = "~=78.1.1" },
    { name = "sphinx", marker = "extra == 'dev'", specifier = ">=7.4.7,<8" },
    { name = "sphinx", marker = "extra == 'docs'", specifier = ">=7.4.7,<8" },
    { name = "sphinx-rtd-theme", marker = "extra == 'dev'", specifier = ">=2.0.0,<3" },
    { name = "sphinx-rtd-theme", marker = "extra == 'docs'", specifier = ">=2.0.0,<3" },
    { name = "sphinxcontrib-mermaid", marker = "extra == 'dev'", specifier = ">=1.0.0,<2" },
    { name = "sphinxcontrib-mermaid", marker = "extra == 'docs'", specifier = ">=1.0.0,<2" },
]
provides-extras = ["prod", "docs", "dev", "podman"]

[[package]]
name = "selenium"
version = "4.32.0"
source = { registry = "https://pypi.org/simple" }
dependencies = [
    { name = "certifi" },
    { name = "trio" },
    { name = "trio-websocket" },
    { name = "typing-extensions" },
    { name = "urllib3", extra = ["socks"] },
    { name = "websocket-client" },
]
sdist = { url = "https://files.pythonhosted.org/packages/54/2d/fafffe946099033ccf22bf89e12eede14c1d3c5936110c5f6f2b9830722c/selenium-4.32.0.tar.gz", hash = "sha256:b9509bef4056f4083772abb1ae19ff57247d617a29255384b26be6956615b206", size = 870997, upload-time = "2025-05-02T20:35:27.325Z" }
wheels = [
    { url = "https://files.pythonhosted.org/packages/ea/37/d07ed9d13e571b2115d4ed6956d156c66816ceec0b03b2e463e80d09f572/selenium-4.32.0-py3-none-any.whl", hash = "sha256:c4d9613f8a45693d61530c9660560fadb52db7d730237bc788ddedf442391f97", size = 9369668, upload-time = "2025-05-02T20:35:24.726Z" },
]

[[package]]
name = "setuptools"
version = "78.1.1"
source = { registry = "https://pypi.org/simple" }
sdist = { url = "https://files.pythonhosted.org/packages/81/9c/42314ee079a3e9c24b27515f9fbc7a3c1d29992c33451779011c74488375/setuptools-78.1.1.tar.gz", hash = "sha256:fcc17fd9cd898242f6b4adfaca46137a9edef687f43e6f78469692a5e70d851d", size = 1368163, upload-time = "2025-04-19T18:23:36.68Z" }
wheels = [
    { url = "https://files.pythonhosted.org/packages/90/99/158ad0609729111163fc1f674a5a42f2605371a4cf036d0441070e2f7455/setuptools-78.1.1-py3-none-any.whl", hash = "sha256:c3a9c4211ff4c309edb8b8c4f1cbfa7ae324c4ba9f91ff254e3d305b9fd54561", size = 1256462, upload-time = "2025-04-19T18:23:34.525Z" },
]

[[package]]
name = "six"
version = "1.17.0"
source = { registry = "https://pypi.org/simple" }
sdist = { url = "https://files.pythonhosted.org/packages/94/e7/b2c673351809dca68a0e064b6af791aa332cf192da575fd474ed7d6f16a2/six-1.17.0.tar.gz", hash = "sha256:ff70335d468e7eb6ec65b95b99d3a2836546063f63acc5171de367e834932a81", size = 34031, upload-time = "2024-12-04T17:35:28.174Z" }
wheels = [
    { url = "https://files.pythonhosted.org/packages/b7/ce/149a00dd41f10bc29e5921b496af8b574d8413afcd5e30dfa0ed46c2cc5e/six-1.17.0-py2.py3-none-any.whl", hash = "sha256:4721f391ed90541fddacab5acf947aa0d3dc7d27b2e1e8eda2be8970586c3274", size = 11050, upload-time = "2024-12-04T17:35:26.475Z" },
]

[[package]]
name = "sniffio"
version = "1.3.1"
source = { registry = "https://pypi.org/simple" }
sdist = { url = "https://files.pythonhosted.org/packages/a2/87/a6771e1546d97e7e041b6ae58d80074f81b7d5121207425c964ddf5cfdbd/sniffio-1.3.1.tar.gz", hash = "sha256:f4324edc670a0f49750a81b895f35c3adb843cca46f0530f79fc1babb23789dc", size = 20372, upload-time = "2024-02-25T23:20:04.057Z" }
wheels = [
    { url = "https://files.pythonhosted.org/packages/e9/44/75a9c9421471a6c4805dbf2356f7c181a29c1879239abab1ea2cc8f38b40/sniffio-1.3.1-py3-none-any.whl", hash = "sha256:2f6da418d1f1e0fddd844478f41680e794e6051915791a034ff65e5f100525a2", size = 10235, upload-time = "2024-02-25T23:20:01.196Z" },
]

[[package]]
name = "snowballstemmer"
version = "2.2.0"
source = { registry = "https://pypi.org/simple" }
sdist = { url = "https://files.pythonhosted.org/packages/44/7b/af302bebf22c749c56c9c3e8ae13190b5b5db37a33d9068652e8f73b7089/snowballstemmer-2.2.0.tar.gz", hash = "sha256:09b16deb8547d3412ad7b590689584cd0fe25ec8db3be37788be3810cbf19cb1", size = 86699, upload-time = "2021-11-16T18:38:38.009Z" }
wheels = [
    { url = "https://files.pythonhosted.org/packages/ed/dc/c02e01294f7265e63a7315fe086dd1df7dacb9f840a804da846b96d01b96/snowballstemmer-2.2.0-py2.py3-none-any.whl", hash = "sha256:c8e1716e83cc398ae16824e5572ae04e0d9fc2c6b985fb0f900f5f0c96ecba1a", size = 93002, upload-time = "2021-11-16T18:38:34.792Z" },
]

[[package]]
name = "sortedcontainers"
version = "2.4.0"
source = { registry = "https://pypi.org/simple" }
sdist = { url = "https://files.pythonhosted.org/packages/e8/c4/ba2f8066cceb6f23394729afe52f3bf7adec04bf9ed2c820b39e19299111/sortedcontainers-2.4.0.tar.gz", hash = "sha256:25caa5a06cc30b6b83d11423433f65d1f9d76c4c6a0c90e3379eaa43b9bfdb88", size = 30594, upload-time = "2021-05-16T22:03:42.897Z" }
wheels = [
    { url = "https://files.pythonhosted.org/packages/32/46/9cb0e58b2deb7f82b84065f37f3bffeb12413f947f9388e4cac22c4621ce/sortedcontainers-2.4.0-py2.py3-none-any.whl", hash = "sha256:a163dcaede0f1c021485e957a39245190e74249897e2ae4b2aa38595db237ee0", size = 29575, upload-time = "2021-05-16T22:03:41.177Z" },
]

[[package]]
name = "sphinx"
version = "7.4.7"
source = { registry = "https://pypi.org/simple" }
dependencies = [
    { name = "alabaster" },
    { name = "babel" },
    { name = "colorama", marker = "sys_platform == 'win32'" },
    { name = "docutils" },
    { name = "imagesize" },
    { name = "importlib-metadata", marker = "python_full_version < '3.10'" },
    { name = "jinja2" },
    { name = "packaging" },
    { name = "pygments" },
    { name = "requests" },
    { name = "snowballstemmer" },
    { name = "sphinxcontrib-applehelp" },
    { name = "sphinxcontrib-devhelp" },
    { name = "sphinxcontrib-htmlhelp" },
    { name = "sphinxcontrib-jsmath" },
    { name = "sphinxcontrib-qthelp" },
    { name = "sphinxcontrib-serializinghtml" },
    { name = "tomli" },
]
sdist = { url = "https://files.pythonhosted.org/packages/5b/be/50e50cb4f2eff47df05673d361095cafd95521d2a22521b920c67a372dcb/sphinx-7.4.7.tar.gz", hash = "sha256:242f92a7ea7e6c5b406fdc2615413890ba9f699114a9c09192d7dfead2ee9cfe", size = 8067911, upload-time = "2024-07-20T14:46:56.059Z" }
wheels = [
    { url = "https://files.pythonhosted.org/packages/0d/ef/153f6803c5d5f8917dbb7f7fcf6d34a871ede3296fa89c2c703f5f8a6c8e/sphinx-7.4.7-py3-none-any.whl", hash = "sha256:c2419e2135d11f1951cd994d6eb18a1835bd8fdd8429f9ca375dc1f3281bd239", size = 3401624, upload-time = "2024-07-20T14:46:52.142Z" },
]

[[package]]
name = "sphinx-rtd-theme"
version = "2.0.0"
source = { registry = "https://pypi.org/simple" }
dependencies = [
    { name = "docutils" },
    { name = "sphinx" },
    { name = "sphinxcontrib-jquery" },
]
sdist = { url = "https://files.pythonhosted.org/packages/fe/33/2a35a9cdbfda9086bda11457bcc872173ab3565b16b6d7f6b3efaa6dc3d6/sphinx_rtd_theme-2.0.0.tar.gz", hash = "sha256:bd5d7b80622406762073a04ef8fadc5f9151261563d47027de09910ce03afe6b", size = 2785005, upload-time = "2023-11-28T04:14:03.104Z" }
wheels = [
    { url = "https://files.pythonhosted.org/packages/ea/46/00fda84467815c29951a9c91e3ae7503c409ddad04373e7cfc78daad4300/sphinx_rtd_theme-2.0.0-py2.py3-none-any.whl", hash = "sha256:ec93d0856dc280cf3aee9a4c9807c60e027c7f7b461b77aeffed682e68f0e586", size = 2824721, upload-time = "2023-11-28T04:13:59.589Z" },
]

[[package]]
name = "sphinxcontrib-applehelp"
version = "2.0.0"
source = { registry = "https://pypi.org/simple" }
sdist = { url = "https://files.pythonhosted.org/packages/ba/6e/b837e84a1a704953c62ef8776d45c3e8d759876b4a84fe14eba2859106fe/sphinxcontrib_applehelp-2.0.0.tar.gz", hash = "sha256:2f29ef331735ce958efa4734873f084941970894c6090408b079c61b2e1c06d1", size = 20053, upload-time = "2024-07-29T01:09:00.465Z" }
wheels = [
    { url = "https://files.pythonhosted.org/packages/5d/85/9ebeae2f76e9e77b952f4b274c27238156eae7979c5421fba91a28f4970d/sphinxcontrib_applehelp-2.0.0-py3-none-any.whl", hash = "sha256:4cd3f0ec4ac5dd9c17ec65e9ab272c9b867ea77425228e68ecf08d6b28ddbdb5", size = 119300, upload-time = "2024-07-29T01:08:58.99Z" },
]

[[package]]
name = "sphinxcontrib-devhelp"
version = "2.0.0"
source = { registry = "https://pypi.org/simple" }
sdist = { url = "https://files.pythonhosted.org/packages/f6/d2/5beee64d3e4e747f316bae86b55943f51e82bb86ecd325883ef65741e7da/sphinxcontrib_devhelp-2.0.0.tar.gz", hash = "sha256:411f5d96d445d1d73bb5d52133377b4248ec79db5c793ce7dbe59e074b4dd1ad", size = 12967, upload-time = "2024-07-29T01:09:23.417Z" }
wheels = [
    { url = "https://files.pythonhosted.org/packages/35/7a/987e583882f985fe4d7323774889ec58049171828b58c2217e7f79cdf44e/sphinxcontrib_devhelp-2.0.0-py3-none-any.whl", hash = "sha256:aefb8b83854e4b0998877524d1029fd3e6879210422ee3780459e28a1f03a8a2", size = 82530, upload-time = "2024-07-29T01:09:21.945Z" },
]

[[package]]
name = "sphinxcontrib-htmlhelp"
version = "2.1.0"
source = { registry = "https://pypi.org/simple" }
sdist = { url = "https://files.pythonhosted.org/packages/43/93/983afd9aa001e5201eab16b5a444ed5b9b0a7a010541e0ddfbbfd0b2470c/sphinxcontrib_htmlhelp-2.1.0.tar.gz", hash = "sha256:c9e2916ace8aad64cc13a0d233ee22317f2b9025b9cf3295249fa985cc7082e9", size = 22617, upload-time = "2024-07-29T01:09:37.889Z" }
wheels = [
    { url = "https://files.pythonhosted.org/packages/0a/7b/18a8c0bcec9182c05a0b3ec2a776bba4ead82750a55ff798e8d406dae604/sphinxcontrib_htmlhelp-2.1.0-py3-none-any.whl", hash = "sha256:166759820b47002d22914d64a075ce08f4c46818e17cfc9470a9786b759b19f8", size = 98705, upload-time = "2024-07-29T01:09:36.407Z" },
]

[[package]]
name = "sphinxcontrib-jquery"
version = "4.1"
source = { registry = "https://pypi.org/simple" }
dependencies = [
    { name = "sphinx" },
]
sdist = { url = "https://files.pythonhosted.org/packages/de/f3/aa67467e051df70a6330fe7770894b3e4f09436dea6881ae0b4f3d87cad8/sphinxcontrib-jquery-4.1.tar.gz", hash = "sha256:1620739f04e36a2c779f1a131a2dfd49b2fd07351bf1968ced074365933abc7a", size = 122331, upload-time = "2023-03-14T15:01:01.944Z" }
wheels = [
    { url = "https://files.pythonhosted.org/packages/76/85/749bd22d1a68db7291c89e2ebca53f4306c3f205853cf31e9de279034c3c/sphinxcontrib_jquery-4.1-py2.py3-none-any.whl", hash = "sha256:f936030d7d0147dd026a4f2b5a57343d233f1fc7b363f68b3d4f1cb0993878ae", size = 121104, upload-time = "2023-03-14T15:01:00.356Z" },
]

[[package]]
name = "sphinxcontrib-jsmath"
version = "1.0.1"
source = { registry = "https://pypi.org/simple" }
sdist = { url = "https://files.pythonhosted.org/packages/b2/e8/9ed3830aeed71f17c026a07a5097edcf44b692850ef215b161b8ad875729/sphinxcontrib-jsmath-1.0.1.tar.gz", hash = "sha256:a9925e4a4587247ed2191a22df5f6970656cb8ca2bd6284309578f2153e0c4b8", size = 5787, upload-time = "2019-01-21T16:10:16.347Z" }
wheels = [
    { url = "https://files.pythonhosted.org/packages/c2/42/4c8646762ee83602e3fb3fbe774c2fac12f317deb0b5dbeeedd2d3ba4b77/sphinxcontrib_jsmath-1.0.1-py2.py3-none-any.whl", hash = "sha256:2ec2eaebfb78f3f2078e73666b1415417a116cc848b72e5172e596c871103178", size = 5071, upload-time = "2019-01-21T16:10:14.333Z" },
]

[[package]]
name = "sphinxcontrib-mermaid"
version = "1.0.0"
source = { registry = "https://pypi.org/simple" }
dependencies = [
    { name = "pyyaml" },
    { name = "sphinx" },
]
sdist = { url = "https://files.pythonhosted.org/packages/97/69/bf039237ad260073e8c02f820b3e00dc34f3a2de20aff7861e6b19d2f8c5/sphinxcontrib_mermaid-1.0.0.tar.gz", hash = "sha256:2e8ab67d3e1e2816663f9347d026a8dee4a858acdd4ad32dd1c808893db88146", size = 15153, upload-time = "2024-10-12T16:33:03.863Z" }
wheels = [
    { url = "https://files.pythonhosted.org/packages/cd/c8/784b9ac6ea08aa594c1a4becbd0dbe77186785362e31fd633b8c6ae0197a/sphinxcontrib_mermaid-1.0.0-py3-none-any.whl", hash = "sha256:60b72710ea02087f212028feb09711225fbc2e343a10d34822fe787510e1caa3", size = 9597, upload-time = "2024-10-12T16:33:02.303Z" },
]

[[package]]
name = "sphinxcontrib-qthelp"
version = "2.0.0"
source = { registry = "https://pypi.org/simple" }
sdist = { url = "https://files.pythonhosted.org/packages/68/bc/9104308fc285eb3e0b31b67688235db556cd5b0ef31d96f30e45f2e51cae/sphinxcontrib_qthelp-2.0.0.tar.gz", hash = "sha256:4fe7d0ac8fc171045be623aba3e2a8f613f8682731f9153bb2e40ece16b9bbab", size = 17165, upload-time = "2024-07-29T01:09:56.435Z" }
wheels = [
    { url = "https://files.pythonhosted.org/packages/27/83/859ecdd180cacc13b1f7e857abf8582a64552ea7a061057a6c716e790fce/sphinxcontrib_qthelp-2.0.0-py3-none-any.whl", hash = "sha256:b18a828cdba941ccd6ee8445dbe72ffa3ef8cbe7505d8cd1fa0d42d3f2d5f3eb", size = 88743, upload-time = "2024-07-29T01:09:54.885Z" },
]

[[package]]
name = "sphinxcontrib-serializinghtml"
version = "2.0.0"
source = { registry = "https://pypi.org/simple" }
sdist = { url = "https://files.pythonhosted.org/packages/3b/44/6716b257b0aa6bfd51a1b31665d1c205fb12cb5ad56de752dfa15657de2f/sphinxcontrib_serializinghtml-2.0.0.tar.gz", hash = "sha256:e9d912827f872c029017a53f0ef2180b327c3f7fd23c87229f7a8e8b70031d4d", size = 16080, upload-time = "2024-07-29T01:10:09.332Z" }
wheels = [
    { url = "https://files.pythonhosted.org/packages/52/a7/d2782e4e3f77c8450f727ba74a8f12756d5ba823d81b941f1b04da9d033a/sphinxcontrib_serializinghtml-2.0.0-py3-none-any.whl", hash = "sha256:6e2cb0eef194e10c27ec0023bfeb25badbbb5868244cf5bc5bdc04e4464bf331", size = 92072, upload-time = "2024-07-29T01:10:08.203Z" },
]

[[package]]
name = "sqlparse"
version = "0.5.3"
source = { registry = "https://pypi.org/simple" }
sdist = { url = "https://files.pythonhosted.org/packages/e5/40/edede8dd6977b0d3da179a342c198ed100dd2aba4be081861ee5911e4da4/sqlparse-0.5.3.tar.gz", hash = "sha256:09f67787f56a0b16ecdbde1bfc7f5d9c3371ca683cfeaa8e6ff60b4807ec9272", size = 84999, upload-time = "2024-12-10T12:05:30.728Z" }
wheels = [
    { url = "https://files.pythonhosted.org/packages/a9/5c/bfd6bd0bf979426d405cc6e71eceb8701b148b16c21d2dc3c261efc61c7b/sqlparse-0.5.3-py3-none-any.whl", hash = "sha256:cf2196ed3418f3ba5de6af7e82c694a9fbdbfecccdfc72e281548517081f16ca", size = 44415, upload-time = "2024-12-10T12:05:27.824Z" },
]

[[package]]
name = "tomli"
version = "2.2.1"
source = { registry = "https://pypi.org/simple" }
sdist = { url = "https://files.pythonhosted.org/packages/18/87/302344fed471e44a87289cf4967697d07e532f2421fdaf868a303cbae4ff/tomli-2.2.1.tar.gz", hash = "sha256:cd45e1dc79c835ce60f7404ec8119f2eb06d38b1deba146f07ced3bbc44505ff", size = 17175, upload-time = "2024-11-27T22:38:36.873Z" }
wheels = [
    { url = "https://files.pythonhosted.org/packages/6e/c2/61d3e0f47e2b74ef40a68b9e6ad5984f6241a942f7cd3bbfbdbd03861ea9/tomli-2.2.1-py3-none-any.whl", hash = "sha256:cb55c73c5f4408779d0cf3eef9f762b9c9f147a77de7b258bef0a5628adc85cc", size = 14257, upload-time = "2024-11-27T22:38:35.385Z" },
]

[[package]]
name = "tqdm"
version = "4.67.1"
source = { registry = "https://pypi.org/simple" }
dependencies = [
    { name = "colorama", marker = "sys_platform == 'win32'" },
]
sdist = { url = "https://files.pythonhosted.org/packages/a8/4b/29b4ef32e036bb34e4ab51796dd745cdba7ed47ad142a9f4a1eb8e0c744d/tqdm-4.67.1.tar.gz", hash = "sha256:f8aef9c52c08c13a65f30ea34f4e5aac3fd1a34959879d7e59e63027286627f2", size = 169737, upload-time = "2024-11-24T20:12:22.481Z" }
wheels = [
    { url = "https://files.pythonhosted.org/packages/d0/30/dc54f88dd4a2b5dc8a0279bdd7270e735851848b762aeb1c1184ed1f6b14/tqdm-4.67.1-py3-none-any.whl", hash = "sha256:26445eca388f82e72884e0d580d5464cd801a3ea01e63e5601bdff9ba6a48de2", size = 78540, upload-time = "2024-11-24T20:12:19.698Z" },
]

[[package]]
name = "trio"
version = "0.30.0"
source = { registry = "https://pypi.org/simple" }
dependencies = [
    { name = "attrs" },
    { name = "cffi", marker = "implementation_name != 'pypy' and os_name == 'nt'" },
    { name = "exceptiongroup" },
    { name = "idna" },
    { name = "outcome" },
    { name = "sniffio" },
    { name = "sortedcontainers" },
]
sdist = { url = "https://files.pythonhosted.org/packages/01/c1/68d582b4d3a1c1f8118e18042464bb12a7c1b75d64d75111b297687041e3/trio-0.30.0.tar.gz", hash = "sha256:0781c857c0c81f8f51e0089929a26b5bb63d57f927728a5586f7e36171f064df", size = 593776, upload-time = "2025-04-21T00:48:19.507Z" }
wheels = [
    { url = "https://files.pythonhosted.org/packages/69/8e/3f6dfda475ecd940e786defe6df6c500734e686c9cd0a0f8ef6821e9b2f2/trio-0.30.0-py3-none-any.whl", hash = "sha256:3bf4f06b8decf8d3cf00af85f40a89824669e2d033bb32469d34840edcfc22a5", size = 499194, upload-time = "2025-04-21T00:48:17.167Z" },
]

[[package]]
name = "trio-websocket"
version = "0.12.2"
source = { registry = "https://pypi.org/simple" }
dependencies = [
    { name = "exceptiongroup" },
    { name = "outcome" },
    { name = "trio" },
    { name = "wsproto" },
]
sdist = { url = "https://files.pythonhosted.org/packages/d1/3c/8b4358e81f2f2cfe71b66a267f023a91db20a817b9425dd964873796980a/trio_websocket-0.12.2.tar.gz", hash = "sha256:22c72c436f3d1e264d0910a3951934798dcc5b00ae56fc4ee079d46c7cf20fae", size = 33549, upload-time = "2025-02-25T05:16:58.947Z" }
wheels = [
    { url = "https://files.pythonhosted.org/packages/c7/19/eb640a397bba49ba49ef9dbe2e7e5c04202ba045b6ce2ec36e9cadc51e04/trio_websocket-0.12.2-py3-none-any.whl", hash = "sha256:df605665f1db533f4a386c94525870851096a223adcb97f72a07e8b4beba45b6", size = 21221, upload-time = "2025-02-25T05:16:57.545Z" },
]

[[package]]
name = "typing-extensions"
version = "4.13.2"
source = { registry = "https://pypi.org/simple" }
sdist = { url = "https://files.pythonhosted.org/packages/f6/37/23083fcd6e35492953e8d2aaaa68b860eb422b34627b13f2ce3eb6106061/typing_extensions-4.13.2.tar.gz", hash = "sha256:e6c81219bd689f51865d9e372991c540bda33a0379d5573cddb9a3a23f7caaef", size = 106967, upload-time = "2025-04-10T14:19:05.416Z" }
wheels = [
    { url = "https://files.pythonhosted.org/packages/8b/54/b1ae86c0973cc6f0210b53d508ca3641fb6d0c56823f288d108bc7ab3cc8/typing_extensions-4.13.2-py3-none-any.whl", hash = "sha256:a439e7c04b49fec3e5d3e2beaa21755cadbbdc391694e28ccdd36ca4a1408f8c", size = 45806, upload-time = "2025-04-10T14:19:03.967Z" },
]

[[package]]
name = "tzdata"
version = "2025.2"
source = { registry = "https://pypi.org/simple" }
sdist = { url = "https://files.pythonhosted.org/packages/95/32/1a225d6164441be760d75c2c42e2780dc0873fe382da3e98a2e1e48361e5/tzdata-2025.2.tar.gz", hash = "sha256:b60a638fcc0daffadf82fe0f57e53d06bdec2f36c4df66280ae79bce6bd6f2b9", size = 196380, upload-time = "2025-03-23T13:54:43.652Z" }
wheels = [
    { url = "https://files.pythonhosted.org/packages/5c/23/c7abc0ca0a1526a0774eca151daeb8de62ec457e77262b66b359c3c7679e/tzdata-2025.2-py2.py3-none-any.whl", hash = "sha256:1a403fada01ff9221ca8044d701868fa132215d84beb92242d9acd2147f667a8", size = 347839, upload-time = "2025-03-23T13:54:41.845Z" },
]

[[package]]
name = "tzlocal"
version = "5.3.1"
source = { registry = "https://pypi.org/simple" }
dependencies = [
    { name = "tzdata", marker = "sys_platform == 'win32'" },
]
sdist = { url = "https://files.pythonhosted.org/packages/8b/2e/c14812d3d4d9cd1773c6be938f89e5735a1f11a9f184ac3639b93cef35d5/tzlocal-5.3.1.tar.gz", hash = "sha256:cceffc7edecefea1f595541dbd6e990cb1ea3d19bf01b2809f362a03dd7921fd", size = 30761, upload-time = "2025-03-05T21:17:41.549Z" }
wheels = [
    { url = "https://files.pythonhosted.org/packages/c2/14/e2a54fabd4f08cd7af1c07030603c3356b74da07f7cc056e600436edfa17/tzlocal-5.3.1-py3-none-any.whl", hash = "sha256:eb1a66c3ef5847adf7a834f1be0800581b683b5608e74f86ecbcef8ab91bb85d", size = 18026, upload-time = "2025-03-05T21:17:39.857Z" },
]

[[package]]
name = "urllib3"
version = "2.4.0"
source = { registry = "https://pypi.org/simple" }
sdist = { url = "https://files.pythonhosted.org/packages/8a/78/16493d9c386d8e60e442a35feac5e00f0913c0f4b7c217c11e8ec2ff53e0/urllib3-2.4.0.tar.gz", hash = "sha256:414bc6535b787febd7567804cc015fee39daab8ad86268f1310a9250697de466", size = 390672, upload-time = "2025-04-10T15:23:39.232Z" }
wheels = [
    { url = "https://files.pythonhosted.org/packages/6b/11/cc635220681e93a0183390e26485430ca2c7b5f9d33b15c74c2861cb8091/urllib3-2.4.0-py3-none-any.whl", hash = "sha256:4e16665048960a0900c702d4a66415956a584919c03361cac9f1df5c5dd7e813", size = 128680, upload-time = "2025-04-10T15:23:37.377Z" },
]

[package.optional-dependencies]
socks = [
    { name = "pysocks" },
]

[[package]]
name = "websocket-client"
version = "1.8.0"
source = { registry = "https://pypi.org/simple" }
sdist = { url = "https://files.pythonhosted.org/packages/e6/30/fba0d96b4b5fbf5948ed3f4681f7da2f9f64512e1d303f94b4cc174c24a5/websocket_client-1.8.0.tar.gz", hash = "sha256:3239df9f44da632f96012472805d40a23281a991027ce11d2f45a6f24ac4c3da", size = 54648, upload-time = "2024-04-23T22:16:16.976Z" }
wheels = [
    { url = "https://files.pythonhosted.org/packages/5a/84/44687a29792a70e111c5c477230a72c4b957d88d16141199bf9acb7537a3/websocket_client-1.8.0-py3-none-any.whl", hash = "sha256:17b44cc997f5c498e809b22cdf2d9c7a9e71c02c8cc2b6c56e7c2d1239bfa526", size = 58826, upload-time = "2024-04-23T22:16:14.422Z" },
]

[[package]]
name = "wsproto"
version = "1.2.0"
source = { registry = "https://pypi.org/simple" }
dependencies = [
    { name = "h11" },
]
sdist = { url = "https://files.pythonhosted.org/packages/c9/4a/44d3c295350d776427904d73c189e10aeae66d7f555bb2feee16d1e4ba5a/wsproto-1.2.0.tar.gz", hash = "sha256:ad565f26ecb92588a3e43bc3d96164de84cd9902482b130d0ddbaa9664a85065", size = 53425, upload-time = "2022-08-23T19:58:21.447Z" }
wheels = [
    { url = "https://files.pythonhosted.org/packages/78/58/e860788190eba3bcce367f74d29c4675466ce8dddfba85f7827588416f01/wsproto-1.2.0-py3-none-any.whl", hash = "sha256:b9acddd652b585d75b20477888c56642fdade28bdfd3579aa24a4d2c037dd736", size = 24226, upload-time = "2022-08-23T19:58:19.96Z" },
]

[[package]]
name = "zipp"
version = "3.21.0"
source = { registry = "https://pypi.org/simple" }
sdist = { url = "https://files.pythonhosted.org/packages/3f/50/bad581df71744867e9468ebd0bcd6505de3b275e06f202c2cb016e3ff56f/zipp-3.21.0.tar.gz", hash = "sha256:2c9958f6430a2040341a52eb608ed6dd93ef4392e02ffe219417c1b28b5dd1f4", size = 24545, upload-time = "2024-11-10T15:05:20.202Z" }
wheels = [
    { url = "https://files.pythonhosted.org/packages/b7/1a/7e4798e9339adc931158c9d69ecc34f5e6791489d469f5e50ec15e35f458/zipp-3.21.0-py3-none-any.whl", hash = "sha256:ac1bbe05fd2991f160ebce24ffbac5f6d11d83dc90891255885223d42b3cd931", size = 9630, upload-time = "2024-11-10T15:05:19.275Z" },
]<|MERGE_RESOLUTION|>--- conflicted
+++ resolved
@@ -827,13 +827,8 @@
 
 [package.metadata]
 requires-dist = [
-<<<<<<< HEAD
-    { name = "bagit", specifier = ">=1.8.1,<2" },
-    { name = "clamav-client", specifier = ">=0.7.1,<1" },
-=======
     { name = "bagit", specifier = ">=1.9.0,<2" },
     { name = "clamd", specifier = ">=1.0.2,<2" },
->>>>>>> c3841ed5
     { name = "dateparser", specifier = ">=1.2.0,<2" },
     { name = "debugpy", specifier = ">=1.8.2,<2" },
     { name = "django", specifier = "==4.2.*" },
