
# Find the rules here:
# https://www.djlint.com/docs/linter/#rules
<<<<<<< HEAD
ignore = "H006,H020,H021,H031"
=======
ignore = "H006,H020,H021,H031,D018"
>>>>>>> 9085817b
<|MERGE_RESOLUTION|>--- conflicted
+++ resolved
@@ -1,8 +1,5 @@
 
 # Find the rules here:
 # https://www.djlint.com/docs/linter/#rules
-<<<<<<< HEAD
-ignore = "H006,H020,H021,H031"
-=======
-ignore = "H006,H020,H021,H031,D018"
->>>>>>> 9085817b
+
+ignore = "H006,H020,H021,H031"