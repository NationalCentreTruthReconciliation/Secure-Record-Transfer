name: Run E2E Tests

on:
  pull_request:
    branches:
      - master
      - "feat-*"
  push:
    branches: [master]
  workflow_dispatch:

permissions:
  contents: read

jobs:
  e2e-tests:
    runs-on: ubuntu-latest

    steps:
      - uses: actions/checkout@v4

      - name: Install uv
<<<<<<< HEAD
        uses: astral-sh/setup-uv@v5
=======
        uses: astral-sh/setup-uv@v6
>>>>>>> ce47e92a
        with:
          version: "0.8.8"
          enable-cache: true

      - name: Install dependencies
        run: uv sync --locked --extra dev

      - name: Setup Node.js
        uses: actions/setup-node@v4
        with:
          node-version: "22"
          cache: "npm"

      - name: Setup Chrome for Selenium
        uses: browser-actions/setup-chrome@latest

      - name: Run E2E tests
        env:
          SELENIUM_TESTS_HEADLESS_MODE: True
        run: uv run pytest -m e2e<|MERGE_RESOLUTION|>--- conflicted
+++ resolved
@@ -20,11 +20,7 @@
       - uses: actions/checkout@v4
 
       - name: Install uv
-<<<<<<< HEAD
-        uses: astral-sh/setup-uv@v5
-=======
         uses: astral-sh/setup-uv@v6
->>>>>>> ce47e92a
         with:
           version: "0.8.8"
           enable-cache: true
