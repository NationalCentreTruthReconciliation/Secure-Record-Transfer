--- conflicted
+++ resolved
@@ -2,15 +2,11 @@
 
 on:
   pull_request:
-<<<<<<< HEAD
     paths:
       - '**.py'
-    branches: [master]
-=======
     branches:
       - master
       - 'feat-*'
->>>>>>> 639429d4
   push:
     branches: [master]
 
