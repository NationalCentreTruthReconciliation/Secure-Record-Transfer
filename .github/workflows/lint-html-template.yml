name: PR HTML Template Lint Check

on:
  pull_request:
    paths:
      - '**.html'
<<<<<<< HEAD
    branches:
      - master
      - 'feat-*'
=======
      - djlint.toml
>>>>>>> 3124e43a
    types: [opened, synchronize, reopened]

permissions:
  contents: read

jobs:
  lint:
    name: Run HTML Template Linting
    runs-on: ubuntu-latest

    steps:
      - name: Checkout code
        uses: actions/checkout@v4

      - name: Setup Python
        uses: actions/setup-python@v5
        with:
          python-version: "3.10"

      - name: Install djlint
        run: pip install djlint

      - name: Display djlint version
        run: djlint --version

      - name: Run linting check
        run: djlint ./ --lint

      - name: Run formatting check
        run: djlint ./ --check<|MERGE_RESOLUTION|>--- conflicted
+++ resolved
@@ -4,13 +4,12 @@
   pull_request:
     paths:
       - '**.html'
-<<<<<<< HEAD
+      - djlint.toml
+
     branches:
       - master
       - 'feat-*'
-=======
-      - djlint.toml
->>>>>>> 3124e43a
+
     types: [opened, synchronize, reopened]
 
 permissions:
