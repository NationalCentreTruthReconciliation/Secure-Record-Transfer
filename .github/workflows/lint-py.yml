--- conflicted
+++ resolved
@@ -20,12 +20,9 @@
             ./app/recordtransfer/views
             ./app/recordtransfer/forms
             ./app/recordtransfer/management
-<<<<<<< HEAD
-=======
             ./app/recordtransfer/models.py
             ./app/recordtransfer/apps.py
             ./app/recordtransfer/admin.py
             ./app/recordtransfer/caais.py
->>>>>>> 8cfb8309
           version-file: "./pyproject.toml"
           args: "--config ./ruff.toml check"