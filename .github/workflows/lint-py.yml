name: PR Python Lint Check

on:
  pull_request:
    paths:
      - '**.py'
<<<<<<< HEAD
    branches:
      - master
      - 'feat-*'
=======
      - ruff.toml
>>>>>>> 3124e43a
    types: [opened, synchronize, reopened]

permissions:
  contents: read

jobs:
  lint-recordtransfer:
    name: Lint RecordTransfer Module
    runs-on: ubuntu-latest
    steps:
      - uses: actions/checkout@v4
      - uses: astral-sh/ruff-action@v3
        with:
          src: >-
            ./app/recordtransfer/views
            ./app/recordtransfer/forms
            ./app/recordtransfer/management
            ./app/recordtransfer/models.py
            ./app/recordtransfer/apps.py
            ./app/recordtransfer/admin.py
            ./app/recordtransfer/caais.py
          version-file: "./pyproject.toml"
          args: "--config ./ruff.toml check"<|MERGE_RESOLUTION|>--- conflicted
+++ resolved
@@ -4,13 +4,12 @@
   pull_request:
     paths:
       - '**.py'
-<<<<<<< HEAD
+      - ruff.toml
+
     branches:
       - master
       - 'feat-*'
-=======
-      - ruff.toml
->>>>>>> 3124e43a
+
     types: [opened, synchronize, reopened]
 
 permissions:
